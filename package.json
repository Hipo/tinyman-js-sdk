--- conflicted
+++ resolved
@@ -1,6 +1,6 @@
 {
   "name": "@tinymanorg/tinyman-js-sdk",
-  "version": "4.0.0",
+  "version": "4.0.2",
   "description": "Tinyman JS SDK",
   "author": "Tinyman Core Team",
   "license": "MIT",
@@ -63,15 +63,10 @@
     "@types/uuid": "^10.0.0"
   },
   "dependencies": {
-<<<<<<< HEAD
     "algosdk": "^2.8.0",
-    "base64-js": "^1.5.1"
-=======
-    "algosdk": "^2.1.0",
     "base64-js": "^1.5.1",
     "multiformats": "^13.2.1",
     "uuid": "^10.0.0"
->>>>>>> 312c2682
   },
   "lint-staged": {
     "src/**/*.{ts,md}": "prettier --write",
