--- conflicted
+++ resolved
@@ -1,9 +1,5 @@
 {
-<<<<<<< HEAD
-  "name": "tinyman-js-sdk-fork-for-v2",
-=======
   "name": "tinyman-js-sdk-v2-test",
->>>>>>> 9b4c6f16
   "version": "1.3.0",
   "description": "Tinyman JS SDK",
   "author": "Tinyman Core Team",
