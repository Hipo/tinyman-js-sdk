--- conflicted
+++ resolved
@@ -1,7 +1,5349 @@
-"use strict";Object.defineProperty(exports,"__esModule",{value:!0});var t=require("algosdk"),e=require("base64-js");function n(t){return t&&"object"==typeof t&&"default"in t?t:{default:t}}var r=n(t),s=Uint8Array.from([1]);function a(t,e){var n=Object.keys(t);if(Object.getOwnPropertySymbols){var r=Object.getOwnPropertySymbols(t);e&&(r=r.filter((function(e){return Object.getOwnPropertyDescriptor(t,e).enumerable}))),n.push.apply(n,r)}return n}function o(t){for(var e=1;e<arguments.length;e++){var n=null!=arguments[e]?arguments[e]:{};e%2?a(Object(n),!0).forEach((function(e){f(t,e,n[e])})):Object.getOwnPropertyDescriptors?Object.defineProperties(t,Object.getOwnPropertyDescriptors(n)):a(Object(n)).forEach((function(e){Object.defineProperty(t,e,Object.getOwnPropertyDescriptor(n,e))}))}return t}function i(){
-/*! regenerator-runtime -- Copyright (c) 2014-present, Facebook, Inc. -- license (MIT): https://github.com/facebook/regenerator/blob/main/LICENSE */
-<<<<<<< HEAD
-i=function(){return t};var t={},e=Object.prototype,n=e.hasOwnProperty,r="function"==typeof Symbol?Symbol:{},s=r.iterator||"@@iterator",a=r.asyncIterator||"@@asyncIterator",o=r.toStringTag||"@@toStringTag";function u(t,e,n){return Object.defineProperty(t,e,{value:n,enumerable:!0,configurable:!0,writable:!0}),t[e]}try{u({},"")}catch(t){u=function(t,e,n){return t[e]=n}}function c(t,e,n,r){var s=e&&e.prototype instanceof d?e:d,a=Object.create(s.prototype),o=new w(r||[]);return a._invoke=function(t,e,n){var r="suspendedStart";return function(s,a){if("executing"===r)throw new Error("Generator is already running");if("completed"===r){if("throw"===s)throw a;return b()}for(n.method=s,n.arg=a;;){var o=n.delegate;if(o){var i=y(o,n);if(i){if(i===l)continue;return i}}if("next"===n.method)n.sent=n._sent=n.arg;else if("throw"===n.method){if("suspendedStart"===r)throw r="completed",n.arg;n.dispatchException(n.arg)}else"return"===n.method&&n.abrupt("return",n.arg);r="executing";var u=p(t,e,n);if("normal"===u.type){if(r=n.done?"completed":"suspendedYield",u.arg===l)continue;return{value:u.arg,done:n.done}}"throw"===u.type&&(r="completed",n.method="throw",n.arg=u.arg)}}}(t,n,o),a}function p(t,e,n){try{return{type:"normal",arg:t.call(e,n)}}catch(t){return{type:"throw",arg:t}}}t.wrap=c;var l={};function d(){}function f(){}function m(){}var g={};u(g,s,(function(){return this}));var A=Object.getPrototypeOf,I=A&&A(A(D([])));I&&I!==e&&n.call(I,s)&&(g=I);var x=m.prototype=d.prototype=Object.create(g);function T(t){["next","throw","return"].forEach((function(e){u(t,e,(function(t){return this._invoke(e,t)}))}))}function h(t,e){function r(s,a,o,i){var u=p(t[s],t,a);if("throw"!==u.type){var c=u.arg,l=c.value;return l&&"object"==typeof l&&n.call(l,"__await")?e.resolve(l.__await).then((function(t){r("next",t,o,i)}),(function(t){r("throw",t,o,i)})):e.resolve(l).then((function(t){c.value=t,o(c)}),(function(t){return r("throw",t,o,i)}))}i(u.arg)}var s;this._invoke=function(t,n){function a(){return new e((function(e,s){r(t,n,e,s)}))}return s=s?s.then(a,a):a()}}function y(t,e){var n=t.iterator[e.method];if(void 0===n){if(e.delegate=null,"throw"===e.method){if(t.iterator.return&&(e.method="return",e.arg=void 0,y(t,e),"throw"===e.method))return l;e.method="throw",e.arg=new TypeError("The iterator does not provide a 'throw' method")}return l}var r=p(n,t.iterator,e.arg);if("throw"===r.type)return e.method="throw",e.arg=r.arg,e.delegate=null,l;var s=r.arg;return s?s.done?(e[t.resultName]=s.value,e.next=t.nextLoc,"return"!==e.method&&(e.method="next",e.arg=void 0),e.delegate=null,l):s:(e.method="throw",e.arg=new TypeError("iterator result is not an object"),e.delegate=null,l)}function v(t){var e={tryLoc:t[0]};1 in t&&(e.catchLoc=t[1]),2 in t&&(e.finallyLoc=t[2],e.afterLoc=t[3]),this.tryEntries.push(e)}function _(t){var e=t.completion||{};e.type="normal",delete e.arg,t.completion=e}function w(t){this.tryEntries=[{tryLoc:"root"}],t.forEach(v,this),this.reset(!0)}function D(t){if(t){var e=t[s];if(e)return e.call(t);if("function"==typeof t.next)return t;if(!isNaN(t.length)){var r=-1,a=function e(){for(;++r<t.length;)if(n.call(t,r))return e.value=t[r],e.done=!1,e;return e.value=void 0,e.done=!0,e};return a.next=a}}return{next:b}}function b(){return{value:void 0,done:!0}}return f.prototype=m,u(x,"constructor",m),u(m,"constructor",f),f.displayName=u(m,o,"GeneratorFunction"),t.isGeneratorFunction=function(t){var e="function"==typeof t&&t.constructor;return!!e&&(e===f||"GeneratorFunction"===(e.displayName||e.name))},t.mark=function(t){return Object.setPrototypeOf?Object.setPrototypeOf(t,m):(t.__proto__=m,u(t,o,"GeneratorFunction")),t.prototype=Object.create(x),t},t.awrap=function(t){return{__await:t}},T(h.prototype),u(h.prototype,a,(function(){return this})),t.AsyncIterator=h,t.async=function(e,n,r,s,a){void 0===a&&(a=Promise);var o=new h(c(e,n,r,s),a);return t.isGeneratorFunction(n)?o:o.next().then((function(t){return t.done?t.value:o.next()}))},T(x),u(x,o,"Generator"),u(x,s,(function(){return this})),u(x,"toString",(function(){return"[object Generator]"})),t.keys=function(t){var e=[];for(var n in t)e.push(n);return e.reverse(),function n(){for(;e.length;){var r=e.pop();if(r in t)return n.value=r,n.done=!1,n}return n.done=!0,n}},t.values=D,w.prototype={constructor:w,reset:function(t){if(this.prev=0,this.next=0,this.sent=this._sent=void 0,this.done=!1,this.delegate=null,this.method="next",this.arg=void 0,this.tryEntries.forEach(_),!t)for(var e in this)"t"===e.charAt(0)&&n.call(this,e)&&!isNaN(+e.slice(1))&&(this[e]=void 0)},stop:function(){this.done=!0;var t=this.tryEntries[0].completion;if("throw"===t.type)throw t.arg;return this.rval},dispatchException:function(t){if(this.done)throw t;var e=this;function r(n,r){return o.type="throw",o.arg=t,e.next=n,r&&(e.method="next",e.arg=void 0),!!r}for(var s=this.tryEntries.length-1;s>=0;--s){var a=this.tryEntries[s],o=a.completion;if("root"===a.tryLoc)return r("end");if(a.tryLoc<=this.prev){var i=n.call(a,"catchLoc"),u=n.call(a,"finallyLoc");if(i&&u){if(this.prev<a.catchLoc)return r(a.catchLoc,!0);if(this.prev<a.finallyLoc)return r(a.finallyLoc)}else if(i){if(this.prev<a.catchLoc)return r(a.catchLoc,!0)}else{if(!u)throw new Error("try statement without catch or finally");if(this.prev<a.finallyLoc)return r(a.finallyLoc)}}}},abrupt:function(t,e){for(var r=this.tryEntries.length-1;r>=0;--r){var s=this.tryEntries[r];if(s.tryLoc<=this.prev&&n.call(s,"finallyLoc")&&this.prev<s.finallyLoc){var a=s;break}}a&&("break"===t||"continue"===t)&&a.tryLoc<=e&&e<=a.finallyLoc&&(a=null);var o=a?a.completion:{};return o.type=t,o.arg=e,a?(this.method="next",this.next=a.finallyLoc,l):this.complete(o)},complete:function(t,e){if("throw"===t.type)throw t.arg;return"break"===t.type||"continue"===t.type?this.next=t.arg:"return"===t.type?(this.rval=this.arg=t.arg,this.method="return",this.next="end"):"normal"===t.type&&e&&(this.next=e),l},finish:function(t){for(var e=this.tryEntries.length-1;e>=0;--e){var n=this.tryEntries[e];if(n.finallyLoc===t)return this.complete(n.completion,n.afterLoc),_(n),l}},catch:function(t){for(var e=this.tryEntries.length-1;e>=0;--e){var n=this.tryEntries[e];if(n.tryLoc===t){var r=n.completion;if("throw"===r.type){var s=r.arg;_(n)}return s}}throw new Error("illegal catch attempt")},delegateYield:function(t,e,n){return this.delegate={iterator:D(t),resultName:e,nextLoc:n},"next"===this.method&&(this.arg=void 0),l}},t}function u(t,e,n,r,s,a,o){try{var i=t[a](o),u=i.value}catch(t){return void n(t)}i.done?e(u):Promise.resolve(u).then(r,s)}function c(t){return function(){var e=this,n=arguments;return new Promise((function(r,s){var a=t.apply(e,n);function o(t){u(a,r,s,o,i,"next",t)}function i(t){u(a,r,s,o,i,"throw",t)}o(void 0)}))}}function p(t,e){if(!(t instanceof e))throw new TypeError("Cannot call a class as a function")}function l(t,e){for(var n=0;n<e.length;n++){var r=e[n];r.enumerable=r.enumerable||!1,r.configurable=!0,"value"in r&&(r.writable=!0),Object.defineProperty(t,r.key,r)}}function d(t,e,n){return e&&l(t.prototype,e),n&&l(t,n),Object.defineProperty(t,"prototype",{writable:!1}),t}function f(t,e,n){return e in t?Object.defineProperty(t,e,{value:n,enumerable:!0,configurable:!0,writable:!0}):t[e]=n,t}function m(t,e){if("function"!=typeof e&&null!==e)throw new TypeError("Super expression must either be null or a function");t.prototype=Object.create(e&&e.prototype,{constructor:{value:t,writable:!0,configurable:!0}}),Object.defineProperty(t,"prototype",{writable:!1}),e&&A(t,e)}function g(t){return g=Object.setPrototypeOf?Object.getPrototypeOf.bind():function(t){return t.__proto__||Object.getPrototypeOf(t)},g(t)}function A(t,e){return A=Object.setPrototypeOf?Object.setPrototypeOf.bind():function(t,e){return t.__proto__=e,t},A(t,e)}function I(){if("undefined"==typeof Reflect||!Reflect.construct)return!1;if(Reflect.construct.sham)return!1;if("function"==typeof Proxy)return!0;try{return Boolean.prototype.valueOf.call(Reflect.construct(Boolean,[],(function(){}))),!0}catch(t){return!1}}function x(t,e,n){return x=I()?Reflect.construct.bind():function(t,e,n){var r=[null];r.push.apply(r,e);var s=new(Function.bind.apply(t,r));return n&&A(s,n.prototype),s},x.apply(null,arguments)}function T(t){var e="function"==typeof Map?new Map:void 0;return T=function(t){if(null===t||(n=t,-1===Function.toString.call(n).indexOf("[native code]")))return t;var n;if("function"!=typeof t)throw new TypeError("Super expression must either be null or a function");if(void 0!==e){if(e.has(t))return e.get(t);e.set(t,r)}function r(){return x(t,arguments,g(this).constructor)}return r.prototype=Object.create(t.prototype,{constructor:{value:r,enumerable:!1,writable:!0,configurable:!0}}),A(r,t)},T(t)}function h(t,e){if(e&&("object"==typeof e||"function"==typeof e))return e;if(void 0!==e)throw new TypeError("Derived constructors may only return object or undefined");return function(t){if(void 0===t)throw new ReferenceError("this hasn't been initialised - super() hasn't been called");return t}(t)}function y(t){var e=I();return function(){var n,r=g(t);if(e){var s=g(this).constructor;n=Reflect.construct(r,arguments,s)}else n=r.apply(this,arguments);return h(this,n)}}function v(t,e){return function(t){if(Array.isArray(t))return t}(t)||function(t,e){var n=null==t?null:"undefined"!=typeof Symbol&&t[Symbol.iterator]||t["@@iterator"];if(null==n)return;var r,s,a=[],o=!0,i=!1;try{for(n=n.call(t);!(o=(r=n.next()).done)&&(a.push(r.value),!e||a.length!==e);o=!0);}catch(t){i=!0,s=t}finally{try{o||null==n.return||n.return()}finally{if(i)throw s}}return a}(t,e)||w(t,e)||function(){throw new TypeError("Invalid attempt to destructure non-iterable instance.\nIn order to be iterable, non-array objects must have a [Symbol.iterator]() method.")}()}function _(t){return function(t){if(Array.isArray(t))return D(t)}(t)||function(t){if("undefined"!=typeof Symbol&&null!=t[Symbol.iterator]||null!=t["@@iterator"])return Array.from(t)}(t)||w(t)||function(){throw new TypeError("Invalid attempt to spread non-iterable instance.\nIn order to be iterable, non-array objects must have a [Symbol.iterator]() method.")}()}function w(t,e){if(t){if("string"==typeof t)return D(t,e);var n=Object.prototype.toString.call(t).slice(8,-1);return"Object"===n&&t.constructor&&(n=t.constructor.name),"Map"===n||"Set"===n?Array.from(t):"Arguments"===n||/^(?:Ui|I)nt(?:8|16|32)(?:Clamped)?Array$/.test(n)?D(t,e):void 0}}function D(t,e){(null==e||e>t.length)&&(e=t.length);for(var n=0,r=new Array(e);n<e;n++)r[n]=t[n];return r}function b(t,e){var n="undefined"!=typeof Symbol&&t[Symbol.iterator]||t["@@iterator"];if(!n){if(Array.isArray(t)||(n=w(t))||e&&t&&"number"==typeof t.length){n&&(t=n);var r=0,s=function(){};return{s:s,n:function(){return r>=t.length?{done:!0}:{done:!1,value:t[r++]}},e:function(t){throw t},f:s}}throw new TypeError("Invalid attempt to iterate non-iterable instance.\nIn order to be iterable, non-array objects must have a [Symbol.iterator]() method.")}var a,o=!0,i=!1;return{s:function(){n=n.call(t)},n:function(){var t=n.next();return o=t.done,t},e:function(t){i=!0,a=t},f:function(){try{o||null==n.return||n.return()}finally{if(i)throw a}}}}var E="- would result negative",S="logic eval error:",N="exceeds schema integer count",O=/transaction \w+:/,P=function(t){m(n,T(Error));var e=y(n);function n(t,r){var s;p(this,n);for(var a=arguments.length,o=new Array(a>2?a-2:0),i=2;i<a;i++)o[i-2]=arguments[i];var u=(s=e.call.apply(e,[this].concat(o))).extractMessageFromAlgoSDKError(t);return s.data=t,s.type=s.getErrorType(u),s.setMessage(s.getErrorMessage(u,s.type,r)),s}return d(n,[{key:"setMessage",value:function(t){this.message=t}},{key:"getErrorType",value:function(t){var e="Unknown";return t.includes(E)?e="SlippageTolerance":t.includes(N)?e="ExceedingExcessAmountCount":t.includes(S)?e="LogicError":t.match(O)&&(e="TransactionError"),e}},{key:"getErrorMessage",value:function(t,e,n){var r;switch(e){case"SlippageTolerance":r="The process failed due to too much slippage in the price. Please adjust the slippage tolerance and try again.";break;case"ExceedingExcessAmountCount":r="The process failed due to the number of excess amounts accumulated for your account in the Tinyman app.";break;case"LogicError":r=t.split(S)[1];break;case"TransactionError":r=t.split(O)[1];break;case"Unknown":t&&(r=t)}return r||(r=n||"We encountered an unexpected error, try again later."),r.trim()}},{key:"extractMessageFromAlgoSDKError",value:function(t){var e,n,r,s="";return null!=t&&null!==(e=t.response)&&void 0!==e&&null!==(n=e.body)&&void 0!==n&&n.message?s=t.response.body.message:null!=t&&null!==(r=t.response)&&void 0!==r&&r.text?s=t.response.text:"string"==typeof(null==t?void 0:t.message)&&(s=this.isMessageObjectString(null==t?void 0:t.message)?JSON.parse(t.message||"{message: ''}").message:t.message),"string"!=typeof s&&(s=String(s)),s}},{key:"isMessageObjectString",value:function(t){return"string"==typeof t&&t.includes("{message:")}}]),n}();function k(t){var e,n=t.stateArray,r=void 0===n?[]:n,s=t.shouldDecodeKeys,a=void 0!==s&&s,o={},i=b(r);try{for(i.s();!(e=i.n()).done;){var u=e.value,c=u.key,p=void 0;if(1==u.value.type)p=u.value.bytes;else{if(2!=u.value.type)throw new Error("Unexpected state type: ".concat(u.value.type));p=u.value.uint}o[a?atob(c):c]=p}}catch(t){i.e(t)}finally{i.f()}return o}function L(t){var e,n=t.reduce((function(t,e){return t+e.length}),0),r=new Uint8Array(n),s=0,a=b(t);try{for(a.s();!(e=a.n()).done;){var o=e.value;r.set(o,s),s+=o.length}}catch(t){a.e(t)}finally{a.f()}return r}var F=100000n,B=100000n,R=100000n,M=25000n+25000n,C=25000n+3500n;function V(t){var e=t["apps-total-schema"],n=0n,r=0n;e&&(e["num-byte-slice"]&&(n=e["num-byte-slice"]),e["num-uint"]&&(r=e["num-uint"]));var s=t["apps-local-state"]||[],a=t["created-apps"]||[],o=t.assets||[];return F+B*BigInt(o.length)+R*BigInt(a.length+s.length)+C*r+M*n}function X(t){return new Promise((function(e){setTimeout((function(){e(null)}),t)}))}function j(t,e){return U.apply(this,arguments)}function U(){return(U=c(i().mark((function t(e,n){var r;return i().wrap((function(t){for(;;)switch(t.prev=t.next){case 0:return t.next=3,X(1e3);case 3:return r=null,t.prev=4,t.next=7,e.pendingTransactionInformation(n).do();case 7:r=t.sent,t.next=12;break;case 10:t.prev=10,t.t0=t.catch(4);case 12:if(!r){t.next=17;break}if(!r["confirmed-round"]){t.next=15;break}return t.abrupt("return",r);case 15:if(!r["pool-error"]){t.next=17;break}throw new Error("Transaction Rejected: ".concat(r["pool-error"]));case 17:t.next=0;break;case 19:case"end":return t.stop()}}),t,null,[[4,10]])})))).apply(this,arguments)}function Q(t,e,n){if(e>1||e<0)throw new Error("Invalid slippage value. Must be between 0 and 1, got ".concat(e));var r;try{var s="negative"===t?1-e:1+e;r=BigInt(Math.floor(Number(n)*s))}catch(t){throw new Error(t.message)}return r}function q(t,e){var n=Number(t);return W({decimalPlaces:n},Math.pow(10,-n)*Number(e))}function G(t,e){return W({decimalPlaces:0},Math.pow(10,Number(t))*Number(e))}function W(t,e){var n=t.decimalPlaces,r=void 0===n?0:n;if(r>0){var s=v(J(e),2),a=s[0],o=s[1],i=v(J(Math.round(Number(z(a,o+r)))),2),u=i[0],c=i[1];return Number(z(u,c-r))}return Math.round(e)}function z(t,e){return t+(e<0?"e".concat(e):"e+".concat(e))}function J(t){if(t.toString().includes("e")){var e=t.toString().split("e");return[parseFloat(e[0]),parseFloat(e[1])]}return[t,0]}function Y(t,e){return K.apply(this,arguments)}function K(){return(K=c(i().mark((function t(e,n){var r,s,a,o,u,c,p,l;return i().wrap((function(t){for(;;)switch(t.prev=t.next){case 0:t.prev=0,r=[],s=b(n),t.prev=3,s.s();case 5:if((a=s.n()).done){t.next=18;break}return o=a.value,t.next=9,e.sendRawTransaction(o).do();case 9:return u=t.sent,c=u.txId,t.next=13,j(e,c);case 13:p=t.sent,l=p["confirmed-round"],r.push({confirmedRound:l,txnID:c});case 16:t.next=5;break;case 18:t.next=23;break;case 20:t.prev=20,t.t0=t.catch(3),s.e(t.t0);case 23:return t.prev=23,s.f(),t.finish(23);case 26:return t.abrupt("return",r);case 29:throw t.prev=29,t.t1=t.catch(0),new P(t.t1,"We encountered an error while processing this transaction. Try again later.");case 32:case"end":return t.stop()}}),t,null,[[0,29],[3,20,23,26]])})))).apply(this,arguments)}function H(t){return t.reduce((function(t,e){return t+e.txn.fee}),0)}function Z(t){return(e=t[0].txn.group)?Buffer.from(e).toString("base64"):"";var e}function $(t){for(var e=[];;){var n=127&t;if(!(t>>=7)){e.push(n);break}e.push(128|n)}return e}function tt(t){return(new TextEncoder).encode(t)}var et={id:"".concat(0),name:"Algorand",unit_name:"ALGO",decimals:6,url:"https://algorand.org",is_liquidity_token:!1,total_amount:"6615503326932151"},nt={V1:"TM1POOL",V1_1:"TMPOOL11",V2:"TMPOOL2"};function rt(){return(rt=c(i().mark((function t(e){var n,s,a,o,u;return i().wrap((function(t){for(;;)switch(t.prev=t.next){case 0:return n=e.client,s=e.assetID,a=e.initiatorAddr,t.prev=1,t.next=4,n.getTransactionParams().do();case 4:return o=t.sent,u=r.default.makeAssetTransferTxnWithSuggestedParamsFromObject({from:a,to:a,assetIndex:s,amount:0,suggestedParams:o}),t.abrupt("return",[{txn:u,signers:[a]}]);case 9:throw t.prev=9,t.t0=t.catch(1),new P(t.t0,"We encountered something unexpected while opting into this asset. Try again later.");case 12:case"end":return t.stop()}}),t,null,[[1,9]])})))).apply(this,arguments)}function st(t,e){var n=Number(t.id),r=Number(e.id);return n>r?[o(o({},t),{},{id:n}),o(o({},e),{},{id:r})]:[o(o({},e),{},{id:r}),o(o({},t),{},{id:n})]}function at(t,e){var n=[t,e];return[Math.max.apply(Math,n),Math.min.apply(Math,n)]}function ot(t){return 0===Number(t)}var it,ut={V1_1:"v1_1",V2:"v2"},ct={type:"logicsig",logic:{bytecode:"BCAIAQCBgICAgICAgPABgICAgICAgIDwAQMEBQYlJA1EMQkyAxJEMRUyAxJEMSAyAxJEMgQiDUQzAQAxABJEMwEQIQcSRDMBGIGCgICAgICAgPABEkQzARkiEjMBGyEEEhA3ARoAgAlib290c3RyYXASEEAAXDMBGSMSRDMBG4ECEjcBGgCABHN3YXASEEACOzMBGyISRDcBGgCABG1pbnQSQAE7NwEaAIAEYnVybhJAAZg3ARoAgAZyZWRlZW0SQAJbNwEaAIAEZmVlcxJAAnkAIQYhBSQjEk0yBBJENwEaARclEjcBGgIXJBIQRDMCADEAEkQzAhAhBBJEMwIhIxJEMwIiIxwSRDMCIyEHEkQzAiQjEkQzAiWACFRNUE9PTDExEkQzAiZRAA+AD1RpbnltYW5Qb29sMS4xIBJEMwIngBNodHRwczovL3RpbnltYW4ub3JnEkQzAikyAxJEMwIqMgMSRDMCKzIDEkQzAiwyAxJEMwMAMQASRDMDECEFEkQzAxElEkQzAxQxABJEMwMSIxJEJCMTQAAQMwEBMwIBCDMDAQg1AUIBsTMEADEAEkQzBBAhBRJEMwQRJBJEMwQUMQASRDMEEiMSRDMBATMCAQgzAwEIMwQBCDUBQgF8MgQhBhJENwEcATEAE0Q3ARwBMwQUEkQzAgAxABNEMwIUMQASRDMDADMCABJEMwIRJRJEMwMUMwMHMwMQIhJNMQASRDMDESMzAxAiEk0kEkQzBAAxABJEMwQUMwIAEkQzAQEzBAEINQFCAREyBCEGEkQ3ARwBMQATRDcBHAEzAhQSRDMDFDMDBzMDECISTTcBHAESRDMCADEAEkQzAhQzBAASRDMCESUSRDMDADEAEkQzAxQzAwczAxAiEk0zBAASRDMDESMzAxAiEk0kEkQzBAAxABNEMwQUMQASRDMBATMCAQgzAwEINQFCAJAyBCEFEkQ3ARwBMQATRDMCADcBHAESRDMCADEAE0QzAwAxABJEMwIUMwIHMwIQIhJNMQASRDMDFDMDBzMDECISTTMCABJEMwEBMwMBCDUBQgA+MgQhBBJENwEcATEAE0QzAhQzAgczAhAiEk03ARwBEkQzAQEzAgEINQFCABIyBCEEEkQzAQEzAgEINQFCAAAzAAAxABNEMwAHMQASRDMACDQBD0M=",address:"ABUKAXTANWR6K6ZYV75DWJEPVWWOU6SFUVRI6QHO44E4SIDLHBTD2CZ64A",size:881,variables:[{name:"TMPL_ASSET_ID_1",type:"int",index:15,length:10},{name:"TMPL_ASSET_ID_2",type:"int",index:5,length:10},{name:"TMPL_VALIDATOR_APP_ID",type:"int",index:74,length:10}],source:"https://github.com/tinymanorg/tinyman-contracts-v1/tree/dc9ab40c58b85c15d58f63a1507e18be76720dbb/contracts/pool_logicsig.teal.tmpl"},name:"pool_logicsig"},pt={type:"app",global_state_schema:{num_uints:0,num_byte_slices:0},local_state_schema:{num_uints:16,num_byte_slices:0},name:"validator_app"},lt=new(function(){function t(){p(this,t),this.clientName="tinyman-js-sdk"}return d(t,[{key:"getClientName",value:function(){return this.clientName}},{key:"setClientName",value:function(t){this.clientName=t}},{key:"getAppCallTxnNoteWithClientName",value:function(t){return tt("tinyman/".concat(t===ut.V1_1?"v1":"v2",':j{"origin":"').concat(this.clientName,'"}'))}}]),t}()),dt=(f(it={},ut.V1_1,{testnet:62368684,mainnet:552635992}),f(it,ut.V2,{testnet:148607e3,mainnet:1002541853}),it);function ft(t,e){var n=dt[e][t];if(!n)throw new Error("No Validator App exists for ".concat(t," network with ").concat(e," contract version"));return n}function mt(){return(mt=c(i().mark((function t(e){var n,s,a,o,u,c;return i().wrap((function(t){for(;;)switch(t.prev=t.next){case 0:return n=e.client,s=e.network,a=e.contractVersion,o=e.initiatorAddr,t.next=3,n.getTransactionParams().do();case 3:return u=t.sent,c=r.default.makeApplicationOptInTxnFromObject({from:o,appIndex:ft(s,a),note:lt.getAppCallTxnNoteWithClientName(a),suggestedParams:u}),t.abrupt("return",[{txn:c,signers:[o]}]);case 6:case"end":return t.stop()}}),t)})))).apply(this,arguments)}function gt(){return(gt=c(i().mark((function t(e){var n,s,a,o,u,c;return i().wrap((function(t){for(;;)switch(t.prev=t.next){case 0:return n=e.client,s=e.network,a=e.contractVersion,o=e.initiatorAddr,t.next=3,n.getTransactionParams().do();case 3:return u=t.sent,c=r.default.makeApplicationClearStateTxnFromObject({from:o,appIndex:ft(s,a),note:lt.getAppCallTxnNoteWithClientName(a),suggestedParams:u}),t.abrupt("return",[{txn:c,signers:[o]}]);case 6:case"end":return t.stop()}}),t)})))).apply(this,arguments)}var At=d((function t(e){p(this,t),this.schema={numLocalInts:e.local_state_schema.num_uints,numLocalByteSlices:e.local_state_schema.num_byte_slices,numGlobalInts:e.global_state_schema.num_uints,numGlobalByteSlices:e.global_state_schema.num_byte_slices}})),It=new(function(n){m(s,At);var r=y(s);function s(t,e){var n;return p(this,s),(n=r.call(this,t)).poolLogicSigContractTemplate=e.logic.bytecode,n.templateVariables=e.logic.variables,n}return d(s,[{key:"generateLogicSigAccountForPool",value:function(n){if(n.asset1ID===n.asset2ID)throw new Error("Assets are the same");var r=ft(n.network,ut.V1_1),s=v(at(n.asset1ID,n.asset2ID),2),a=s[0],o=s[1],i=Array.from(e.toByteArray(this.poolLogicSigContractTemplate)),u={asset_id_1:a,asset_id_2:o,validator_app_id:r},c=0;this.templateVariables.sort((function(t,e){return t.index-e.index}));for(var p=0;p<this.templateVariables.length;p++){var l=this.templateVariables[p],d=u[l.name.split("TMPL_")[1].toLowerCase()],f=l.index-c,m=f+l.length,g=$(d);c+=l.length-g.length,i=i.slice(0,f).concat(g).concat(i.slice(m))}var A=new Uint8Array(i);return new t.LogicSigAccount(A)}}]),s}())(pt,ct),xt={type:"logicsig",logic:{bytecode:"BoAYAAAAAAAAAAAAAAAAAAAAAAAAAAAAAAAAgQBbNQA0ADEYEkQxGYEBEkSBAUM="},name:"pool_logicsig"},Tt={type:"app",global_state_schema:{num_uints:0,num_byte_slices:3},local_state_schema:{num_uints:12,num_byte_slices:2},name:"validator_app"},ht=new(function(e){m(r,At);var n=y(r);function r(t,e){var s;return p(this,r),(s=n.call(this,t)).poolLogicSigContractTemplate=e.logic.bytecode,s}return d(r,[{key:"generateLogicSigAccountForPool",value:function(e){if(e.asset1ID===e.asset2ID)throw new Error("Assets are the same");var n=ft(e.network,ut.V2),r=v(at(e.asset1ID,e.asset2ID),2),s=r[0],a=r[1],o={bytes:Array.from(Buffer.from(this.poolLogicSigContractTemplate,"base64")),validatorAppId:Array.from(t.encodeUint64(n)),asset1ID:Array.from(t.encodeUint64(s)),asset2ID:Array.from(t.encodeUint64(a))},i=[].concat(_(o.bytes.slice(0,3)),_(o.validatorAppId.slice(0,8)),_(o.asset1ID.slice(0,8)),_(o.asset2ID.slice(0,8)),_(o.bytes.slice(27)));return new t.LogicSigAccount(new Uint8Array(i))}}]),r}())(Tt,xt);function yt(t){return function(t){return t===ut.V2}(t)?ht:It}function vt(e,n){var r=arguments.length>2&&void 0!==arguments[2]?arguments[2]:t.IntDecoding.DEFAULT;return new Promise(function(){var t=c(i().mark((function t(s,a){var u;return i().wrap((function(t){for(;;)switch(t.prev=t.next){case 0:return t.prev=0,t.next=3,e.accountInformation(n).setIntDecoding(r).do();case 3:u=t.sent,s(o(o({},u),{},{minimum_required_balance:wt(u)})),t.next=10;break;case 7:t.prev=7,t.t0=t.catch(0),a(new Error(t.t0.message||"Failed to fetch account information"));case 10:case"end":return t.stop()}}),t,null,[[0,7]])})));return function(e,n){return t.apply(this,arguments)}}())}function _t(t,e){var n=t["apps-local-state"].find((function(t){return t.id===e}));return n?k({stateArray:n["key-value"],shouldDecodeKeys:!0}):null}function wt(t){var e=t["apps-total-schema"];return 1e5+1e5*(t.assets||[]).length+1e5*(t["created-apps"]||[]).length+1e5*(t["apps-local-state"]||[]).length+5e4*Number(e&&e["num-byte-slice"]||0)+28500*Number(e&&e["num-uint"]||0)+1e5*(t["apps-total-extra-pages"]||0)}var Dt,bt,Et=tt("e");function St(t){return Nt.apply(this,arguments)}function Nt(){return(Nt=c(i().mark((function n(s){var a,o,u,c,p,l,d,f,m,g,A,I,x,T,h,y,v,_,w,D,E;return i().wrap((function(n){for(;;)switch(n.prev=n.next){case 0:return a=s.client,o=s.pool,u=s.accountAddr,n.next=3,a.accountInformation(u).setIntDecoding(t.IntDecoding.BIGINT).do();case 3:c=n.sent,p=c["apps-local-state"]||[],l=0n,d=0n,f=0n,m=o.account.address(),g=b(p),n.prev=10,g.s();case 12:if((A=g.n()).done){n.next=31;break}if((I=A.value).id==o.validatorAppID){n.next=16;break}return n.abrupt("continue",29);case 16:if(x=I["key-value"]){n.next=19;break}return n.abrupt("break",31);case 19:T=k({stateArray:x}),h=e.fromByteArray(L([r.default.decodeAddress(m).publicKey,Et,r.default.encodeUint64(o.asset1ID)])),y=e.fromByteArray(L([r.default.decodeAddress(m).publicKey,Et,r.default.encodeUint64(o.asset2ID)])),v=e.fromByteArray(L([r.default.decodeAddress(m).publicKey,Et,r.default.encodeUint64(o.poolTokenID)])),_=T[h],w=T[y],D=T[v],"bigint"==typeof _&&(l=_),"bigint"==typeof w&&(d=w),"bigint"==typeof D&&(f=D);case 29:n.next=12;break;case 31:n.next=36;break;case 33:n.prev=33,n.t0=n.catch(10),g.e(n.t0);case 36:return n.prev=36,g.f(),n.finish(36);case 39:if(!((E={excessAsset1:l,excessAsset2:d,excessPoolTokens:f}).excessAsset1<0n||E.excessAsset2<0n||E.excessPoolTokens<0n)){n.next=42;break}throw new Error("Invalid account excess: ".concat(E));case 42:return n.abrupt("return",E);case 43:case"end":return n.stop()}}),n,null,[[10,33,36,39]])})))).apply(this,arguments)}function Ot(){return(Ot=c(i().mark((function t(n){var s,a,o,u,c,p,l,d,f,m,g,A,I,x,T;return i().wrap((function(t){for(;;)switch(t.prev=t.next){case 0:return s=n.client,a=n.accountAddr,o=n.validatorAppID,t.next=3,s.accountInformation(a).setIntDecoding("bigint").do();case 3:if(u=t.sent,c=u["apps-local-state"]||[],p=c.find((function(t){return t.id==o})),l=[],p&&p["key-value"])for(d=k({stateArray:p["key-value"]}),f=0,m=Object.entries(d);f<m.length;f++)g=m[f],A=v(g,2),I=A[0],x=A[1],41===(T=e.toByteArray(I)).length&&101===T[32]&&l.push({poolAddress:r.default.encodeAddress(T.slice(0,32)),assetID:r.default.decodeUint64(T.slice(33,41),"safe"),amount:parseInt(x)});return t.abrupt("return",l);case 9:case"end":return t.stop()}}),t)})))).apply(this,arguments)}exports.PoolStatus=void 0,(Dt=exports.PoolStatus||(exports.PoolStatus={})).NOT_CREATED="not created",Dt.BOOTSTRAP="bootstrap",Dt.READY="ready",Dt.ERROR="error";var Pt=(f(bt={},ut.V1_1,{asset1:"a1",asset2:"a2"}),f(bt,ut.V2,{asset1:"asset_1_id",asset2:"asset_2_id",poolTokenID:"pool_token_asset_id",issuedPoolTokens:"issued_pool_tokens",asset1Reserves:"asset_1_reserves",asset2Reserves:"asset_2_reserves",asset1ProtocolFees:"asset_1_protocol_fees",asset2ProtocolFees:"asset_2_protocol_fees",totalFeeShare:"total_fee_share",protocolFeeRatio:"protocol_fee_ratio",cumulativePriceUpdateTimeStamp:"cumulative_price_update_timestamp"}),bt),kt=tt("o"),Lt=0xffffffffffffffffn;function Ft(t){return Bt.apply(this,arguments)}function Bt(){return(Bt=c(i().mark((function t(e){var n,r,s,a,o,u,c,p,l,d,f,m,g,A;return i().wrap((function(t){for(;;)switch(t.prev=t.next){case 0:return r=e.client,s=e.network,a=e.asset1ID,o=e.asset2ID,u=yt(ut.V1_1),c=u.generateLogicSigAccountForPool(e),p=ft(s,ut.V1_1),l=c.address(),d=at(a,o),t.next=8,vt(r,l);case 8:return f=t.sent,m=_t(f,p),g=null===(n=f["created-assets"][0])||void 0===n?void 0:n.index,A={account:c,validatorAppID:p,asset1ID:d[0],asset2ID:d[1],status:m||g?exports.PoolStatus.READY:exports.PoolStatus.NOT_CREATED,contractVersion:ut.V1_1,poolTokenID:g},m&&(A.asset1ID=m[Pt.v1_1.asset1],A.asset2ID=m[Pt.v1_1.asset2]),t.abrupt("return",A);case 14:case"end":return t.stop()}}),t)})))).apply(this,arguments)}function Rt(){return(Rt=c(i().mark((function n(s,a){var o,u,c,p,l,d,f,m,g,A,I,x,T,h,y,v,_,w,D,E,S,N,O,P,F,B;return i().wrap((function(n){for(;;)switch(n.prev=n.next){case 0:return n.next=2,vt(s,a.account.address(),t.IntDecoding.BIGINT);case 2:o=n.sent,u=o["apps-local-state"]||[],c=0n,p=0n,l=0n,d=b(u),n.prev=8,d.s();case 10:if((f=d.n()).done){n.next=29;break}if((m=f.value).id==a.validatorAppID){n.next=14;break}return n.abrupt("continue",27);case 14:if(g=m["key-value"]){n.next=17;break}return n.abrupt("break",29);case 17:A=k({stateArray:g}),I=e.fromByteArray(L([kt,r.default.encodeUint64(a.asset1ID)])),x=e.fromByteArray(L([kt,r.default.encodeUint64(a.asset2ID)])),T=e.fromByteArray(L([kt,r.default.encodeUint64(a.poolTokenID)])),h=A[I],y=A[x],v=A[T],"bigint"==typeof h&&(c=h),"bigint"==typeof y&&(p=y),"bigint"==typeof v&&(l=v);case 27:n.next=10;break;case 29:n.next=34;break;case 31:n.prev=31,n.t0=n.catch(8),d.e(n.t0);case 34:return n.prev=34,d.f(),n.finish(34);case 37:_=0n,w=0n,D=0n,E=b(o.assets);try{for(E.s();!(S=E.n()).done;)N=S.value,O=N["asset-id"],P=N.amount,O==a.asset1ID?_=BigInt(P):O==a.asset2ID?w=BigInt(P):O==a.poolTokenID&&(D=BigInt(P))}catch(t){E.e(t)}finally{E.f()}if(0===a.asset2ID&&(F=V(o),w=BigInt(o.amount)-F),!((B={asset1:_-c,asset2:w-p,issuedLiquidity:Lt-D+l,round:o.round}).asset1<0n||B.asset2<0n||B.issuedLiquidity<0n||B.issuedLiquidity>Lt)){n.next=49;break}throw B.asset1=Number(B.asset1),B.asset2=Number(B.asset2),B.issuedLiquidity=Number(B.issuedLiquidity),new Error("Invalid pool reserves: ".concat(JSON.stringify(B)));case 49:return n.abrupt("return",B);case 50:case"end":return n.stop()}}),n,null,[[8,31,34,37]])})))).apply(this,arguments)}function Mt(){return Mt=c(i().mark((function t(e){var n,r,s,a,o,u,c,p,l,d=arguments;return i().wrap((function(t){for(;;)switch(t.prev=t.next){case 0:if(n=e.client,r=e.address,s=e.network,!(a=d.length>1&&void 0!==d[1]?d[1]:{})[r]){t.next=4;break}return t.abrupt("return",a[r]);case 4:return t.next=6,vt(n,r);case 6:return o=t.sent,u=_t(o,ft(s,ut.V1_1)),c=null,u&&(l=o["created-assets"][0],p=l.index,c={asset1ID:u[Pt[ut.V1_1].asset1],asset2ID:u[Pt[ut.V1_1].asset2],poolTokenID:p},a[r]=c),t.abrupt("return",c);case 11:case"end":return t.stop()}}),t)}))),Mt.apply(this,arguments)}var Ct=Object.freeze({__proto__:null,getPoolInfo:Ft,getPoolReserves:function(t,e){return Rt.apply(this,arguments)},getPoolAssets:function(t){return Mt.apply(this,arguments)}});function Vt(t){return Xt.apply(this,arguments)}function Xt(){return(Xt=c(i().mark((function t(e){var n,r,s,a,o,u,c,p,l,d,f,m;return i().wrap((function(t){for(;;)switch(t.prev=t.next){case 0:return n=e.client,r=e.network,s=e.asset1ID,a=e.asset2ID,o=yt(ut.V2),u=o.generateLogicSigAccountForPool(e),c=ft(r,ut.V2),p=u.address(),l=at(s,a),t.next=8,vt(n,p);case 8:return d=t.sent,f=_t(d,c),m={account:u,validatorAppID:c,asset1ID:l[0],asset2ID:l[1],status:f?exports.PoolStatus.READY:exports.PoolStatus.NOT_CREATED,contractVersion:ut.V2},f&&(m.asset1ProtocolFees=BigInt(f[Pt.v2.asset1ProtocolFees]),m.asset2ProtocolFees=BigInt(f[Pt.v2.asset2ProtocolFees]),m.asset1Reserves=BigInt(f[Pt.v2.asset1Reserves]),m.asset2Reserves=BigInt(f[Pt.v2.asset2Reserves]),m.issuedPoolTokens=BigInt(f[Pt.v2.issuedPoolTokens]),m.cumulativePriceUpdateTimeStamp=Number(f[Pt.v2.cumulativePriceUpdateTimeStamp]),m.protocolFeeRatio=Number(f[Pt.v2.protocolFeeRatio]),m.totalFeeShare=BigInt(f[Pt.v2.totalFeeShare]),m.poolTokenID=Number(f[Pt.v2.poolTokenID]),m.asset1ID=Number(f[Pt.v2.asset1]),m.asset2ID=Number(f[Pt.v2.asset2])),t.abrupt("return",m);case 13:case"end":return t.stop()}}),t)})))).apply(this,arguments)}function jt(){return(jt=c(i().mark((function t(e,n){var r,s,a;return i().wrap((function(t){for(;;)switch(t.prev=t.next){case 0:return t.next=2,vt(e,n.account.address());case 2:return r=t.sent,s=_t(r,n.validatorAppID),a={asset1:0n,asset2:0n,issuedLiquidity:0n,round:r.round},s&&(a.asset1=BigInt(s[Pt.v2.asset1Reserves]),a.asset2=BigInt(s[Pt.v2.asset2Reserves]),a.issuedLiquidity=BigInt(s[Pt.v2.issuedPoolTokens])),t.abrupt("return",a);case 7:case"end":return t.stop()}}),t)})))).apply(this,arguments)}function Ut(){return(Ut=c(i().mark((function t(e){var n,r,s,a,o,u;return i().wrap((function(t){for(;;)switch(t.prev=t.next){case 0:return n=e.client,r=e.address,s=e.network,t.next=3,vt(n,r);case 3:return a=t.sent,o=_t(a,ft(s,ut.V2)),u=null,o&&(u={asset1ID:o[Pt[ut.V2].asset1],asset2ID:o[Pt[ut.V2].asset2],poolTokenID:o[Pt[ut.V2].poolTokenID]}),t.abrupt("return",u);case 8:case"end":return t.stop()}}),t)})))).apply(this,arguments)}var Qt=Object.freeze({__proto__:null,getPoolInfo:Vt,getPoolReserves:function(t,e){return jt.apply(this,arguments)},getPoolAssets:function(t){return Ut.apply(this,arguments)}});function qt(t){return Boolean(t&&!(t.asset1+t.asset2))}var Gt,Wt,zt=Object.freeze({__proto__:null,getPoolShare:function(t,e){var n=Number(e)/Number(t);return Number.isFinite(n)||(n=0),n},getPoolPairRatio:function(t,e){var n=qt(e),r=null;return e&&!n&&e.asset1&&e.asset2&&"number"==typeof t.asset2&&"number"==typeof t.asset1&&(r=q(t.asset1,e.asset1)/q(t.asset2,e.asset2)),r},isPoolEmpty:qt,isPoolNotCreated:function(t){return(null==t?void 0:t.status)===exports.PoolStatus.NOT_CREATED},isPoolReady:function(t){return(null==t?void 0:t.status)===exports.PoolStatus.READY},getPoolsForPair:function(t){return Promise.all([Ft(t),Vt(t)])}}),Jt=o((f(Gt={},ut.V1_1,o(o({},Ct),zt)),f(Gt,ut.V2,o(o({},Qt),zt)),Gt),zt);!function(t){t[t.FUNDING_TXN=0]="FUNDING_TXN",t[t.VALIDATOR_APP_CALL=1]="VALIDATOR_APP_CALL",t[t.POOL_TOKEN_CREATE=2]="POOL_TOKEN_CREATE",t[t.ASSET1_OPT_IN=3]="ASSET1_OPT_IN",t[t.ASSET2_OPT_IN=4]="ASSET2_OPT_IN"}(Wt||(Wt={}));var Yt=96e4,Kt=859e3;function Ht(){return(Ht=c(i().mark((function t(e){var n,s,a,o,u,c,p,l,d,f,m,g,A,I,x,T,h,y,_,w,D,b,E,S,N;return i().wrap((function(t){for(;;)switch(t.prev=t.next){case 0:return n=e.client,s=e.network,a=e.asset_1,o=e.asset_2,u=e.initiatorAddr,t.next=3,n.getTransactionParams().do();case 3:return c=t.sent,p=st(a,o),l=v(p,2),d=l[0],f=d.id,m=d.unit_name,g=l[1],A=g.id,I=g.unit_name,x=ot(A),T=ft(s,ut.V1_1),h=It.generateLogicSigAccountForPool({network:s,asset1ID:f,asset2ID:A}),y=h.address(),_=r.default.makeApplicationOptInTxnFromObject({from:y,appIndex:T,note:lt.getAppCallTxnNoteWithClientName(ut.V1_1),appArgs:[tt("bootstrap"),r.default.encodeUint64(f),r.default.encodeUint64(A)],foreignAssets:x?[f]:[A],suggestedParams:c}),w=r.default.makeAssetCreateTxnWithSuggestedParamsFromObject({from:y,total:0xffffffffffffffffn,decimals:6,defaultFrozen:!1,unitName:nt.V1_1,assetName:"TinymanPool1.1 ".concat(m,"-").concat(I),assetURL:"https://tinyman.org",suggestedParams:c}),D=r.default.makeAssetTransferTxnWithSuggestedParamsFromObject({from:y,to:y,assetIndex:f,amount:0,suggestedParams:c}),b=r.default.makePaymentTxnWithSuggestedParamsFromObject({from:u,to:y,amount:Zt(x),suggestedParams:c}),(E=[])[Wt.FUNDING_TXN]=b,E[Wt.VALIDATOR_APP_CALL]=_,E[Wt.POOL_TOKEN_CREATE]=w,E[Wt.ASSET1_OPT_IN]=D,x||(E[Wt.ASSET2_OPT_IN]=r.default.makeAssetTransferTxnWithSuggestedParamsFromObject({from:y,to:y,assetIndex:A,amount:0,suggestedParams:c})),S=r.default.assignGroupID(E),N=[{txn:S[Wt.FUNDING_TXN],signers:[u]},{txn:S[Wt.VALIDATOR_APP_CALL],signers:[y]},{txn:S[Wt.POOL_TOKEN_CREATE],signers:[y]},{txn:S[Wt.ASSET1_OPT_IN],signers:[y]}],S[Wt.ASSET2_OPT_IN]&&N.push({txn:S[Wt.ASSET2_OPT_IN],signers:[y]}),t.abrupt("return",N);case 23:case"end":return t.stop()}}),t)})))).apply(this,arguments)}function Zt(t){return t?Yt:Kt}function $t(){return($t=c(i().mark((function t(e){var n,s,a,o,u,c,p,l,d,f,m,g,A,I,x;return i().wrap((function(t){for(;;)switch(t.prev=t.next){case 0:return n=e.txGroup,s=e.network,a=e.initiatorSigner,o=e.asset1ID,u=e.asset2ID,t.next=3,a([n]);case 3:return c=t.sent,p=v(c,1),l=p[0],d=at(o,u),f=v(d,2),m=f[0],g=f[1],A=It.generateLogicSigAccountForPool({network:s,asset1ID:m,asset2ID:g}),I=[],x=n.map((function(t,e){if(e===Wt.FUNDING_TXN)return I.push(t.txn.txID().toString()),l;var n=r.default.signLogicSigTransactionObject(t.txn,A),s=n.txID,a=n.blob;return I.push(s),a})),t.abrupt("return",{signedTxns:x,txnIDs:I});case 11:case"end":return t.stop()}}),t)})))).apply(this,arguments)}function te(t){return ee.apply(this,arguments)}function ee(){return(ee=c(i().mark((function t(e){var n,r,s,a,o;return i().wrap((function(t){for(;;)switch(t.prev=t.next){case 0:return n=e.client,r=e.signedTxns,s=e.txnIDs,t.prev=1,t.next=4,n.sendRawTransaction(r).do();case 4:return t.next=6,j(n,s[Wt.POOL_TOKEN_CREATE]);case 6:if(a=t.sent,"number"==typeof(o=a["asset-index"])){t.next=10;break}throw new Error("Generated ID is not valid: got ".concat(o));case 10:return t.abrupt("return",{poolTokenID:o});case 13:throw t.prev=13,t.t0=t.catch(1),new P(t.t0,"We encountered something unexpected while bootstraping the pool. Try again later.");case 16:case"end":return t.stop()}}),t,null,[[1,13]])})))).apply(this,arguments)}function ne(){return(ne=c(i().mark((function t(e){var n,r,s,a,o,u,c;return i().wrap((function(t){for(;;)switch(t.prev=t.next){case 0:return n=e.client,r=e.network,s=e.pool,a=s.asset1ID,o=s.asset2ID,u=e.signedTxns,c=e.txnIDs,t.next=3,te({client:n,signedTxns:u,txnIDs:c});case 3:return t.abrupt("return",Jt.v1_1.getPoolInfo({client:n,network:r,asset1ID:a,asset2ID:o}));case 4:case"end":return t.stop()}}),t)})))).apply(this,arguments)}var re,se={generateTxns:function(t){return Ht.apply(this,arguments)},signTxns:function(t){return $t.apply(this,arguments)},execute:function(t){return ne.apply(this,arguments)},getBootstrapFundingTxnAmount:Zt};!function(t){t[t.FUNDING_TXN=0]="FUNDING_TXN",t[t.VALIDATOR_APP_CALL=1]="VALIDATOR_APP_CALL"}(re||(re={}));var ae=5,oe=6;function ie(t,e){return ue.apply(this,arguments)}function ue(){return(ue=c(i().mark((function e(n,r){var s,a,o;return i().wrap((function(e){for(;;)switch(e.prev=e.next){case 0:if(!(a=null===(s=r.find((function(t){return"appl"===t.txn.type})))||void 0===s?void 0:s.txn.txID())){e.next=7;break}return e.next=4,t.waitForConfirmation(n,a,1e3);case 4:e.t0=e.sent,e.next=8;break;case 7:e.t0=void 0;case 8:return o=e.t0,e.abrupt("return",o);case 10:case"end":return e.stop()}}),e)})))).apply(this,arguments)}function ce(t,e){return pe.apply(this,arguments)}function pe(){return(pe=c(i().mark((function t(e,n){var r;return i().wrap((function(t){for(;;)switch(t.prev=t.next){case 0:return t.next=2,ie(e,n);case 2:return r=t.sent,t.abrupt("return",null==r?void 0:r["inner-txns"]);case 4:case"end":return t.stop()}}),t)})))).apply(this,arguments)}function le(){return(le=c(i().mark((function e(n){var s,a,o,u,c,p,l,d,f,m,g,A,I,x,T,h,y,_,w,D;return i().wrap((function(e){for(;;)switch(e.prev=e.next){case 0:return s=n.client,a=n.network,o=n.asset_1,u=n.asset_2,c=n.initiatorAddr,e.next=3,s.getTransactionParams().do();case 3:return p=e.sent,l=ft(a,ut.V2),d=t.getApplicationAddress(l),f=st(o,u),m=v(f,2),g=m[0].id,A=m[1].id,e.next=9,Jt.v2.getPoolInfo({client:s,network:a,asset1ID:g,asset2ID:A});case 9:if(e.sent.status!==exports.PoolStatus.READY){e.next=12;break}throw new Error("Pool for ".concat(o.unit_name,"-").concat(u.unit_name," already exists"));case 12:return I=ht.generateLogicSigAccountForPool({network:a,asset1ID:g,asset2ID:A}),x=I.address(),T=ot(A),(h=r.default.makeApplicationOptInTxnFromObject({from:x,appIndex:l,appArgs:[tt("bootstrap")],note:lt.getAppCallTxnNoteWithClientName(ut.V2),foreignAssets:[g,A],rekeyTo:d,suggestedParams:p})).fee=fe(T),y=r.default.makePaymentTxnWithSuggestedParamsFromObject({from:c,to:x,amount:de(T),suggestedParams:p}),(_=[])[re.FUNDING_TXN]=y,_[re.VALIDATOR_APP_CALL]=h,w=r.default.assignGroupID(_),(D=[])[re.FUNDING_TXN]={txn:w[re.FUNDING_TXN],signers:[c]},D[re.VALIDATOR_APP_CALL]={txn:w[re.VALIDATOR_APP_CALL],signers:[x]},e.abrupt("return",D);case 26:case"end":return e.stop()}}),e)})))).apply(this,arguments)}function de(t){return function(t,e){var n=yt(t).schema,r=4e5+28500*n.numLocalInts+5e4*n.numLocalByteSlices;return e||(r+=1e5),r}(ut.V2,t)+fe(t)+1e5}function fe(e){return((e?ae:oe)+1)*t.ALGORAND_MIN_TX_FEE}function me(){return(me=c(i().mark((function t(e){var n,s,a,o,u,c,p,l,d,f,m,g,A,I,x;return i().wrap((function(t){for(;;)switch(t.prev=t.next){case 0:return n=e.txGroup,s=e.network,a=e.initiatorSigner,o=e.asset1ID,u=e.asset2ID,t.next=3,a([n]);case 3:return c=t.sent,p=v(c,1),l=p[0],d=at(o,u),f=v(d,2),m=f[0],g=f[1],A=ht.generateLogicSigAccountForPool({network:s,asset1ID:m,asset2ID:g}),I=[],x=n.map((function(t,e){if(e===re.FUNDING_TXN)return I.push(t.txn.txID().toString()),l;var n=r.default.signLogicSigTransactionObject(t.txn,A),s=n.txID,a=n.blob;return I.push(s),a})),t.abrupt("return",{signedTxns:x,txnIDs:I});case 11:case"end":return t.stop()}}),t)})))).apply(this,arguments)}function ge(){return(ge=c(i().mark((function t(e){var n,r,s,a,o,u,c,p,l,d,f;return i().wrap((function(t){for(;;)switch(t.prev=t.next){case 0:return n=e.client,r=e.network,s=e.pool,a=s.asset1ID,o=s.asset2ID,u=e.txGroup,c=e.signedTxns,t.prev=1,t.next=4,n.sendRawTransaction(c).do();case 4:return t.next=6,ie(n,u);case 6:if(t.t1=p=t.sent,t.t0=null===t.t1,t.t0){t.next=10;break}t.t0=void 0===p;case 10:if(!t.t0){t.next=14;break}t.t2=void 0,t.next=15;break;case 14:t.t2=null===(l=p["local-state-delta"][0].delta)||void 0===l||null===(d=l.find((function(t){return t.key===btoa(Pt.v2.poolTokenID)})))||void 0===d?void 0:d.value.uint;case 15:if("number"==typeof(f=t.t2)){t.next=18;break}throw new Error("Generated ID is not valid: got ".concat(f));case 18:return t.abrupt("return",Jt.v2.getPoolInfo({client:n,network:r,asset1ID:a,asset2ID:o}));case 21:throw t.prev=21,t.t3=t.catch(1),new P(t.t3,"We encountered something unexpected while bootstraping the pool. Try again later.");case 24:case"end":return t.stop()}}),t,null,[[1,21]])})))).apply(this,arguments)}var Ae,Ie={generateTxns:function(t){return le.apply(this,arguments)},signTxns:function(t){return me.apply(this,arguments)},execute:function(t){return ge.apply(this,arguments)},getBootstrapFundingTxnAmount:de,getTotalCost:function(e){return t.ALGORAND_MIN_TX_FEE+de(e)}};var xe,Te=(f(Ae={},ut.V1_1,se),f(Ae,ut.V2,Ie),f(Ae,"generateTxns",(function(t){return t.contractVersion===ut.V1_1?se.generateTxns(t):Ie.generateTxns(t)})),f(Ae,"signTxns",(function(t){return t.contractVersion===ut.V1_1?se.signTxns(t):Ie.signTxns(t)})),f(Ae,"execute",(function(t){return t.contractVersion===ut.V1_1?se.execute(t):Ie.execute(t)})),f(Ae,"calculateBootstrapFundingTxnAmount",(function(t){var e=t.contractVersion,n=t.isAlgoPool;return e===ut.V1_1?se.getBootstrapFundingTxnAmount(n):Ie.getBootstrapFundingTxnAmount(n)})),Ae);exports.V1_1AddLiquidityTxnIndices=void 0,(xe=exports.V1_1AddLiquidityTxnIndices||(exports.V1_1AddLiquidityTxnIndices={}))[xe.FEE_TXN=0]="FEE_TXN",xe[xe.VALIDATOR_APP_CALL_TXN=1]="VALIDATOR_APP_CALL_TXN",xe[xe.ASSET1_IN_TXN=2]="ASSET1_IN_TXN",xe[xe.ASSET2_IN_TXN=3]="ASSET2_IN_TXN",xe[xe.LIQUDITY_OUT_TXN=4]="LIQUDITY_OUT_TXN";var he,ye,ve,_e,we=5*t.ALGORAND_MIN_TX_FEE;exports.V2AddLiquidityType=void 0,(_e=exports.V2AddLiquidityType||(exports.V2AddLiquidityType={})).SINGLE="single",_e.FLEXIBLE="flexible",_e.INITIAL="initial";var De,be=(f(he={},exports.V2AddLiquidityType.FLEXIBLE,{ASSET1_IN_TXN:0,ASSET2_IN_TXN:1,VALIDATOR_APP_CALL_TXN:2}),f(he,exports.V2AddLiquidityType.SINGLE,{ASSET_IN_TXN:0,VALIDATOR_APP_CALL_TXN:1}),f(he,exports.V2AddLiquidityType.INITIAL,{ASSET1_IN_TXN:0,ASSET2_IN_TXN:1,VALIDATOR_APP_CALL_TXN:2}),he),Ee=(f(ye={},exports.V2AddLiquidityType.INITIAL,1),f(ye,exports.V2AddLiquidityType.SINGLE,2),f(ye,exports.V2AddLiquidityType.FLEXIBLE,2),ye),Se=(f(ve={},exports.V2AddLiquidityType.INITIAL,3),f(ve,exports.V2AddLiquidityType.FLEXIBLE,3),f(ve,exports.V2AddLiquidityType.SINGLE,2),ve);function Ne(t){var e=t.assetIn,n=t.assetOut;return q(n.decimals,Number(n.amount))/q(e.decimals,Number(e.amount))}function Oe(t){var e=t.inputSupply,n=t.outputSupply,r=t.assetIn,s=t.assetOut,a=Ne({assetIn:r,assetOut:s}),o=q(s.decimals,Number(n))/q(r.decimals,Number(e));return W({decimalPlaces:5},Math.abs(a/o-1))}function Pe(t){var e,n,r,s,a=t.reserves,o=t.totalFeeShare,i=t.asset1Amount,u=t.asset2Amount,c=t.decimals,p=a.asset1*a.asset2,l=a.asset1+BigInt(i),d=a.asset2+BigInt(u),f=l*d,m=BigInt(parseInt(String(Math.sqrt(Number(f*a.issuedLiquidity*a.issuedLiquidity/p))))),g=m-a.issuedLiquidity,A=g*l/m,I=g*d/m,x=BigInt(i)-A,T=BigInt(u)-I;if(x>T){var h=x;r=BigInt(Math.abs(Math.min(Number(T),0))),e=!0,n=h+(s=ke(h,o)),g-=s*m/(l*BigInt(2))}else{var y=T;r=BigInt(Math.abs(Math.min(Number(x),0))),e=!1,n=y+(s=ke(y,o)),g-=s*m/(d*BigInt(2))}return{poolTokenAssetAmount:g,swapFromAsset1ToAsset2:e,swapInAmount:n,swapOutAmount:r,swapTotalFeeAmount:s,swapPriceImpact:Oe({inputSupply:e?a.asset1:a.asset2,outputSupply:e?a.asset2:a.asset1,assetIn:{amount:n,decimals:c.asset1},assetOut:{amount:r,decimals:c.asset2}})}}function ke(t,e){return t*BigInt(e)/(BigInt(1e4)-BigInt(e))}function Le(e){return(Ee[e]+1)*t.ALGORAND_MIN_TX_FEE}var Fe=tt("add_liquidity"),Be=(f(De={},ut.V1_1,[tt("mint")]),f(De,ut.V2,{INITIAL_LIQUIDITY:[tt("add_initial_liquidity")],SINGLE_ASSET_MODE:[Fe,tt("single")],FLEXIBLE_MODE:[Fe,tt("flexible")]}),De);function Re(){return(Re=c(i().mark((function t(e){var n,a,o,u,c,p,l,d,f,m,g,A,I,x,T,h;return i().wrap((function(t){for(;;)switch(t.prev=t.next){case 0:return n=e.client,a=e.network,o=e.poolAddress,u=e.asset1In,c=e.asset2In,p=e.poolTokenOut,l=e.slippage,d=e.initiatorAddr,f=Q("negative",l,p.amount),t.next=4,n.getTransactionParams().do();case 4:return m=t.sent,g=r.default.makeApplicationNoOpTxnFromObject({from:o,appIndex:ft(a,ut.V1_1),appArgs:Be.v1_1,accounts:[d],note:lt.getAppCallTxnNoteWithClientName(ut.V1_1),foreignAssets:0==c.id?[u.id,p.id]:[u.id,c.id,p.id],suggestedParams:m}),A=r.default.makeAssetTransferTxnWithSuggestedParamsFromObject({from:d,to:o,assetIndex:u.id,amount:u.amount,suggestedParams:m}),I=0===c.id?r.default.makePaymentTxnWithSuggestedParamsFromObject({from:d,to:o,amount:c.amount,suggestedParams:m}):r.default.makeAssetTransferTxnWithSuggestedParamsFromObject({from:d,to:o,assetIndex:c.id,amount:c.amount,suggestedParams:m}),x=r.default.makeAssetTransferTxnWithSuggestedParamsFromObject({from:o,to:d,assetIndex:p.id,amount:f,suggestedParams:m}),T=r.default.makePaymentTxnWithSuggestedParamsFromObject({from:d,to:o,amount:g.fee+x.fee,note:s,suggestedParams:m}),h=r.default.assignGroupID([T,g,A,I,x]),t.abrupt("return",[{txn:h[0],signers:[d]},{txn:h[1],signers:[o]},{txn:h[2],signers:[d]},{txn:h[3],signers:[d]},{txn:h[4],signers:[o]}]);case 12:case"end":return t.stop()}}),t)})))).apply(this,arguments)}function Me(){return(Me=c(i().mark((function t(e){var n,s,a,o,u,c,p,l,d,f;return i().wrap((function(t){for(;;)switch(t.prev=t.next){case 0:return n=e.pool,s=e.txGroup,a=e.initiatorSigner,o=n.account,t.next=4,a([s]);case 4:return u=t.sent,c=v(u,3),p=c[0],l=c[1],d=c[2],f=s.map((function(t,e){return e===exports.V1_1AddLiquidityTxnIndices.FEE_TXN?p:e===exports.V1_1AddLiquidityTxnIndices.ASSET1_IN_TXN?l:e===exports.V1_1AddLiquidityTxnIndices.ASSET2_IN_TXN?d:r.default.signLogicSigTransactionObject(t.txn,o).blob})),t.abrupt("return",f);case 11:case"end":return t.stop()}}),t)})))).apply(this,arguments)}function Ce(){return(Ce=c(i().mark((function t(e){var n,r,s,a,o,u,c,p,l,d,f,m,g,A,I,x,T;return i().wrap((function(t){for(;;)switch(t.prev=t.next){case 0:return n=e.client,r=e.pool,s=e.txGroup,a=e.signedTxns,o=e.initiatorAddr,t.prev=1,u=BigInt(s[exports.V1_1AddLiquidityTxnIndices.LIQUDITY_OUT_TXN].txn.amount),t.next=5,St({client:n,pool:r,accountAddr:o});case 5:return c=t.sent,t.next=8,Y(n,[a]);case 8:return p=t.sent,l=v(p,1),d=l[0],f=d.confirmedRound,m=d.txnID,g=H(s),A=Z(s),t.next=17,St({client:n,pool:r,accountAddr:o});case 17:return I=t.sent,(x=I.excessPoolTokens-c.excessPoolTokens)<0n&&(x=0n),t.abrupt("return",{round:f,fees:g,poolTokenID:r.poolTokenID,poolTokenOut:u+x,excessAmount:{excessAmountForAddingLiquidity:x,totalExcessAmount:I.excessPoolTokens},txnID:m,groupID:A});case 23:throw t.prev=23,t.t0=t.catch(1),"SlippageTolerance"===(T=new P(t.t0,"We encountered something unexpected while adding liquidity. Try again later.")).type&&T.setMessage("Adding liquidity failed due to too much slippage in the price. Please adjust the slippage tolerance and try again."),T;case 28:case"end":return t.stop()}}),t,null,[[1,23]])})))).apply(this,arguments)}var Ve=Object.freeze({__proto__:null,getQuote:function(t){var e=t.pool,n=t.reserves,r=t.asset1In,s=t.asset2In;if(0n===n.issuedLiquidity){var a=BigInt(Math.floor(Math.sqrt(Number(r)*Number(s))));if(a<=BigInt(1e3))throw new Error("Initial liquidity amount is too small. The amount must be greater than ".concat(1e3,", this quote is for ").concat(a,"."));return{round:n.round,asset1ID:e.asset1ID,asset1In:BigInt(r),asset2ID:e.asset2ID,asset2In:BigInt(s),poolTokenID:e.poolTokenID,poolTokenOut:a-BigInt(1e3),share:1}}var o=BigInt(r)*n.issuedLiquidity/n.asset1,i=BigInt(s)*n.issuedLiquidity/n.asset2,u=o<i?o:i;return{round:n.round,asset1ID:e.asset1ID,asset1In:BigInt(r),asset2ID:e.asset2ID,asset2In:BigInt(s),poolTokenID:e.poolTokenID,poolTokenOut:u,share:Jt.getPoolShare(n.issuedLiquidity+u,u)}},generateTxns:function(t){return Re.apply(this,arguments)},signTxns:function(t){return Me.apply(this,arguments)},execute:function(t){return Ce.apply(this,arguments)}});function Xe(t){var e=t.txGroup;return(0,t.initiatorSigner)([e])}function je(t){return Ue.apply(this,arguments)}function Ue(){return(Ue=c(i().mark((function t(e){var n,r,s,a,o,u,c,p,l,d,f,m,g;return i().wrap((function(t){for(;;)switch(t.prev=t.next){case 0:return n=e.client,r=e.pool,s=e.txGroup,a=e.signedTxns,t.prev=1,t.next=4,Y(n,[a]);case 4:return c=t.sent,p=v(c,1),l=p[0],d=l.confirmedRound,f=l.txnID,t.next=11,ce(n,s);case 11:if(t.t1=o=t.sent,t.t0=null===t.t1,t.t0){t.next=15;break}t.t0=void 0===o;case 15:if(!t.t0){t.next=19;break}t.t2=void 0,t.next=20;break;case 19:t.t2=null===(u=o.find((function(t){return"axfer"===t.txn.txn.type})))||void 0===u?void 0:u.txn.txn;case 20:return m=t.t2,t.abrupt("return",{round:d,assetOut:m?{amount:m.aamt,id:m.xaid}:void 0,fees:H(s),poolTokenID:r.poolTokenID,txnID:f,groupID:Z(s)});case 24:throw t.prev=24,t.t3=t.catch(1),"SlippageTolerance"===(g=new P(t.t3,"We encountered something unexpected while adding liquidity. Try again later.")).type&&g.setMessage("Adding liquidity failed due to too much slippage in the price. Please adjust the slippage tolerance and try again."),g;case 29:case"end":return t.stop()}}),t,null,[[1,24]])})))).apply(this,arguments)}function Qe(){return(Qe=c(i().mark((function e(n){var s,a,o,u,c,p,l,d,f,m,g,A,I,x,T,h,y,w;return i().wrap((function(e){for(;;)switch(e.prev=e.next){case 0:return s=n.client,a=n.network,o=n.poolAddress,u=n.asset1In,c=n.asset2In,p=n.poolTokenOut,l=n.initiatorAddr,d=n.minPoolTokenAssetAmount,e.next=3,s.getTransactionParams().do();case 3:return f=e.sent,m=st(u,c),g=v(m,2),A=g[0],I=g[1],x=ot(I.id),T=r.default.makeAssetTransferTxnWithSuggestedParamsFromObject({from:l,to:o,assetIndex:A.id,amount:A.amount,suggestedParams:f}),h=x?r.default.makePaymentTxnWithSuggestedParamsFromObject({from:l,to:o,amount:I.amount,suggestedParams:f}):r.default.makeAssetTransferTxnWithSuggestedParamsFromObject({from:l,to:o,assetIndex:I.id,amount:I.amount,suggestedParams:f}),(y=r.default.makeApplicationNoOpTxnFromObject({from:l,appIndex:ft(a,ut.V2),note:lt.getAppCallTxnNoteWithClientName(ut.V2),appArgs:[].concat(_(Be.v2.FLEXIBLE_MODE),[t.encodeUint64(d)]),accounts:[o],foreignAssets:[p.id],suggestedParams:f})).fee=Le(exports.V2AddLiquidityType.FLEXIBLE),w=r.default.assignGroupID([T,h,y]),e.abrupt("return",[{txn:w[0],signers:[l]},{txn:w[1],signers:[l]},{txn:w[2],signers:[l]}]);case 12:case"end":return e.stop()}}),e)})))).apply(this,arguments)}var qe=Object.freeze({__proto__:null,getQuote:function(t){var e=t.pool,n=t.slippage,r=void 0===n?.05:n,s=t.asset1,a=t.asset2;if(0n===e.issuedPoolTokens)throw new Error("Pool has no liquidity at the moment. To be able to do Flexible Swap, you should first add initial liquidity.");if(e.status!==exports.PoolStatus.READY)throw new Error("Pool is not ready");var o={asset1:e.asset1Reserves||0n,asset2:e.asset2Reserves||0n,issuedLiquidity:e.issuedPoolTokens||0n},i=Pe({reserves:o,totalFeeShare:e.totalFeeShare,asset1Amount:s.amount,asset2Amount:a.amount,decimals:{asset1:s.decimals,asset2:a.decimals}}),u=i.poolTokenAssetAmount,c=i.swapInAmount,p=i.swapOutAmount,l=i.swapPriceImpact,d=i.swapTotalFeeAmount,f=u-BigInt(Math.ceil(Number(u)*r));return{asset1In:{id:e.asset1ID,amount:BigInt(s.amount)},asset2In:{id:e.asset2ID,amount:BigInt(a.amount)},poolTokenOut:{id:e.poolTokenID,amount:u},share:Jt.getPoolShare(o.issuedLiquidity+u,u),slippage:r,internalSwapQuote:{amountIn:c,amountOut:p,swapFees:d,priceImpact:l},minPoolTokenAssetAmountWithSlippage:f}},generateTxns:function(t){return Qe.apply(this,arguments)},signTxns:Xe,execute:je});function Ge(){return(Ge=c(i().mark((function e(n){var s,a,o,u,c,p,l,d,f,m,g,A;return i().wrap((function(e){for(;;)switch(e.prev=e.next){case 0:return s=n.client,a=n.network,o=n.poolAddress,u=n.assetIn,c=n.poolTokenId,p=n.initiatorAddr,l=n.minPoolTokenAssetAmount,e.next=3,s.getTransactionParams().do();case 3:return d=e.sent,f=ot(u.id),m=f?r.default.makePaymentTxnWithSuggestedParamsFromObject({from:p,to:o,amount:u.amount,suggestedParams:d}):r.default.makeAssetTransferTxnWithSuggestedParamsFromObject({from:p,to:o,assetIndex:u.id,amount:u.amount,suggestedParams:d}),(g=r.default.makeApplicationNoOpTxnFromObject({from:p,appIndex:ft(a,ut.V2),note:lt.getAppCallTxnNoteWithClientName(ut.V2),appArgs:[].concat(_(Be.v2.SINGLE_ASSET_MODE),[t.encodeUint64(l)]),accounts:[o],foreignAssets:[c],suggestedParams:d})).fee=Le(exports.V2AddLiquidityType.SINGLE),A=r.default.assignGroupID([m,g]),e.abrupt("return",[{txn:A[0],signers:[p]},{txn:A[1],signers:[p]}]);case 10:case"end":return e.stop()}}),e)})))).apply(this,arguments)}var We=Object.freeze({__proto__:null,getQuote:function(t){var e=t.pool,n=t.assetIn,r=t.slippage,s=void 0===r?.05:r,a=t.decimals;if(0n===e.issuedPoolTokens)throw new Error("Pool has no liquidity");if(e.status!==exports.PoolStatus.READY)throw new Error("Pool is not ready");var o=n.id===e.asset1ID,i={asset1:e.asset1Reserves||0n,asset2:e.asset2Reserves||0n,issuedLiquidity:e.issuedPoolTokens||0n},u=Pe({reserves:i,totalFeeShare:e.totalFeeShare,asset1Amount:o?n.amount:0,asset2Amount:o?0:n.amount,decimals:a}),c=u.poolTokenAssetAmount,p=u.swapInAmount,l=u.swapOutAmount,d=u.swapPriceImpact,f=u.swapTotalFeeAmount,m=c-BigInt(Math.ceil(Number(c)*s));return{assetIn:{id:o?e.asset1ID:e.asset2ID,amount:BigInt(n.amount)},poolTokenOut:{id:e.poolTokenID,amount:c},share:Jt.getPoolShare(i.issuedLiquidity+c,c),slippage:s,internalSwapQuote:{amountIn:p,amountOut:l,swapFees:f,priceImpact:d},minPoolTokenAssetAmountWithSlippage:m}},generateTxns:function(t){return Ge.apply(this,arguments)},signTxns:Xe,execute:je});function ze(){return(ze=c(i().mark((function t(e){var n,s,a,o,u,c,p,l,d,f,m,g,A;return i().wrap((function(t){for(;;)switch(t.prev=t.next){case 0:return n=e.client,s=e.pool,a=e.network,o=e.poolAddress,u=e.asset1In,c=e.asset2In,p=e.poolTokenId,l=e.initiatorAddr,d=ot(s.asset2ID),t.next=4,n.getTransactionParams().do();case 4:return f=t.sent,m=r.default.makeAssetTransferTxnWithSuggestedParamsFromObject({from:l,to:o,assetIndex:s.asset1ID,amount:u.amount,suggestedParams:f}),g=d?r.default.makePaymentTxnWithSuggestedParamsFromObject({from:l,to:o,amount:c.amount,suggestedParams:f}):r.default.makeAssetTransferTxnWithSuggestedParamsFromObject({from:l,to:o,assetIndex:s.asset2ID,amount:c.amount,suggestedParams:f}),(A=r.default.makeApplicationNoOpTxnFromObject({from:l,appIndex:ft(a,ut.V2),appArgs:Be.v2.INITIAL_LIQUIDITY,note:lt.getAppCallTxnNoteWithClientName(ut.V2),accounts:[o],foreignAssets:[p],suggestedParams:f})).fee=Le(exports.V2AddLiquidityType.INITIAL),t.abrupt("return",r.default.assignGroupID([m,g,A]).map((function(t){return{txn:t,signers:[l]}})));case 10:case"end":return t.stop()}}),t)})))).apply(this,arguments)}var Je,Ye,Ke=Object.freeze({__proto__:null,getQuote:function(t){var e=t.pool,n=t.asset1,r=t.asset2,s=t.slippage,a=void 0===s?.05:s;if(0n!==e.issuedPoolTokens)throw new Error("Pool already has liquidity");var o=BigInt(Math.floor(Math.sqrt(Number(n.amount)*Number(r.amount))));if(o<=BigInt(1e3))throw new Error("Initial liquidity amount is too small. Liquidity amount must be greater than ".concat(1e3,", this quote is for ").concat(o,"."));var i=function(t,e){if(!t.amount||!e.amount)throw new Error("Both assets are required for the initial add liquidity");return BigInt(Math.abs(Math.floor(Math.sqrt(G(t.decimals,Math.floor(Number(t.amount)))*G(e.decimals,Math.floor(Number(e.amount))))-1e3)))}(n,r);return{asset1In:{id:e.asset1ID,amount:BigInt(n.amount)},asset2In:{id:e.asset2ID,amount:BigInt(r.amount)},poolTokenOut:{id:e.poolTokenID,amount:i},slippage:a}},generateTxns:function(t){return ze.apply(this,arguments)},signTxns:Xe,execute:je}),He=Object.freeze({__proto__:null,flexible:qe,withSingleAsset:We,initial:Ke}),Ze=(f(Je={},ut.V1_1,Ve),f(Je,ut.V2,He),Je);!function(t){t[t.FEE_TXN=0]="FEE_TXN",t[t.VALIDATOR_APP_CALL_TXN=1]="VALIDATOR_APP_CALL_TXN",t[t.ASSET1_OUT_TXN=2]="ASSET1_OUT_TXN",t[t.ASSET2_OUT_TXN=3]="ASSET2_OUT_TXN",t[t.POOL_TOKEN_IN_TXN=4]="POOL_TOKEN_IN_TXN"}(Ye||(Ye={}));var $e,tn=Object.values(Ye).length,en=tt("remove_liquidity");function nn(){return(nn=c(i().mark((function t(e){var n,a,o,u,c,p,l,d,f,m,g,A,I,x,T,h,y,v,_,w;return i().wrap((function(t){for(;;)switch(t.prev=t.next){case 0:return n=e.client,a=e.pool,o=e.poolTokenIn,u=e.asset1Out,c=e.asset2Out,p=e.slippage,l=e.initiatorAddr,t.next=3,n.getTransactionParams().do();case 3:return d=t.sent,f=a.account.address(),m=ot(a.asset2ID),g=r.default.makeApplicationNoOpTxnFromObject({from:f,appIndex:a.validatorAppID,appArgs:[tt("burn")],note:lt.getAppCallTxnNoteWithClientName(ut.V1_1),accounts:[l],foreignAssets:m?[a.asset1ID,a.poolTokenID]:[a.asset1ID,a.asset2ID,a.poolTokenID],suggestedParams:d}),A=Q("negative",p,u),I=r.default.makeAssetTransferTxnWithSuggestedParamsFromObject({from:f,to:l,assetIndex:a.asset1ID,amount:A,suggestedParams:d}),x=Q("negative",p,c),T=m?r.default.makePaymentTxnWithSuggestedParamsFromObject({from:f,to:l,amount:x,suggestedParams:d}):r.default.makeAssetTransferTxnWithSuggestedParamsFromObject({from:f,to:l,assetIndex:a.asset2ID,amount:x,suggestedParams:d}),h=r.default.makeAssetTransferTxnWithSuggestedParamsFromObject({from:l,to:f,assetIndex:a.poolTokenID,amount:o,suggestedParams:d}),y=g.fee+I.fee+T.fee,v=r.default.makePaymentTxnWithSuggestedParamsFromObject({from:l,to:f,amount:y,note:s,suggestedParams:d}),(_=[])[Ye.FEE_TXN]=v,_[Ye.VALIDATOR_APP_CALL_TXN]=g,_[Ye.ASSET1_OUT_TXN]=I,_[Ye.ASSET2_OUT_TXN]=T,_[Ye.POOL_TOKEN_IN_TXN]=h,w=r.default.assignGroupID(_),t.abrupt("return",[{txn:w[Ye.FEE_TXN],signers:[l]},{txn:w[Ye.VALIDATOR_APP_CALL_TXN],signers:[f]},{txn:w[Ye.ASSET1_OUT_TXN],signers:[f]},{txn:w[Ye.ASSET2_OUT_TXN],signers:[f]},{txn:w[Ye.POOL_TOKEN_IN_TXN],signers:[l]}]);case 22:case"end":return t.stop()}}),t)})))).apply(this,arguments)}function rn(){return(rn=c(i().mark((function t(e){var n,s,a,o,u,c,p,l,d;return i().wrap((function(t){for(;;)switch(t.prev=t.next){case 0:return n=e.pool,s=e.txGroup,a=e.initiatorSigner,t.next=3,a([s]);case 3:return o=t.sent,u=v(o,2),c=u[0],p=u[1],l=n.account,d=s.map((function(t,e){return e===Ye.FEE_TXN?c:e===Ye.POOL_TOKEN_IN_TXN?p:r.default.signLogicSigTransactionObject(t.txn,l).blob})),t.abrupt("return",d);case 10:case"end":return t.stop()}}),t)})))).apply(this,arguments)}function sn(){return(sn=c(i().mark((function t(e){var n,r,s,a,o,u,c,p,l,d,f,m,g,A,I,x,T,h;return i().wrap((function(t){for(;;)switch(t.prev=t.next){case 0:return n=e.client,r=e.pool,s=e.txGroup,a=e.signedTxns,o=e.initiatorAddr,t.prev=1,u=s[Ye.ASSET1_OUT_TXN].txn.amount,c=s[Ye.ASSET2_OUT_TXN].txn.amount,p=s[Ye.POOL_TOKEN_IN_TXN].txn.amount,t.next=7,St({client:n,pool:r,accountAddr:o});case 7:return l=t.sent,t.next=10,Y(n,[a]);case 10:return d=t.sent,f=v(d,1),m=f[0],g=m.confirmedRound,A=m.txnID,t.next=17,St({client:n,pool:r,accountAddr:o});case 17:return I=t.sent,(x=I.excessAsset1-l.excessAsset1)<0n&&(x=0n),(T=I.excessAsset2-l.excessAsset2)<0n&&(T=0n),t.abrupt("return",{round:g,fees:H(s),asset1ID:r.asset1ID,asset1Out:BigInt(u)+x,asset2ID:r.asset2ID,asset2Out:BigInt(c)+T,poolTokenID:r.poolTokenID,poolTokenIn:BigInt(p),excessAmounts:[{assetID:r.asset1ID,excessAmountForBurning:x,totalExcessAmount:I.excessAsset1},{assetID:r.asset2ID,excessAmountForBurning:T,totalExcessAmount:I.excessAsset2}],txnID:A,groupID:Z(s)});case 25:throw t.prev=25,t.t0=t.catch(1),"SlippageTolerance"===(h=new P(t.t0,"We encountered something unexpected while burning liquidity. Try again later.")).type&&h.setMessage("The burn failed due to too much slippage in the price. Please adjust the slippage tolerance and try again."),h;case 30:case"end":return t.stop()}}),t,null,[[1,25]])})))).apply(this,arguments)}!function(t){t[t.ASSET_TRANSFER_TXN=0]="ASSET_TRANSFER_TXN",t[t.APP_CALL_TXN=1]="APP_CALL_TXN"}($e||($e={}));var an,on,un,cn,pn={generateTxns:function(t){return nn.apply(this,arguments)},getQuote:function(t){var e=t.pool,n=t.reserves,r=t.poolTokenIn,s=BigInt(r),a=n.issuedLiquidity&&s*n.asset1/n.issuedLiquidity,o=n.issuedLiquidity&&s*n.asset2/n.issuedLiquidity;return{round:n.round,poolTokenID:e.poolTokenID,poolTokenIn:s,asset1ID:e.asset1ID,asset1Out:a,asset2ID:e.asset2ID,asset2Out:o}},signTxns:function(t){return rn.apply(this,arguments)},execute:function(t){return sn.apply(this,arguments)}};exports.SwapType=void 0,(an=exports.SwapType||(exports.SwapType={})).FixedInput="fixed-input",an.FixedOutput="fixed-output",function(t){t[t.INPUT_TXN=0]="INPUT_TXN",t[t.APP_CALL_TXN=1]="APP_CALL_TXN"}(cn||(cn={}));var ln=(f(on={},exports.SwapType.FixedInput,1),f(on,exports.SwapType.FixedOutput,2),on),dn=tt("swap"),fn=(f(un={},exports.SwapType.FixedInput,tt("fixed-input")),f(un,exports.SwapType.FixedOutput,tt("fixed-output")),un);function mn(){return(mn=c(i().mark((function t(e){var n,s,a,o,u,c,p,l,d,f,m,g,A,I,x,T;return i().wrap((function(t){for(;;)switch(t.prev=t.next){case 0:return n=e.client,s=e.pool,a=e.swapType,o=e.assetIn,u=e.assetOut,c=e.initiatorAddr,p=e.slippage,t.next=3,n.getTransactionParams().do();case 3:return l=t.sent,d=s.account.address(),f=ot(o.id),m=a===exports.SwapType.FixedInput?o.amount:Q("positive",p,o.amount),g=a===exports.SwapType.FixedOutput?u.amount:Q("negative",p,u.amount),A=f?r.default.makePaymentTxnWithSuggestedParamsFromObject({from:c,to:d,amount:m,suggestedParams:l}):r.default.makeAssetTransferTxnWithSuggestedParamsFromObject({from:c,to:d,amount:m,assetIndex:o.id,suggestedParams:l}),(I=r.default.makeApplicationNoOpTxnFromObject({from:c,appIndex:s.validatorAppID,appArgs:[dn,fn[a],r.default.encodeUint64(g)],note:lt.getAppCallTxnNoteWithClientName(ut.V2),accounts:[d],foreignAssets:[s.asset1ID,s.asset2ID],suggestedParams:l})).fee=gn(a),(x=[])[cn.INPUT_TXN]=A,x[cn.APP_CALL_TXN]=I,T=r.default.assignGroupID(x),t.abrupt("return",[{txn:T[cn.INPUT_TXN],signers:[c]},{txn:T[cn.APP_CALL_TXN],signers:[c]}]);case 16:case"end":return t.stop()}}),t)})))).apply(this,arguments)}function gn(e){return(ln[e]+1)*t.ALGORAND_MIN_TX_FEE}function An(){return(An=c(i().mark((function t(e){var n,r,s,a,o,u,c,p,l,d,f,m,g,A,I,x,T;return i().wrap((function(t){for(;;)switch(t.prev=t.next){case 0:return s=e.client,a=e.pool,o=e.txGroup,u=e.signedTxns,c=e.network,p=e.assetIn,t.next=3,Y(s,[u]);case 3:return l=t.sent,d=v(l,1),f=d[0],m=f.confirmedRound,g=f.txnID,t.next=10,ce(s,o);case 10:return A=t.sent,I=[a.asset1ID,a.asset2ID].filter((function(t){return t!==p.id}))[0],x=null==A||null===(n=A.find((function(t){return t.txn.txn.xaid===p.id})))||void 0===n?void 0:n.txn.txn,T=null==A||null===(r=A.find((function(t){return t.txn.txn.xaid===I})))||void 0===r?void 0:r.txn.txn,t.t0=m,t.t1=x&&{amount:BigInt(p.amount)-BigInt(x.aamt||0),id:p.id},t.t2=T&&{amount:T.aamt,id:I},t.next=19,Jt.v2.getPoolInfo({client:s,network:c,asset1ID:a.asset1ID,asset2ID:a.asset2ID});case 19:return t.t3=t.sent,t.t4=g,t.abrupt("return",{round:t.t0,assetIn:t.t1,assetOut:t.t2,pool:t.t3,txnID:t.t4});case 22:case"end":return t.stop()}}),t)})))).apply(this,arguments)}function In(t){var e=t.pool,n=t.assetIn,r=t.decimals;if(e.status!==exports.PoolStatus.READY)throw new P({pool:e,assetIn:n},"Trying to swap on a non-existent pool");var s,a,o,i=BigInt(n.amount),u=e.totalFeeShare;n.id===e.asset1ID?(s=e.asset2ID,a=e.asset1Reserves,o=e.asset2Reserves):(s=e.asset1ID,a=e.asset2Reserves,o=e.asset1Reserves);var c=Tn({inputSupply:a,outputSupply:o,swapInputAmount:i,totalFeeShare:u,decimals:r}),p=c.swapOutputAmount,l=c.totalFeeAmount,d=c.priceImpact;return{assetInID:n.id,assetInAmount:i,assetOutID:s,assetOutAmount:p,swapFee:Number(l),rate:q(r.assetOut,Number(p))/q(r.assetIn,Number(i)),priceImpact:d}}function xn(t){var e,n,r,s=t.pool,a=t.assetOut,o=t.decimals,i=BigInt(a.amount),u=s.totalFeeShare;a.id===s.asset1ID?(e=s.asset2ID,n=s.asset2Reserves,r=s.asset1Reserves):(e=s.asset1ID,n=s.asset1Reserves,r=s.asset2Reserves);var c=function(t){var e=t.inputSupply,n=t.outputSupply,r=t.swapOutputAmount,s=t.totalFeeShare,a=t.decimals,o=function(t){var e=t.inputSupply,n=t.outputSupply,r=t.outputAmount,s=BigInt(e*n/(n-r))-e;return s+=BigInt(1)}({inputSupply:e,outputSupply:n,outputAmount:r}),i=function(t){var e=t.swapAmount,n=t.totalFeeShare,r=Math.floor(Number(e*BigInt(1e4)/(BigInt(1e4)-BigInt(n))));return BigInt(r)-e}({swapAmount:o,totalFeeShare:s}),u=o+i,c=Oe({inputSupply:e,outputSupply:n,assetIn:{amount:u,decimals:a.assetIn},assetOut:{amount:r,decimals:a.assetOut}});return{swapInputAmount:u,totalFeeAmount:i,priceImpact:c}}({inputSupply:n,outputSupply:r,swapOutputAmount:i,totalFeeShare:u,decimals:o}),p=c.swapInputAmount,l=c.totalFeeAmount,d=c.priceImpact;return{assetInID:e,assetInAmount:p,assetOutID:a.id,assetOutAmount:i,swapFee:Number(l),rate:q(o.assetOut,Number(i))/q(o.assetIn,Number(p)),priceImpact:d}}function Tn(t){var e=t.inputSupply,n=t.outputSupply,r=t.swapInputAmount,s=t.totalFeeShare,a=t.decimals,o=BigInt(function(t){var e=t.inputAmount,n=t.totalFeeShare;return Math.floor(Number(e*BigInt(n))/1e4)}({inputAmount:r,totalFeeShare:s})),i=function(t){var e=t.inputSupply,n=t.outputSupply,r=t.swapAmount,s=n-BigInt(e*n/(e+BigInt(r)));return s-=BigInt(1)}({inputSupply:e,outputSupply:n,swapAmount:r-o});return{swapOutputAmount:i,totalFeeAmount:o,priceImpact:Oe({inputSupply:e,outputSupply:n,assetIn:{amount:r,decimals:a.assetIn},assetOut:{amount:i,decimals:a.assetOut}})}}var hn={getQuote:function(t,e,n,r){if(e.status!==exports.PoolStatus.READY)throw new P({pool:e,asset:n},"Trying to swap on a non-existent pool");return t===exports.SwapType.FixedInput?In({pool:e,assetIn:n,decimals:r}):xn({pool:e,assetOut:n,decimals:r})},getFixedInputSwapQuote:In,getFixedOutputSwapQuote:xn,generateTxns:function(t){return mn.apply(this,arguments)},signTxns:function(t){var e=t.txGroup;return(0,t.initiatorSigner)([e])},execute:function(t){return An.apply(this,arguments)},calculateFixedInputSwap:Tn};function yn(t,e){var n,r,s=BigInt(t),a=e.issuedLiquidity;return a>s+BigInt(1e3)?(n=s*e.asset1/a,r=s*e.asset2/a):(n=e.asset1,r=e.asset2),{asset1OutputAmount:n,asset2OutputAmount:r}}function vn(){return(vn=c(i().mark((function e(n){var s,a,o,u,c,p,l,d,f,m,g,A,I,x;return i().wrap((function(e){for(;;)switch(e.prev=e.next){case 0:return s=n.client,a=n.pool,o=n.poolTokenIn,u=n.initiatorAddr,c=n.minAsset1Amount,p=n.minAsset2Amount,l=n.slippage,e.next=3,s.getTransactionParams().do();case 3:if(d=e.sent,f=a.account.address(),m=a.poolTokenID){e.next=8;break}throw new Error("Pool token asset ID is missing");case 8:return g=r.default.makeAssetTransferTxnWithSuggestedParamsFromObject({from:u,to:f,assetIndex:m,amount:o,suggestedParams:d}),(A=r.default.makeApplicationNoOpTxnFromObject({from:u,appIndex:a.validatorAppID,note:lt.getAppCallTxnNoteWithClientName(ut.V2),appArgs:[en,r.default.encodeUint64(Q("negative",l,c)),r.default.encodeUint64(Q("negative",l,p))],accounts:[f],foreignAssets:[a.asset1ID,a.asset2ID],suggestedParams:d})).fee=3*t.ALGORAND_MIN_TX_FEE,(I=[])[$e.ASSET_TRANSFER_TXN]=g,I[$e.APP_CALL_TXN]=A,x=r.default.assignGroupID(I),e.abrupt("return",[{txn:x[$e.ASSET_TRANSFER_TXN],signers:[u]},{txn:x[$e.APP_CALL_TXN],signers:[u]}]);case 16:case"end":return e.stop()}}),e)})))).apply(this,arguments)}function _n(){return(_n=c(i().mark((function e(n){var s,a,o,u,c,p,l,d,f,m,g,A,I,x,T,h,y,v,_;return i().wrap((function(e){for(;;)switch(e.prev=e.next){case 0:return s=n.client,a=n.pool,o=n.initiatorAddr,u=n.poolTokenIn,c=n.outputAssetId,p=n.minOutputAssetAmount,l=n.slippage,e.next=3,s.getTransactionParams().do();case 3:if(d=e.sent,f=a.asset1ID,m=a.asset2ID,g=a.account.address(),A=a.poolTokenID){e.next=9;break}throw new Error("Pool token asset ID is missing");case 9:if(I=0,x=0,T=Q("negative",l,p),c!==f){e.next=17;break}I=T,x=0,e.next=23;break;case 17:if(c!==m){e.next=22;break}I=0,x=T,e.next=23;break;case 22:throw new Error("Invalid output asset id. It doesn't match with pool assets");case 23:return h=r.default.makeAssetTransferTxnWithSuggestedParamsFromObject({from:o,to:g,assetIndex:A,amount:u,suggestedParams:d}),(y=r.default.makeApplicationNoOpTxnFromObject({from:o,appIndex:a.validatorAppID,note:lt.getAppCallTxnNoteWithClientName(ut.V2),appArgs:[en,r.default.encodeUint64(I),r.default.encodeUint64(x)],accounts:[g],foreignAssets:[c],suggestedParams:d})).fee=3*t.ALGORAND_MIN_TX_FEE,(v=[])[$e.ASSET_TRANSFER_TXN]=h,v[$e.APP_CALL_TXN]=y,_=r.default.assignGroupID(v),e.abrupt("return",[{txn:_[$e.ASSET_TRANSFER_TXN],signers:[o]},{txn:_[$e.APP_CALL_TXN],signers:[o]}]);case 31:case"end":return e.stop()}}),e)})))).apply(this,arguments)}function wn(){return(wn=c(i().mark((function t(e){var n,r,s,a,o,u,c,p;return i().wrap((function(t){for(;;)switch(t.prev=t.next){case 0:return r=e.client,s=e.txGroup,a=e.signedTxns,t.next=3,Y(r,[a]);case 3:return o=t.sent,u=v(o,1),c=u[0].txnID,t.next=8,ce(r,s);case 8:if(t.t1=n=t.sent,t.t0=null===t.t1,t.t0){t.next=12;break}t.t0=void 0===n;case 12:if(!t.t0){t.next=16;break}t.t2=void 0,t.next=17;break;case 16:t.t2=n.map((function(t){return{assetId:t.txn.txn.xaid,amount:t.txn.txn.aamt}}));case 17:return p=t.t2,t.abrupt("return",{outputAssets:p,txnID:c});case 19:case"end":return t.stop()}}),t)})))).apply(this,arguments)}var Dn,bn,En={getQuote:function(t){var e=t.pool,n=t.reserves,r=t.poolTokenIn,s=BigInt(r),a=yn(s,n),o=a.asset1OutputAmount,i=a.asset2OutputAmount;return{round:n.round,asset1Out:{assetId:e.asset1ID,amount:o},asset2Out:{assetId:e.asset2ID,amount:i},poolTokenIn:{assetId:e.poolTokenID,amount:s}}},getSingleAssetRemoveLiquidityQuote:function(t){var e,n=t.pool,r=t.reserves,s=t.poolTokenIn,a=t.assetOutID,o=t.decimals,i=BigInt(s),u=yn(i,r),c=u.asset1OutputAmount,p=u.asset2OutputAmount,l=n.totalFeeShare;if(a===n.asset1ID){var d=hn.calculateFixedInputSwap({inputSupply:r.asset2-p,outputSupply:r.asset1-c,swapInputAmount:p,totalFeeShare:l,decimals:o}),f=d.swapOutputAmount,m=d.totalFeeAmount,g=d.priceImpact;e={round:r.round,assetOut:{assetId:a,amount:c+f},poolTokenIn:{assetId:n.poolTokenID,amount:i},internalSwapQuote:{amountIn:{assetId:n.asset2ID,amount:p},amountOut:{assetId:n.asset1ID,amount:f},swapFees:{assetId:n.asset2ID,amount:m},priceImpact:g}}}else{if(a!==n.asset2ID)throw new Error("assetOutID must be one of the pool assets");var A=hn.calculateFixedInputSwap({inputSupply:r.asset1-c,outputSupply:r.asset2-p,swapInputAmount:c,totalFeeShare:l,decimals:o}),I=A.swapOutputAmount,x=A.totalFeeAmount,T=A.priceImpact;e={round:r.round,assetOut:{assetId:a,amount:p+I},poolTokenIn:{assetId:n.poolTokenID,amount:i},internalSwapQuote:{amountIn:{assetId:n.asset2ID,amount:p},amountOut:{assetId:n.asset1ID,amount:I},swapFees:{assetId:n.asset2ID,amount:x},priceImpact:T}}}return e},generateTxns:function(t){return vn.apply(this,arguments)},generateSingleAssetOutTxns:function(t){return _n.apply(this,arguments)},signTxns:function(t){var e=t.txGroup;return(0,t.initiatorSigner)([e])},execute:function(t){return wn.apply(this,arguments)}},Sn=(f(Dn={},ut.V1_1,pn),f(Dn,ut.V2,En),Dn),Nn=3n,On=1000n;function Pn(){return(Pn=c(i().mark((function t(e){var n,s,a,o,u,c,p,l;return i().wrap((function(t){for(;;)switch(t.prev=t.next){case 0:return n=e.pool,s=e.txGroup,a=e.initiatorSigner,t.next=3,a([s]);case 3:return o=t.sent,u=v(o,2),c=u[0],p=u[1],l=s.map((function(t,e){return e===bn.FEE_TXN_INDEX?c:e===bn.ASSET_IN_TXN_INDEX?p:r.default.signLogicSigTransactionObject(t.txn,n.account.lsig).blob})),t.abrupt("return",l);case 9:case"end":return t.stop()}}),t)})))).apply(this,arguments)}function kn(){return(kn=c(i().mark((function t(e){var n,a,o,u,c,p,l,d,f,m,g,A,I,x,T,h,y;return i().wrap((function(t){for(;;)switch(t.prev=t.next){case 0:return n=e.client,a=e.pool,o=e.swapType,u=e.assetIn,c=e.assetOut,p=e.slippage,l=e.initiatorAddr,t.next=3,n.getTransactionParams().do();case 3:return d=t.sent,f=a.account.address(),m=[tt("swap"),o===exports.SwapType.FixedInput?tt("fi"):tt("fo")],g=r.default.makeApplicationNoOpTxnFromObject({from:f,appIndex:a.validatorAppID,appArgs:m,accounts:[l],note:lt.getAppCallTxnNoteWithClientName(ut.V1_1),foreignAssets:0==a.asset2ID?[a.asset1ID,a.poolTokenID]:[a.asset1ID,a.asset2ID,a.poolTokenID],suggestedParams:d}),A=o===exports.SwapType.FixedOutput?Q("positive",p,u.amount):u.amount,I=0===u.id?r.default.makePaymentTxnWithSuggestedParamsFromObject({from:l,to:f,amount:A,suggestedParams:d}):r.default.makeAssetTransferTxnWithSuggestedParamsFromObject({from:l,to:f,assetIndex:u.id,amount:A,suggestedParams:d}),x=o===exports.SwapType.FixedInput?Q("negative",p,c.amount):c.amount,T=0===c.id?r.default.makePaymentTxnWithSuggestedParamsFromObject({from:f,to:l,amount:x,suggestedParams:d}):r.default.makeAssetTransferTxnWithSuggestedParamsFromObject({from:f,to:l,assetIndex:c.id,amount:x,suggestedParams:d}),h=r.default.makePaymentTxnWithSuggestedParamsFromObject({from:l,to:f,amount:g.fee+T.fee,note:s,suggestedParams:d}),y=r.default.assignGroupID([h,g,I,T]),t.abrupt("return",[{txn:y[0],signers:[l]},{txn:y[1],signers:[f]},{txn:y[2],signers:[l]},{txn:y[3],signers:[f]}]);case 14:case"end":return t.stop()}}),t)})))).apply(this,arguments)}function Ln(t){var e,n,r,s=t.pool,a=t.reserves,i=t.assetIn,u=t.decimals,c=BigInt(i.amount);i.id===s.asset1ID?(e=s.asset2ID,n=a.asset1,r=a.asset2):(e=s.asset1ID,n=a.asset2,r=a.asset1);var p=c*Nn/On,l=r-n*r/(n+(c-p));if(l>r)throw new Error("Output amount exceeds available liquidity.");var d={assetIn:{amount:c,decimals:u.assetIn},assetOut:{amount:l,decimals:u.assetOut}};return{round:a.round,assetInID:i.id,assetInAmount:c,assetOutID:e,assetOutAmount:l,swapFee:Number(p),rate:Ne(d),priceImpact:Oe(o({inputSupply:n,outputSupply:r},d))}}function Fn(t){return Bn.apply(this,arguments)}function Bn(){return(Bn=c(i().mark((function t(e){var n,r,s,a,o,u,c,p,l,d,f,m,g,A,I,x;return i().wrap((function(t){for(;;)switch(t.prev=t.next){case 0:return n=e.client,r=e.pool,s=e.signedTxns,a=e.assetIn,o=e.assetOut,u=e.initiatorAddr,t.next=3,St({client:n,pool:r,accountAddr:u});case 3:return c=t.sent,t.next=6,Y(n,[s]);case 6:return p=t.sent,l=v(p,1),d=l[0],f=d.confirmedRound,m=d.txnID,t.next=13,St({client:n,pool:r,accountAddr:u});case 13:return g=t.sent,o.id===r.asset1ID?(A=c.excessAsset1,I=g.excessAsset1):(A=c.excessAsset2,I=g.excessAsset2),(x=I-A)<0n&&(x=0n),t.abrupt("return",{round:f,assetInID:a.id,assetInAmount:BigInt(a.amount),assetOutID:o.id,assetOutAmount:BigInt(o.amount)+x,excessAmount:{assetID:o.id,excessAmountForSwap:x,totalExcessAmount:I},txnID:m});case 18:case"end":return t.stop()}}),t)})))).apply(this,arguments)}function Rn(t){var e,n,r,s=t.pool,a=t.reserves,o=t.assetOut,i=t.decimals,u=BigInt(o.amount);if(o.id===s.asset1ID?(e=s.asset2ID,n=a.asset2,r=a.asset1):(e=s.asset1ID,n=a.asset1,r=a.asset2),u>r)throw new Error("Output amount exceeds available liquidity.");var c=n*r/(r-u)-n,p=c*On/(On-Nn),l=p-c,d=q(i.assetOut,Number(u))/q(i.assetIn,Number(p)),f=q(i.assetOut,Number(r))/q(i.assetIn,Number(n)),m=W({decimalPlaces:5},Math.abs(d/f-1));return{round:a.round,assetInID:e,assetInAmount:p,assetOutID:o.id,assetOutAmount:u,swapFee:Number(l),rate:d,priceImpact:m}}function Mn(t){return Cn.apply(this,arguments)}function Cn(){return(Cn=c(i().mark((function t(e){var n,r,s,a,o,u,c,p,l,d,f,m,g,A,I,x;return i().wrap((function(t){for(;;)switch(t.prev=t.next){case 0:return n=e.client,r=e.pool,s=e.signedTxns,a=e.assetIn,o=e.assetOut,u=e.initiatorAddr,t.next=3,St({client:n,pool:r,accountAddr:u});case 3:return c=t.sent,t.next=6,Y(n,[s]);case 6:return p=t.sent,l=v(p,1),d=l[0],f=d.confirmedRound,m=d.txnID,t.next=13,St({client:n,pool:r,accountAddr:u});case 13:return g=t.sent,a.id===r.asset1ID?(A=c.excessAsset1,I=g.excessAsset1):(A=c.excessAsset2,I=g.excessAsset2),(x=I-A)<0n&&(x=0n),t.abrupt("return",{round:f,assetInID:a.id,assetInAmount:BigInt(a.amount)-x,assetOutID:o.id,assetOutAmount:BigInt(o.amount),excessAmount:{assetID:a.id,excessAmountForSwap:x,totalExcessAmount:I},txnID:m});case 18:case"end":return t.stop()}}),t)})))).apply(this,arguments)}function Vn(){return(Vn=c(i().mark((function t(e){var n,r,s,a,u,c,p,l,d,f;return i().wrap((function(t){for(;;)switch(t.prev=t.next){case 0:if(n=e.client,r=e.pool,s=e.swapType,a=e.txGroup,u=e.signedTxns,c=e.initiatorAddr,r.status===exports.PoolStatus.READY){t.next=3;break}throw new P({pool:r,swapType:s,txGroup:a},"Trying to swap on a non-existent pool");case 3:if(t.prev=3,p={id:a[bn.ASSET_IN_TXN_INDEX].txn.assetIndex||0,amount:a[bn.ASSET_IN_TXN_INDEX].txn.amount},l={id:a[bn.ASSET_OUT_TXN_INDEX].txn.assetIndex||0,amount:a[bn.ASSET_OUT_TXN_INDEX].txn.amount},s!==exports.SwapType.FixedInput){t.next=12;break}return t.next=9,Fn({client:n,pool:r,signedTxns:u,assetIn:p,assetOut:l,initiatorAddr:c});case 9:d=t.sent,t.next=15;break;case 12:return t.next=14,Mn({client:n,pool:r,signedTxns:u,assetIn:p,assetOut:l,initiatorAddr:c});case 14:d=t.sent;case 15:return t.abrupt("return",o(o({},d),{},{groupID:Z(a),fees:H(a)}));case 18:throw t.prev=18,t.t0=t.catch(3),"SlippageTolerance"===(f=new P(t.t0,"We encountered something unexpected while swapping. Try again later.")).type&&f.setMessage("The swap failed due to too much slippage in the price. Please adjust the slippage tolerance and try again."),f;case 23:case"end":return t.stop()}}),t,null,[[3,18]])})))).apply(this,arguments)}!function(t){t[t.FEE_TXN_INDEX=0]="FEE_TXN_INDEX",t[t.VALIDATOR_APP_CALL_TXN_INDEX=1]="VALIDATOR_APP_CALL_TXN_INDEX",t[t.ASSET_IN_TXN_INDEX=2]="ASSET_IN_TXN_INDEX",t[t.ASSET_OUT_TXN_INDEX=3]="ASSET_OUT_TXN_INDEX"}(bn||(bn={}));var Xn,jn={getQuote:function(t,e,n,r,s){if(e.status!==exports.PoolStatus.READY)throw new P({pool:e,asset:r},"Trying to swap on a non-existent pool");return t===exports.SwapType.FixedInput?Ln({pool:e,reserves:n,assetIn:r,decimals:s}):Rn({pool:e,reserves:n,assetOut:r,decimals:s})},getFixedInputSwapQuote:Ln,getFixedOutputSwapQuote:Rn,generateTxns:function(t){return kn.apply(this,arguments)},signTxns:function(t){return Pn.apply(this,arguments)},execute:function(t){return Vn.apply(this,arguments)},executeFixedOutputSwap:Mn},Un=4*t.ALGORAND_MIN_TX_FEE;function Qn(t){return t.filter((function(t){return!qt(t.pool.reserves)})).sort((function(t,e){return e.quote.rate-t.quote.rate}))[0]}var qn=(f(Xn={},ut.V1_1,jn),f(Xn,ut.V2,hn),f(Xn,"getQuote",(function(t){if(t.pools.every((function(t){return qt(t.reserves)})))throw new Error("No pools available for swap");return t.type===exports.SwapType.FixedInput?(n=(e=t).pools,r=e.assetIn,s=e.assetOut,a=e.amount,Qn(n.map((function(t){var e={pool:t.info,assetIn:{amount:a,id:Number(r.id)},decimals:{assetIn:r.decimals,assetOut:s.decimals},reserves:t.reserves};return{pool:t,quote:t.info.contractVersion===ut.V1_1?jn.getFixedInputSwapQuote(e):hn.getFixedInputSwapQuote(e)}})))):function(t){var e=t.pools,n=t.assetIn,r=t.assetOut,s=t.amount;return Qn(e.map((function(t){var e={pool:t.info,assetOut:{amount:s,id:Number(r.id)},decimals:{assetIn:n.decimals,assetOut:r.decimals},reserves:t.reserves};return{pool:t,quote:t.info.contractVersion===ut.V1_1?jn.getFixedOutputSwapQuote(e):hn.getFixedOutputSwapQuote(e)}})))}(t);var e,n,r,s,a})),f(Xn,"generateTxns",(function(t){return t.pool.contractVersion===ut.V1_1?jn.generateTxns(t):hn.generateTxns(t)})),f(Xn,"signTxns",(function(t){return t.pool.contractVersion===ut.V1_1?jn.signTxns(t):hn.signTxns(t)})),f(Xn,"execute",(function(t){return t.contractVersion===ut.V1_1?jn.execute(t):hn.execute(t)})),Xn);function Gn(){return(Gn=c(i().mark((function t(e){var n,r,s,a,o,u,c,p,l,d;return i().wrap((function(t){for(;;)switch(t.prev=t.next){case 0:return n=e.client,r=e.pool,s=e.txGroup,a=e.initiatorSigner,t.prev=1,t.next=4,Wn({txGroup:s,pool:r,initiatorSigner:a});case 4:return o=t.sent,t.next=7,Y(n,[o]);case 7:return u=t.sent,c=v(u,1),p=c[0],l=p.txnID,d=p.confirmedRound,t.abrupt("return",{fees:H(s),confirmedRound:d,txnID:l,groupID:Z(s)});case 15:throw t.prev=15,t.t0=t.catch(1),new P(t.t0,"We encountered something unexpected while redeeming. Try again later.");case 18:case"end":return t.stop()}}),t,null,[[1,15]])})))).apply(this,arguments)}function Wn(t){return zn.apply(this,arguments)}function zn(){return(zn=c(i().mark((function t(e){var n,s,a,o,u,c,p,l;return i().wrap((function(t){for(;;)switch(t.prev=t.next){case 0:return n=e.txGroup,s=e.pool,a=e.initiatorSigner,t.next=3,a([n]);case 3:return o=t.sent,u=v(o,1),c=u[0],p=s.account.lsig,l=n.map((function(t,e){return 0===e?c:r.default.signLogicSigTransactionObject(t.txn,p).blob})),t.abrupt("return",l);case 9:case"end":return t.stop()}}),t)})))).apply(this,arguments)}function Jn(){return Jn=c(i().mark((function t(e){var n,s,a,o,u,p;return i().wrap((function(t){for(;;)switch(t.prev=t.next){case 0:return n=e.client,s=e.data,a=e.initiatorSigner,t.prev=1,o=s.map((function(t){var e=t.txGroup,n=t.pool;return{txns:e,txnFees:H(e),groupID:Z(e),lsig:n.account.lsig}})),t.next=5,a(o.map((function(t){return t.txns})));case 5:return u=t.sent,p=Promise.all(o.map((function(t,e){return new Promise(function(){var s=c(i().mark((function s(a,o){var c,p,l,d,f,m;return i().wrap((function(s){for(;;)switch(s.prev=s.next){case 0:return s.prev=0,c=t.txns.map((function(n,s){return 0===s?u[e]:r.default.signLogicSigTransactionObject(n.txn,t.lsig).blob})),s.next=4,Y(n,[c]);case 4:p=s.sent,l=v(p,1),d=l[0],f=d.txnID,m=d.confirmedRound,a({fees:t.txnFees,groupID:t.groupID,txnID:f,confirmedRound:m}),s.next=15;break;case 12:s.prev=12,s.t0=s.catch(0),o(s.t0);case 15:case"end":return s.stop()}}),s,null,[[0,12]])})));return function(t,e){return s.apply(this,arguments)}}())}))),t.abrupt("return",p);case 10:throw t.prev=10,t.t0=t.catch(1),new P(t.t0,"We encountered something unexpected while redeeming. Try again later.");case 13:case"end":return t.stop()}}),t,null,[[1,10]])}))),Jn.apply(this,arguments)}function Yn(){return(Yn=c(i().mark((function t(e){var n,a,o,u,c,p,l,d,f,m,g;return i().wrap((function(t){for(;;)switch(t.prev=t.next){case 0:return n=e.client,a=e.pool,o=e.assetID,u=e.assetOut,c=e.initiatorAddr,t.next=3,n.getTransactionParams().do();case 3:return p=t.sent,l=a.account.address(),d=r.default.makeApplicationNoOpTxnFromObject({from:l,appIndex:a.validatorAppID,appArgs:[tt("redeem")],note:lt.getAppCallTxnNoteWithClientName(a.contractVersion),accounts:[c],foreignAssets:0==a.asset2ID?[a.asset1ID,a.poolTokenID]:[a.asset1ID,a.asset2ID,a.poolTokenID],suggestedParams:p}),f=0===o?r.default.makePaymentTxnWithSuggestedParamsFromObject({from:l,to:c,amount:BigInt(u),suggestedParams:p}):r.default.makeAssetTransferTxnWithSuggestedParamsFromObject({from:l,to:c,assetIndex:o,amount:BigInt(u),suggestedParams:p}),m=r.default.makePaymentTxnWithSuggestedParamsFromObject({from:c,to:l,amount:d.fee+f.fee,note:s,suggestedParams:p}),g=r.default.assignGroupID([m,d,f]),t.abrupt("return",[{txn:g[0],signers:[c]},{txn:g[1],signers:[l]},{txn:g[2],signers:[l]}]);case 10:case"end":return t.stop()}}),t)})))).apply(this,arguments)}function Kn(e){var n=e.suggestedParams,r=e.stakingAppID,s=e.initiatorAddr,a=e.liquidityAssetID,o=e.program,i=e.amount,u=t.encodeUint64(i),c=t.encodeUint64(o.id);return t.makeApplicationNoOpTxnFromObject({appIndex:r,from:s,suggestedParams:n,foreignAssets:[a],accounts:[o.accountAddress],appArgs:[tt("commit"),u],note:L([tt("tinymanStaking/v1:b"),c,t.encodeUint64(a),u])})}function Hn(){return(Hn=c(i().mark((function e(n){var r,s,a,o,u,c,p,l,d,f,m;return i().wrap((function(e){for(;;)switch(e.prev=e.next){case 0:return r=n.client,s=n.stakingAppID,a=n.program,o=n.requiredAssetID,u=n.liquidityAssetID,c=n.amount,p=n.initiatorAddr,e.next=3,r.getTransactionParams().do();case 3:if(l=e.sent,d=Kn({suggestedParams:l,stakingAppID:s,program:a,liquidityAssetID:u,initiatorAddr:p,amount:c}),f=[d],"number"!=typeof o){e.next=10;break}return m=t.makeApplicationNoOpTxnFromObject({appIndex:s,from:p,suggestedParams:l,foreignAssets:[o],accounts:[a.accountAddress],appArgs:[tt("log_balance")]}),f=t.assignGroupID([d,m]),e.abrupt("return",[{txn:f[0],signers:[p]},{txn:f[1],signers:[p]}]);case 10:return e.abrupt("return",[{txn:f[0],signers:[p]}]);case 11:case"end":return e.stop()}}),e)})))).apply(this,arguments)}exports.ALGO_ASSET=et,exports.ALGO_ASSET_ID=0,exports.ASSET_OPT_IN_PROCESS_TXN_COUNT=1,exports.AddLiquidity=Ze,exports.BASE_MINIMUM_BALANCE=1e5,exports.Bootstrap=Te,exports.CONTRACT_VERSION=ut,exports.MINIMUM_ADD_LIQUIDITY_AMOUNT=1e3,exports.MINIMUM_BALANCE_REQUIRED_PER_APP=1e5,exports.MINIMUM_BALANCE_REQUIRED_PER_ASSET=1e5,exports.MINIMUM_BALANCE_REQUIRED_PER_BYTE_SCHEMA=5e4,exports.MINIMUM_BALANCE_REQUIRED_PER_INT_SCHEMA_VALUE=28500,exports.OPT_IN_VALIDATOR_APP_PROCESS_TXN_COUNT=1,exports.OPT_OUT_VALIDATOR_APP_PROCESS_TXN_COUNT=1,exports.POOL_TOKEN_UNIT_NAME=nt,exports.REDEEM_PROCESS_TXN_COUNT=3,exports.RemoveLiquidity=Sn,exports.Swap=qn,exports.V1_1_ADD_LIQUIDITY_PROCESS_TXN_COUNT=5,exports.V1_1_REMOVE_LIQUIDITY_TXN_COUNT=tn,exports.V2AddLiquidityTxnIndices=be,exports.V2_REMOVE_LIQUIDITY_APP_CALL_INNER_TXN_COUNT=2,exports.applySlippageToAmount=Q,exports.calculateAccountMinimumRequiredBalance=wt,exports.combineAndRegroupSignerTxns=function(){for(var e=arguments.length,n=new Array(e),r=0;r<e;r++)n[r]=arguments[r];var s=n.flat(),a=s.map((function(e){var n=e.txn;return n.group=void 0,t.decodeUnsignedTransaction(t.encodeUnsignedTransaction(n))})),i=t.assignGroupID(a);return s.map((function(t,e){return o(o({},t),{},{txn:i[e]})}))},exports.convertFromBaseUnits=q,exports.convertToBaseUnits=G,exports.generateOptIntoAssetTxns=function(t){return rt.apply(this,arguments)},exports.generateOptIntoValidatorTxns=function(t){return mt.apply(this,arguments)},exports.generateOptOutOfValidatorTxns=function(t){return gt.apply(this,arguments)},exports.generateRedeemTxns=function(t){return Yn.apply(this,arguments)},exports.getAccountExcess=function(t){return Ot.apply(this,arguments)},exports.getAccountExcessWithinPool=St,exports.getAccountInformation=vt,exports.getAddLiquidityTotalFee=function(e){switch(e.version){case ut.V1_1:return we;case ut.V2:return n=e.type,(Ee[n]+Se[n])*t.ALGORAND_MIN_TX_FEE;default:throw new Error("Provided contract version was not valid.")}var n},exports.getMinRequiredBalanceToOptIn=function(t){var e,n=t.currentMinumumBalanceForAccount,r=t.suggestedTransactionFee;if("app-opt-in"===t.type){var s=yt(t.contractVersion);e=1e5+5e4*s.schema.numLocalByteSlices+28500*s.schema.numLocalInts}else e=1e5;return e+(n||0)+(r||0)},exports.getStakingAppID=function(t){return"testnet"===t?51948952:649588853},exports.getSwapTotalFee=function(e){switch(e.version){case ut.V1_1:return Un;case ut.V2:return n=e.type,(ln[n]+2)*t.ALGORAND_MIN_TX_FEE;default:throw new Error("Provided contract version was not valid.")}var n},exports.getTxnGroupID=Z,exports.getValidatorAppID=ft,exports.hasSufficientMinimumBalance=function(t){return t.amount>=t.minimum_required_balance},exports.isAccountOptedIntoApp=function(t){var e=t.appID;return t.accountAppsLocalState.some((function(t){return t.id===e}))},exports.poolUtils=Jt,exports.prepareCommitTransactions=function(t){return Hn.apply(this,arguments)},exports.redeemAllExcessAsset=function(t){return Jn.apply(this,arguments)},exports.redeemExcessAsset=function(t){return Gn.apply(this,arguments)},exports.sendAndWaitRawTransaction=Y,exports.sumUpTxnFees=H,exports.tinymanContract_v1_1=It,exports.tinymanContract_v2=ht,exports.tinymanJSSDKConfig=lt;
-=======
-i=function(){return t};var t={},e=Object.prototype,n=e.hasOwnProperty,r="function"==typeof Symbol?Symbol:{},s=r.iterator||"@@iterator",a=r.asyncIterator||"@@asyncIterator",o=r.toStringTag||"@@toStringTag";function u(t,e,n){return Object.defineProperty(t,e,{value:n,enumerable:!0,configurable:!0,writable:!0}),t[e]}try{u({},"")}catch(t){u=function(t,e,n){return t[e]=n}}function c(t,e,n,r){var s=e&&e.prototype instanceof d?e:d,a=Object.create(s.prototype),o=new w(r||[]);return a._invoke=function(t,e,n){var r="suspendedStart";return function(s,a){if("executing"===r)throw new Error("Generator is already running");if("completed"===r){if("throw"===s)throw a;return b()}for(n.method=s,n.arg=a;;){var o=n.delegate;if(o){var i=y(o,n);if(i){if(i===l)continue;return i}}if("next"===n.method)n.sent=n._sent=n.arg;else if("throw"===n.method){if("suspendedStart"===r)throw r="completed",n.arg;n.dispatchException(n.arg)}else"return"===n.method&&n.abrupt("return",n.arg);r="executing";var u=p(t,e,n);if("normal"===u.type){if(r=n.done?"completed":"suspendedYield",u.arg===l)continue;return{value:u.arg,done:n.done}}"throw"===u.type&&(r="completed",n.method="throw",n.arg=u.arg)}}}(t,n,o),a}function p(t,e,n){try{return{type:"normal",arg:t.call(e,n)}}catch(t){return{type:"throw",arg:t}}}t.wrap=c;var l={};function d(){}function f(){}function m(){}var g={};u(g,s,(function(){return this}));var I=Object.getPrototypeOf,A=I&&I(I(D([])));A&&A!==e&&n.call(A,s)&&(g=A);var x=m.prototype=d.prototype=Object.create(g);function T(t){["next","throw","return"].forEach((function(e){u(t,e,(function(t){return this._invoke(e,t)}))}))}function h(t,e){function r(s,a,o,i){var u=p(t[s],t,a);if("throw"!==u.type){var c=u.arg,l=c.value;return l&&"object"==typeof l&&n.call(l,"__await")?e.resolve(l.__await).then((function(t){r("next",t,o,i)}),(function(t){r("throw",t,o,i)})):e.resolve(l).then((function(t){c.value=t,o(c)}),(function(t){return r("throw",t,o,i)}))}i(u.arg)}var s;this._invoke=function(t,n){function a(){return new e((function(e,s){r(t,n,e,s)}))}return s=s?s.then(a,a):a()}}function y(t,e){var n=t.iterator[e.method];if(void 0===n){if(e.delegate=null,"throw"===e.method){if(t.iterator.return&&(e.method="return",e.arg=void 0,y(t,e),"throw"===e.method))return l;e.method="throw",e.arg=new TypeError("The iterator does not provide a 'throw' method")}return l}var r=p(n,t.iterator,e.arg);if("throw"===r.type)return e.method="throw",e.arg=r.arg,e.delegate=null,l;var s=r.arg;return s?s.done?(e[t.resultName]=s.value,e.next=t.nextLoc,"return"!==e.method&&(e.method="next",e.arg=void 0),e.delegate=null,l):s:(e.method="throw",e.arg=new TypeError("iterator result is not an object"),e.delegate=null,l)}function v(t){var e={tryLoc:t[0]};1 in t&&(e.catchLoc=t[1]),2 in t&&(e.finallyLoc=t[2],e.afterLoc=t[3]),this.tryEntries.push(e)}function _(t){var e=t.completion||{};e.type="normal",delete e.arg,t.completion=e}function w(t){this.tryEntries=[{tryLoc:"root"}],t.forEach(v,this),this.reset(!0)}function D(t){if(t){var e=t[s];if(e)return e.call(t);if("function"==typeof t.next)return t;if(!isNaN(t.length)){var r=-1,a=function e(){for(;++r<t.length;)if(n.call(t,r))return e.value=t[r],e.done=!1,e;return e.value=void 0,e.done=!0,e};return a.next=a}}return{next:b}}function b(){return{value:void 0,done:!0}}return f.prototype=m,u(x,"constructor",m),u(m,"constructor",f),f.displayName=u(m,o,"GeneratorFunction"),t.isGeneratorFunction=function(t){var e="function"==typeof t&&t.constructor;return!!e&&(e===f||"GeneratorFunction"===(e.displayName||e.name))},t.mark=function(t){return Object.setPrototypeOf?Object.setPrototypeOf(t,m):(t.__proto__=m,u(t,o,"GeneratorFunction")),t.prototype=Object.create(x),t},t.awrap=function(t){return{__await:t}},T(h.prototype),u(h.prototype,a,(function(){return this})),t.AsyncIterator=h,t.async=function(e,n,r,s,a){void 0===a&&(a=Promise);var o=new h(c(e,n,r,s),a);return t.isGeneratorFunction(n)?o:o.next().then((function(t){return t.done?t.value:o.next()}))},T(x),u(x,o,"Generator"),u(x,s,(function(){return this})),u(x,"toString",(function(){return"[object Generator]"})),t.keys=function(t){var e=[];for(var n in t)e.push(n);return e.reverse(),function n(){for(;e.length;){var r=e.pop();if(r in t)return n.value=r,n.done=!1,n}return n.done=!0,n}},t.values=D,w.prototype={constructor:w,reset:function(t){if(this.prev=0,this.next=0,this.sent=this._sent=void 0,this.done=!1,this.delegate=null,this.method="next",this.arg=void 0,this.tryEntries.forEach(_),!t)for(var e in this)"t"===e.charAt(0)&&n.call(this,e)&&!isNaN(+e.slice(1))&&(this[e]=void 0)},stop:function(){this.done=!0;var t=this.tryEntries[0].completion;if("throw"===t.type)throw t.arg;return this.rval},dispatchException:function(t){if(this.done)throw t;var e=this;function r(n,r){return o.type="throw",o.arg=t,e.next=n,r&&(e.method="next",e.arg=void 0),!!r}for(var s=this.tryEntries.length-1;s>=0;--s){var a=this.tryEntries[s],o=a.completion;if("root"===a.tryLoc)return r("end");if(a.tryLoc<=this.prev){var i=n.call(a,"catchLoc"),u=n.call(a,"finallyLoc");if(i&&u){if(this.prev<a.catchLoc)return r(a.catchLoc,!0);if(this.prev<a.finallyLoc)return r(a.finallyLoc)}else if(i){if(this.prev<a.catchLoc)return r(a.catchLoc,!0)}else{if(!u)throw new Error("try statement without catch or finally");if(this.prev<a.finallyLoc)return r(a.finallyLoc)}}}},abrupt:function(t,e){for(var r=this.tryEntries.length-1;r>=0;--r){var s=this.tryEntries[r];if(s.tryLoc<=this.prev&&n.call(s,"finallyLoc")&&this.prev<s.finallyLoc){var a=s;break}}a&&("break"===t||"continue"===t)&&a.tryLoc<=e&&e<=a.finallyLoc&&(a=null);var o=a?a.completion:{};return o.type=t,o.arg=e,a?(this.method="next",this.next=a.finallyLoc,l):this.complete(o)},complete:function(t,e){if("throw"===t.type)throw t.arg;return"break"===t.type||"continue"===t.type?this.next=t.arg:"return"===t.type?(this.rval=this.arg=t.arg,this.method="return",this.next="end"):"normal"===t.type&&e&&(this.next=e),l},finish:function(t){for(var e=this.tryEntries.length-1;e>=0;--e){var n=this.tryEntries[e];if(n.finallyLoc===t)return this.complete(n.completion,n.afterLoc),_(n),l}},catch:function(t){for(var e=this.tryEntries.length-1;e>=0;--e){var n=this.tryEntries[e];if(n.tryLoc===t){var r=n.completion;if("throw"===r.type){var s=r.arg;_(n)}return s}}throw new Error("illegal catch attempt")},delegateYield:function(t,e,n){return this.delegate={iterator:D(t),resultName:e,nextLoc:n},"next"===this.method&&(this.arg=void 0),l}},t}function u(t,e,n,r,s,a,o){try{var i=t[a](o),u=i.value}catch(t){return void n(t)}i.done?e(u):Promise.resolve(u).then(r,s)}function c(t){return function(){var e=this,n=arguments;return new Promise((function(r,s){var a=t.apply(e,n);function o(t){u(a,r,s,o,i,"next",t)}function i(t){u(a,r,s,o,i,"throw",t)}o(void 0)}))}}function p(t,e){if(!(t instanceof e))throw new TypeError("Cannot call a class as a function")}function l(t,e){for(var n=0;n<e.length;n++){var r=e[n];r.enumerable=r.enumerable||!1,r.configurable=!0,"value"in r&&(r.writable=!0),Object.defineProperty(t,r.key,r)}}function d(t,e,n){return e&&l(t.prototype,e),n&&l(t,n),Object.defineProperty(t,"prototype",{writable:!1}),t}function f(t,e,n){return e in t?Object.defineProperty(t,e,{value:n,enumerable:!0,configurable:!0,writable:!0}):t[e]=n,t}function m(t,e){if("function"!=typeof e&&null!==e)throw new TypeError("Super expression must either be null or a function");t.prototype=Object.create(e&&e.prototype,{constructor:{value:t,writable:!0,configurable:!0}}),Object.defineProperty(t,"prototype",{writable:!1}),e&&I(t,e)}function g(t){return g=Object.setPrototypeOf?Object.getPrototypeOf.bind():function(t){return t.__proto__||Object.getPrototypeOf(t)},g(t)}function I(t,e){return I=Object.setPrototypeOf?Object.setPrototypeOf.bind():function(t,e){return t.__proto__=e,t},I(t,e)}function A(){if("undefined"==typeof Reflect||!Reflect.construct)return!1;if(Reflect.construct.sham)return!1;if("function"==typeof Proxy)return!0;try{return Boolean.prototype.valueOf.call(Reflect.construct(Boolean,[],(function(){}))),!0}catch(t){return!1}}function x(t,e,n){return x=A()?Reflect.construct.bind():function(t,e,n){var r=[null];r.push.apply(r,e);var s=new(Function.bind.apply(t,r));return n&&I(s,n.prototype),s},x.apply(null,arguments)}function T(t){var e="function"==typeof Map?new Map:void 0;return T=function(t){if(null===t||(n=t,-1===Function.toString.call(n).indexOf("[native code]")))return t;var n;if("function"!=typeof t)throw new TypeError("Super expression must either be null or a function");if(void 0!==e){if(e.has(t))return e.get(t);e.set(t,r)}function r(){return x(t,arguments,g(this).constructor)}return r.prototype=Object.create(t.prototype,{constructor:{value:r,enumerable:!1,writable:!0,configurable:!0}}),I(r,t)},T(t)}function h(t,e){if(e&&("object"==typeof e||"function"==typeof e))return e;if(void 0!==e)throw new TypeError("Derived constructors may only return object or undefined");return function(t){if(void 0===t)throw new ReferenceError("this hasn't been initialised - super() hasn't been called");return t}(t)}function y(t){var e=A();return function(){var n,r=g(t);if(e){var s=g(this).constructor;n=Reflect.construct(r,arguments,s)}else n=r.apply(this,arguments);return h(this,n)}}function v(t,e){return function(t){if(Array.isArray(t))return t}(t)||function(t,e){var n=null==t?null:"undefined"!=typeof Symbol&&t[Symbol.iterator]||t["@@iterator"];if(null==n)return;var r,s,a=[],o=!0,i=!1;try{for(n=n.call(t);!(o=(r=n.next()).done)&&(a.push(r.value),!e||a.length!==e);o=!0);}catch(t){i=!0,s=t}finally{try{o||null==n.return||n.return()}finally{if(i)throw s}}return a}(t,e)||w(t,e)||function(){throw new TypeError("Invalid attempt to destructure non-iterable instance.\nIn order to be iterable, non-array objects must have a [Symbol.iterator]() method.")}()}function _(t){return function(t){if(Array.isArray(t))return D(t)}(t)||function(t){if("undefined"!=typeof Symbol&&null!=t[Symbol.iterator]||null!=t["@@iterator"])return Array.from(t)}(t)||w(t)||function(){throw new TypeError("Invalid attempt to spread non-iterable instance.\nIn order to be iterable, non-array objects must have a [Symbol.iterator]() method.")}()}function w(t,e){if(t){if("string"==typeof t)return D(t,e);var n=Object.prototype.toString.call(t).slice(8,-1);return"Object"===n&&t.constructor&&(n=t.constructor.name),"Map"===n||"Set"===n?Array.from(t):"Arguments"===n||/^(?:Ui|I)nt(?:8|16|32)(?:Clamped)?Array$/.test(n)?D(t,e):void 0}}function D(t,e){(null==e||e>t.length)&&(e=t.length);for(var n=0,r=new Array(e);n<e;n++)r[n]=t[n];return r}function b(t,e){var n="undefined"!=typeof Symbol&&t[Symbol.iterator]||t["@@iterator"];if(!n){if(Array.isArray(t)||(n=w(t))||e&&t&&"number"==typeof t.length){n&&(t=n);var r=0,s=function(){};return{s:s,n:function(){return r>=t.length?{done:!0}:{done:!1,value:t[r++]}},e:function(t){throw t},f:s}}throw new TypeError("Invalid attempt to iterate non-iterable instance.\nIn order to be iterable, non-array objects must have a [Symbol.iterator]() method.")}var a,o=!0,i=!1;return{s:function(){n=n.call(t)},n:function(){var t=n.next();return o=t.done,t},e:function(t){i=!0,a=t},f:function(){try{o||null==n.return||n.return()}finally{if(i)throw a}}}}var E="- would result negative",S="logic eval error:",O="exceeds schema integer count",P=/transaction \w+:/,N=function(t){m(n,T(Error));var e=y(n);function n(t,r){var s;p(this,n);for(var a=arguments.length,o=new Array(a>2?a-2:0),i=2;i<a;i++)o[i-2]=arguments[i];var u=(s=e.call.apply(e,[this].concat(o))).extractMessageFromAlgoSDKError(t);return s.data=t,s.type=s.getErrorType(u),s.setMessage(s.getErrorMessage(u,s.type,r)),s}return d(n,[{key:"setMessage",value:function(t){this.message=t}},{key:"getErrorType",value:function(t){var e="Unknown";return t.includes(E)?e="SlippageTolerance":t.includes(O)?e="ExceedingExcessAmountCount":t.includes(S)?e="LogicError":t.match(P)&&(e="TransactionError"),e}},{key:"getErrorMessage",value:function(t,e,n){var r;switch(e){case"SlippageTolerance":r="The process failed due to too much slippage in the price. Please adjust the slippage tolerance and try again.";break;case"ExceedingExcessAmountCount":r="The process failed due to the number of excess amounts accumulated for your account in the Tinyman app.";break;case"LogicError":r=t.split(S)[1];break;case"TransactionError":r=t.split(P)[1];break;case"Unknown":t&&(r=t)}return r||(r=n||"We encountered an unexpected error, try again later."),r.trim()}},{key:"extractMessageFromAlgoSDKError",value:function(t){var e,n,r,s="";return null!=t&&null!==(e=t.response)&&void 0!==e&&null!==(n=e.body)&&void 0!==n&&n.message?s=t.response.body.message:null!=t&&null!==(r=t.response)&&void 0!==r&&r.text?s=t.response.text:"string"==typeof(null==t?void 0:t.message)&&(s=this.isMessageObjectString(null==t?void 0:t.message)?JSON.parse(t.message||"{message: ''}").message:t.message),"string"!=typeof s&&(s=String(s)),s}},{key:"isMessageObjectString",value:function(t){return"string"==typeof t&&t.includes("{message:")}}]),n}();function k(t){var e,n=t.stateArray,r=void 0===n?[]:n,s=t.shouldDecodeKeys,a=void 0!==s&&s,o={},i=b(r);try{for(i.s();!(e=i.n()).done;){var u=e.value,c=u.key,p=void 0;if(1==u.value.type)p=u.value.bytes;else{if(2!=u.value.type)throw new Error("Unexpected state type: ".concat(u.value.type));p=u.value.uint}o[a?atob(c):c]=p}}catch(t){i.e(t)}finally{i.f()}return o}function L(t){var e,n=t.reduce((function(t,e){return t+e.length}),0),r=new Uint8Array(n),s=0,a=b(t);try{for(a.s();!(e=a.n()).done;){var o=e.value;r.set(o,s),s+=o.length}}catch(t){a.e(t)}finally{a.f()}return r}var F=100000n,B=100000n,R=100000n,M=25000n+25000n,V=25000n+3500n;function X(t){var e=t["apps-total-schema"],n=0n,r=0n;e&&(e["num-byte-slice"]&&(n=e["num-byte-slice"]),e["num-uint"]&&(r=e["num-uint"]));var s=t["apps-local-state"]||[],a=t["created-apps"]||[],o=t.assets||[];return F+B*BigInt(o.length)+R*BigInt(a.length+s.length)+V*r+M*n}function j(t){return new Promise((function(e){setTimeout((function(){e(null)}),t)}))}function U(t,e){return C.apply(this,arguments)}function C(){return(C=c(i().mark((function t(e,n){var r;return i().wrap((function(t){for(;;)switch(t.prev=t.next){case 0:return t.next=3,j(1e3);case 3:return r=null,t.prev=4,t.next=7,e.pendingTransactionInformation(n).do();case 7:r=t.sent,t.next=12;break;case 10:t.prev=10,t.t0=t.catch(4);case 12:if(!r){t.next=17;break}if(!r["confirmed-round"]){t.next=15;break}return t.abrupt("return",r);case 15:if(!r["pool-error"]){t.next=17;break}throw new Error("Transaction Rejected: ".concat(r["pool-error"]));case 17:t.next=0;break;case 19:case"end":return t.stop()}}),t,null,[[4,10]])})))).apply(this,arguments)}function Q(t,e,n){if(e>1||e<0)throw new Error("Invalid slippage value. Must be between 0 and 1, got ".concat(e));var r;try{var s="negative"===t?1-e:1+e;r=BigInt(Math.floor(Number(n)*s))}catch(t){throw new Error(t.message)}return r}function q(t,e){var n=Number(t);return W({decimalPlaces:n},Math.pow(10,-n)*Number(e))}function G(t,e){return W({decimalPlaces:0},Math.pow(10,Number(t))*Number(e))}function W(t,e){var n=t.decimalPlaces,r=void 0===n?0:n;if(r>0){var s=v(J(e),2),a=s[0],o=s[1],i=v(J(Math.round(Number(z(a,o+r)))),2),u=i[0],c=i[1];return Number(z(u,c-r))}return Math.round(e)}function z(t,e){return t+(e<0?"e".concat(e):"e+".concat(e))}function J(t){if(t.toString().includes("e")){var e=t.toString().split("e");return[parseFloat(e[0]),parseFloat(e[1])]}return[t,0]}function Y(t,e){return K.apply(this,arguments)}function K(){return(K=c(i().mark((function t(e,n){var r,s,a,o,u,c,p,l;return i().wrap((function(t){for(;;)switch(t.prev=t.next){case 0:t.prev=0,r=[],s=b(n),t.prev=3,s.s();case 5:if((a=s.n()).done){t.next=18;break}return o=a.value,t.next=9,e.sendRawTransaction(o).do();case 9:return u=t.sent,c=u.txId,t.next=13,U(e,c);case 13:p=t.sent,l=p["confirmed-round"],r.push({confirmedRound:l,txnID:c});case 16:t.next=5;break;case 18:t.next=23;break;case 20:t.prev=20,t.t0=t.catch(3),s.e(t.t0);case 23:return t.prev=23,s.f(),t.finish(23);case 26:return t.abrupt("return",r);case 29:throw t.prev=29,t.t1=t.catch(0),new N(t.t1,"We encountered an error while processing this transaction. Try again later.");case 32:case"end":return t.stop()}}),t,null,[[0,29],[3,20,23,26]])})))).apply(this,arguments)}function H(t){return t.reduce((function(t,e){return t+e.txn.fee}),0)}function Z(t){return(e=t[0].txn.group)?Buffer.from(e).toString("base64"):"";var e}function $(t){for(var e=[];;){var n=127&t;if(!(t>>=7)){e.push(n);break}e.push(128|n)}return e}function tt(t){return(new TextEncoder).encode(t)}var et={id:"".concat(0),name:"Algorand",unit_name:"ALGO",decimals:6,url:"https://algorand.org",is_liquidity_token:!1,total_amount:"6615503326932151"},nt={V1:"TM1POOL",V1_1:"TMPOOL11",V2:"TMPOOL2"};function rt(){return(rt=c(i().mark((function t(e){var n,s,a,o,u;return i().wrap((function(t){for(;;)switch(t.prev=t.next){case 0:return n=e.client,s=e.assetID,a=e.initiatorAddr,t.prev=1,t.next=4,n.getTransactionParams().do();case 4:return o=t.sent,u=r.default.makeAssetTransferTxnWithSuggestedParamsFromObject({from:a,to:a,assetIndex:s,amount:0,suggestedParams:o}),t.abrupt("return",[{txn:u,signers:[a]}]);case 9:throw t.prev=9,t.t0=t.catch(1),new N(t.t0,"We encountered something unexpected while opting into this asset. Try again later.");case 12:case"end":return t.stop()}}),t,null,[[1,9]])})))).apply(this,arguments)}function st(t,e){var n=Number(t.id),r=Number(e.id);return n>r?[o(o({},t),{},{id:n}),o(o({},e),{},{id:r})]:[o(o({},e),{},{id:r}),o(o({},t),{},{id:n})]}function at(t,e){var n=[t,e];return[Math.max.apply(Math,n),Math.min.apply(Math,n)]}function ot(t){return 0===Number(t)}var it,ut={V1_1:"v1_1",V2:"v2"},ct={type:"logicsig",logic:{bytecode:"BCAIAQCBgICAgICAgPABgICAgICAgIDwAQMEBQYlJA1EMQkyAxJEMRUyAxJEMSAyAxJEMgQiDUQzAQAxABJEMwEQIQcSRDMBGIGCgICAgICAgPABEkQzARkiEjMBGyEEEhA3ARoAgAlib290c3RyYXASEEAAXDMBGSMSRDMBG4ECEjcBGgCABHN3YXASEEACOzMBGyISRDcBGgCABG1pbnQSQAE7NwEaAIAEYnVybhJAAZg3ARoAgAZyZWRlZW0SQAJbNwEaAIAEZmVlcxJAAnkAIQYhBSQjEk0yBBJENwEaARclEjcBGgIXJBIQRDMCADEAEkQzAhAhBBJEMwIhIxJEMwIiIxwSRDMCIyEHEkQzAiQjEkQzAiWACFRNUE9PTDExEkQzAiZRAA+AD1RpbnltYW5Qb29sMS4xIBJEMwIngBNodHRwczovL3RpbnltYW4ub3JnEkQzAikyAxJEMwIqMgMSRDMCKzIDEkQzAiwyAxJEMwMAMQASRDMDECEFEkQzAxElEkQzAxQxABJEMwMSIxJEJCMTQAAQMwEBMwIBCDMDAQg1AUIBsTMEADEAEkQzBBAhBRJEMwQRJBJEMwQUMQASRDMEEiMSRDMBATMCAQgzAwEIMwQBCDUBQgF8MgQhBhJENwEcATEAE0Q3ARwBMwQUEkQzAgAxABNEMwIUMQASRDMDADMCABJEMwIRJRJEMwMUMwMHMwMQIhJNMQASRDMDESMzAxAiEk0kEkQzBAAxABJEMwQUMwIAEkQzAQEzBAEINQFCAREyBCEGEkQ3ARwBMQATRDcBHAEzAhQSRDMDFDMDBzMDECISTTcBHAESRDMCADEAEkQzAhQzBAASRDMCESUSRDMDADEAEkQzAxQzAwczAxAiEk0zBAASRDMDESMzAxAiEk0kEkQzBAAxABNEMwQUMQASRDMBATMCAQgzAwEINQFCAJAyBCEFEkQ3ARwBMQATRDMCADcBHAESRDMCADEAE0QzAwAxABJEMwIUMwIHMwIQIhJNMQASRDMDFDMDBzMDECISTTMCABJEMwEBMwMBCDUBQgA+MgQhBBJENwEcATEAE0QzAhQzAgczAhAiEk03ARwBEkQzAQEzAgEINQFCABIyBCEEEkQzAQEzAgEINQFCAAAzAAAxABNEMwAHMQASRDMACDQBD0M=",address:"ABUKAXTANWR6K6ZYV75DWJEPVWWOU6SFUVRI6QHO44E4SIDLHBTD2CZ64A",size:881,variables:[{name:"TMPL_ASSET_ID_1",type:"int",index:15,length:10},{name:"TMPL_ASSET_ID_2",type:"int",index:5,length:10},{name:"TMPL_VALIDATOR_APP_ID",type:"int",index:74,length:10}],source:"https://github.com/tinymanorg/tinyman-contracts-v1/tree/dc9ab40c58b85c15d58f63a1507e18be76720dbb/contracts/pool_logicsig.teal.tmpl"},name:"pool_logicsig"},pt={type:"app",global_state_schema:{num_uints:0,num_byte_slices:0},local_state_schema:{num_uints:16,num_byte_slices:0},name:"validator_app"},lt=(f(it={},ut.V1_1,{testnet:62368684,mainnet:552635992}),f(it,ut.V2,{testnet:148607e3,mainnet:1002541853}),it);function dt(t,e){var n=lt[e][t];if(!n)throw new Error("No Validator App exists for ".concat(t," network with ").concat(e," contract version"));return n}function ft(){return(ft=c(i().mark((function t(e){var n,s,a,o,u,c;return i().wrap((function(t){for(;;)switch(t.prev=t.next){case 0:return n=e.client,s=e.network,a=e.contractVersion,o=e.initiatorAddr,t.next=3,n.getTransactionParams().do();case 3:return u=t.sent,c=r.default.makeApplicationOptInTxnFromObject({from:o,appIndex:dt(s,a),suggestedParams:u}),t.abrupt("return",[{txn:c,signers:[o]}]);case 6:case"end":return t.stop()}}),t)})))).apply(this,arguments)}function mt(){return(mt=c(i().mark((function t(e){var n,s,a,o,u,c;return i().wrap((function(t){for(;;)switch(t.prev=t.next){case 0:return n=e.client,s=e.network,a=e.contractVersion,o=e.initiatorAddr,t.next=3,n.getTransactionParams().do();case 3:return u=t.sent,c=r.default.makeApplicationClearStateTxnFromObject({from:o,appIndex:dt(s,a),suggestedParams:u}),t.abrupt("return",[{txn:c,signers:[o]}]);case 6:case"end":return t.stop()}}),t)})))).apply(this,arguments)}var gt=d((function t(e){p(this,t),this.schema={numLocalInts:e.local_state_schema.num_uints,numLocalByteSlices:e.local_state_schema.num_byte_slices,numGlobalInts:e.global_state_schema.num_uints,numGlobalByteSlices:e.global_state_schema.num_byte_slices}})),It=new(function(n){m(s,gt);var r=y(s);function s(t,e){var n;return p(this,s),(n=r.call(this,t)).poolLogicSigContractTemplate=e.logic.bytecode,n.templateVariables=e.logic.variables,n}return d(s,[{key:"generateLogicSigAccountForPool",value:function(n){if(n.asset1ID===n.asset2ID)throw new Error("Assets are the same");var r=dt(n.network,ut.V1_1),s=v(at(n.asset1ID,n.asset2ID),2),a=s[0],o=s[1],i=Array.from(e.toByteArray(this.poolLogicSigContractTemplate)),u={asset_id_1:a,asset_id_2:o,validator_app_id:r},c=0;this.templateVariables.sort((function(t,e){return t.index-e.index}));for(var p=0;p<this.templateVariables.length;p++){var l=this.templateVariables[p],d=u[l.name.split("TMPL_")[1].toLowerCase()],f=l.index-c,m=f+l.length,g=$(d);c+=l.length-g.length,i=i.slice(0,f).concat(g).concat(i.slice(m))}var I=new Uint8Array(i);return new t.LogicSigAccount(I)}}]),s}())(pt,ct),At={type:"logicsig",logic:{bytecode:"BoAYAAAAAAAAAAAAAAAAAAAAAAAAAAAAAAAAgQBbNQA0ADEYEkQxGYEBEkSBAUM="},name:"pool_logicsig"},xt={type:"app",global_state_schema:{num_uints:0,num_byte_slices:3},local_state_schema:{num_uints:12,num_byte_slices:2},name:"validator_app"},Tt=new(function(e){m(r,gt);var n=y(r);function r(t,e){var s;return p(this,r),(s=n.call(this,t)).poolLogicSigContractTemplate=e.logic.bytecode,s}return d(r,[{key:"generateLogicSigAccountForPool",value:function(e){if(e.asset1ID===e.asset2ID)throw new Error("Assets are the same");var n=dt(e.network,ut.V2),r=v(at(e.asset1ID,e.asset2ID),2),s=r[0],a=r[1],o={bytes:Array.from(Buffer.from(this.poolLogicSigContractTemplate,"base64")),validatorAppId:Array.from(t.encodeUint64(n)),asset1ID:Array.from(t.encodeUint64(s)),asset2ID:Array.from(t.encodeUint64(a))},i=[].concat(_(o.bytes.slice(0,3)),_(o.validatorAppId.slice(0,8)),_(o.asset1ID.slice(0,8)),_(o.asset2ID.slice(0,8)),_(o.bytes.slice(27)));return new t.LogicSigAccount(new Uint8Array(i))}}]),r}())(xt,At);function ht(t){return function(t){return t===ut.V2}(t)?Tt:It}function yt(e,n){var r=arguments.length>2&&void 0!==arguments[2]?arguments[2]:t.IntDecoding.DEFAULT;return new Promise(function(){var t=c(i().mark((function t(s,a){var u;return i().wrap((function(t){for(;;)switch(t.prev=t.next){case 0:return t.prev=0,t.next=3,e.accountInformation(n).setIntDecoding(r).do();case 3:u=t.sent,s(o(o({},u),{},{minimum_required_balance:_t(u)})),t.next=10;break;case 7:t.prev=7,t.t0=t.catch(0),a(new Error(t.t0.message||"Failed to fetch account information"));case 10:case"end":return t.stop()}}),t,null,[[0,7]])})));return function(e,n){return t.apply(this,arguments)}}())}function vt(t,e){var n=t["apps-local-state"].find((function(t){return t.id===e}));return n?k({stateArray:n["key-value"],shouldDecodeKeys:!0}):null}function _t(t){var e=t["apps-total-schema"];return 1e5+1e5*(t.assets||[]).length+1e5*(t["created-apps"]||[]).length+1e5*(t["apps-local-state"]||[]).length+5e4*Number(e&&e["num-byte-slice"]||0)+28500*Number(e&&e["num-uint"]||0)+1e5*(t["apps-total-extra-pages"]||0)}var wt,Dt,bt=tt("e");function Et(t){return St.apply(this,arguments)}function St(){return(St=c(i().mark((function n(s){var a,o,u,c,p,l,d,f,m,g,I,A,x,T,h,y,v,_,w,D,E;return i().wrap((function(n){for(;;)switch(n.prev=n.next){case 0:return a=s.client,o=s.pool,u=s.accountAddr,n.next=3,a.accountInformation(u).setIntDecoding(t.IntDecoding.BIGINT).do();case 3:c=n.sent,p=c["apps-local-state"]||[],l=0n,d=0n,f=0n,m=o.account.address(),g=b(p),n.prev=10,g.s();case 12:if((I=g.n()).done){n.next=31;break}if((A=I.value).id==o.validatorAppID){n.next=16;break}return n.abrupt("continue",29);case 16:if(x=A["key-value"]){n.next=19;break}return n.abrupt("break",31);case 19:T=k({stateArray:x}),h=e.fromByteArray(L([r.default.decodeAddress(m).publicKey,bt,r.default.encodeUint64(o.asset1ID)])),y=e.fromByteArray(L([r.default.decodeAddress(m).publicKey,bt,r.default.encodeUint64(o.asset2ID)])),v=e.fromByteArray(L([r.default.decodeAddress(m).publicKey,bt,r.default.encodeUint64(o.poolTokenID)])),_=T[h],w=T[y],D=T[v],"bigint"==typeof _&&(l=_),"bigint"==typeof w&&(d=w),"bigint"==typeof D&&(f=D);case 29:n.next=12;break;case 31:n.next=36;break;case 33:n.prev=33,n.t0=n.catch(10),g.e(n.t0);case 36:return n.prev=36,g.f(),n.finish(36);case 39:if(!((E={excessAsset1:l,excessAsset2:d,excessPoolTokens:f}).excessAsset1<0n||E.excessAsset2<0n||E.excessPoolTokens<0n)){n.next=42;break}throw new Error("Invalid account excess: ".concat(E));case 42:return n.abrupt("return",E);case 43:case"end":return n.stop()}}),n,null,[[10,33,36,39]])})))).apply(this,arguments)}function Ot(){return(Ot=c(i().mark((function t(n){var s,a,o,u,c,p,l,d,f,m,g,I,A,x,T;return i().wrap((function(t){for(;;)switch(t.prev=t.next){case 0:return s=n.client,a=n.accountAddr,o=n.validatorAppID,t.next=3,s.accountInformation(a).setIntDecoding("bigint").do();case 3:if(u=t.sent,c=u["apps-local-state"]||[],p=c.find((function(t){return t.id==o})),l=[],p&&p["key-value"])for(d=k({stateArray:p["key-value"]}),f=0,m=Object.entries(d);f<m.length;f++)g=m[f],I=v(g,2),A=I[0],x=I[1],41===(T=e.toByteArray(A)).length&&101===T[32]&&l.push({poolAddress:r.default.encodeAddress(T.slice(0,32)),assetID:r.default.decodeUint64(T.slice(33,41),"safe"),amount:parseInt(x)});return t.abrupt("return",l);case 9:case"end":return t.stop()}}),t)})))).apply(this,arguments)}exports.PoolStatus=void 0,(wt=exports.PoolStatus||(exports.PoolStatus={})).NOT_CREATED="not created",wt.BOOTSTRAP="bootstrap",wt.READY="ready",wt.ERROR="error";var Pt=(f(Dt={},ut.V1_1,{asset1:"a1",asset2:"a2"}),f(Dt,ut.V2,{asset1:"asset_1_id",asset2:"asset_2_id",poolTokenID:"pool_token_asset_id",issuedPoolTokens:"issued_pool_tokens",asset1Reserves:"asset_1_reserves",asset2Reserves:"asset_2_reserves",asset1ProtocolFees:"asset_1_protocol_fees",asset2ProtocolFees:"asset_2_protocol_fees",totalFeeShare:"total_fee_share",protocolFeeRatio:"protocol_fee_ratio",cumulativePriceUpdateTimeStamp:"cumulative_price_update_timestamp"}),Dt),Nt=tt("o"),kt=0xffffffffffffffffn;function Lt(t){return Ft.apply(this,arguments)}function Ft(){return(Ft=c(i().mark((function t(e){var n,r,s,a,o,u,c,p,l,d,f,m,g,I;return i().wrap((function(t){for(;;)switch(t.prev=t.next){case 0:return r=e.client,s=e.network,a=e.asset1ID,o=e.asset2ID,u=ht(ut.V1_1),c=u.generateLogicSigAccountForPool(e),p=dt(s,ut.V1_1),l=c.address(),d=at(a,o),t.next=8,yt(r,l);case 8:return f=t.sent,m=vt(f,p),g=null===(n=f["created-assets"][0])||void 0===n?void 0:n.index,I={account:c,validatorAppID:p,asset1ID:d[0],asset2ID:d[1],status:m||g?exports.PoolStatus.READY:exports.PoolStatus.NOT_CREATED,contractVersion:ut.V1_1,poolTokenID:g},m&&(I.asset1ID=m[Pt.v1_1.asset1],I.asset2ID=m[Pt.v1_1.asset2]),t.abrupt("return",I);case 14:case"end":return t.stop()}}),t)})))).apply(this,arguments)}function Bt(){return(Bt=c(i().mark((function n(s,a){var o,u,c,p,l,d,f,m,g,I,A,x,T,h,y,v,_,w,D,E,S,O,P,N,F,B;return i().wrap((function(n){for(;;)switch(n.prev=n.next){case 0:return n.next=2,yt(s,a.account.address(),t.IntDecoding.BIGINT);case 2:o=n.sent,u=o["apps-local-state"]||[],c=0n,p=0n,l=0n,d=b(u),n.prev=8,d.s();case 10:if((f=d.n()).done){n.next=29;break}if((m=f.value).id==a.validatorAppID){n.next=14;break}return n.abrupt("continue",27);case 14:if(g=m["key-value"]){n.next=17;break}return n.abrupt("break",29);case 17:I=k({stateArray:g}),A=e.fromByteArray(L([Nt,r.default.encodeUint64(a.asset1ID)])),x=e.fromByteArray(L([Nt,r.default.encodeUint64(a.asset2ID)])),T=e.fromByteArray(L([Nt,r.default.encodeUint64(a.poolTokenID)])),h=I[A],y=I[x],v=I[T],"bigint"==typeof h&&(c=h),"bigint"==typeof y&&(p=y),"bigint"==typeof v&&(l=v);case 27:n.next=10;break;case 29:n.next=34;break;case 31:n.prev=31,n.t0=n.catch(8),d.e(n.t0);case 34:return n.prev=34,d.f(),n.finish(34);case 37:_=0n,w=0n,D=0n,E=b(o.assets);try{for(E.s();!(S=E.n()).done;)O=S.value,P=O["asset-id"],N=O.amount,P==a.asset1ID?_=BigInt(N):P==a.asset2ID?w=BigInt(N):P==a.poolTokenID&&(D=BigInt(N))}catch(t){E.e(t)}finally{E.f()}if(0===a.asset2ID&&(F=X(o),w=BigInt(o.amount)-F),!((B={asset1:_-c,asset2:w-p,issuedLiquidity:kt-D+l,round:o.round}).asset1<0n||B.asset2<0n||B.issuedLiquidity<0n||B.issuedLiquidity>kt)){n.next=49;break}throw B.asset1=Number(B.asset1),B.asset2=Number(B.asset2),B.issuedLiquidity=Number(B.issuedLiquidity),new Error("Invalid pool reserves: ".concat(JSON.stringify(B)));case 49:return n.abrupt("return",B);case 50:case"end":return n.stop()}}),n,null,[[8,31,34,37]])})))).apply(this,arguments)}function Rt(){return Rt=c(i().mark((function t(e){var n,r,s,a,o,u,c,p,l,d=arguments;return i().wrap((function(t){for(;;)switch(t.prev=t.next){case 0:if(n=e.client,r=e.address,s=e.network,!(a=d.length>1&&void 0!==d[1]?d[1]:{})[r]){t.next=4;break}return t.abrupt("return",a[r]);case 4:return t.next=6,yt(n,r);case 6:return o=t.sent,u=vt(o,dt(s,ut.V1_1)),c=null,u&&(l=o["created-assets"][0],p=l.index,c={asset1ID:u[Pt[ut.V1_1].asset1],asset2ID:u[Pt[ut.V1_1].asset2],poolTokenID:p},a[r]=c),t.abrupt("return",c);case 11:case"end":return t.stop()}}),t)}))),Rt.apply(this,arguments)}var Mt=Object.freeze({__proto__:null,getPoolInfo:Lt,getPoolReserves:function(t,e){return Bt.apply(this,arguments)},getPoolAssets:function(t){return Rt.apply(this,arguments)}});function Vt(t){return Xt.apply(this,arguments)}function Xt(){return(Xt=c(i().mark((function t(e){var n,r,s,a,o,u,c,p,l,d,f,m;return i().wrap((function(t){for(;;)switch(t.prev=t.next){case 0:return n=e.client,r=e.network,s=e.asset1ID,a=e.asset2ID,o=ht(ut.V2),u=o.generateLogicSigAccountForPool(e),c=dt(r,ut.V2),p=u.address(),l=at(s,a),t.next=8,yt(n,p);case 8:return d=t.sent,f=vt(d,c),m={account:u,validatorAppID:c,asset1ID:l[0],asset2ID:l[1],status:f?exports.PoolStatus.READY:exports.PoolStatus.NOT_CREATED,contractVersion:ut.V2},f&&(m.asset1ProtocolFees=BigInt(f[Pt.v2.asset1ProtocolFees]),m.asset2ProtocolFees=BigInt(f[Pt.v2.asset2ProtocolFees]),m.asset1Reserves=BigInt(f[Pt.v2.asset1Reserves]),m.asset2Reserves=BigInt(f[Pt.v2.asset2Reserves]),m.issuedPoolTokens=BigInt(f[Pt.v2.issuedPoolTokens]),m.cumulativePriceUpdateTimeStamp=Number(f[Pt.v2.cumulativePriceUpdateTimeStamp]),m.protocolFeeRatio=Number(f[Pt.v2.protocolFeeRatio]),m.totalFeeShare=BigInt(f[Pt.v2.totalFeeShare]),m.poolTokenID=Number(f[Pt.v2.poolTokenID]),m.asset1ID=Number(f[Pt.v2.asset1]),m.asset2ID=Number(f[Pt.v2.asset2])),t.abrupt("return",m);case 13:case"end":return t.stop()}}),t)})))).apply(this,arguments)}function jt(){return(jt=c(i().mark((function t(e,n){var r,s,a;return i().wrap((function(t){for(;;)switch(t.prev=t.next){case 0:return t.next=2,yt(e,n.account.address());case 2:return r=t.sent,s=vt(r,n.validatorAppID),a={asset1:0n,asset2:0n,issuedLiquidity:0n,round:r.round},s&&(a.asset1=BigInt(s[Pt.v2.asset1Reserves]),a.asset2=BigInt(s[Pt.v2.asset2Reserves]),a.issuedLiquidity=BigInt(s[Pt.v2.issuedPoolTokens])),t.abrupt("return",a);case 7:case"end":return t.stop()}}),t)})))).apply(this,arguments)}function Ut(){return(Ut=c(i().mark((function t(e){var n,r,s,a,o,u;return i().wrap((function(t){for(;;)switch(t.prev=t.next){case 0:return n=e.client,r=e.address,s=e.network,t.next=3,yt(n,r);case 3:return a=t.sent,o=vt(a,dt(s,ut.V2)),u=null,o&&(u={asset1ID:o[Pt[ut.V2].asset1],asset2ID:o[Pt[ut.V2].asset2],poolTokenID:o[Pt[ut.V2].poolTokenID]}),t.abrupt("return",u);case 8:case"end":return t.stop()}}),t)})))).apply(this,arguments)}var Ct=Object.freeze({__proto__:null,getPoolInfo:Vt,getPoolReserves:function(t,e){return jt.apply(this,arguments)},getPoolAssets:function(t){return Ut.apply(this,arguments)}});function Qt(t){return Boolean(t&&!(t.asset1+t.asset2))}var qt,Gt,Wt=Object.freeze({__proto__:null,getPoolShare:function(t,e){var n=Number(e)/Number(t);return Number.isFinite(n)||(n=0),n},getPoolPairRatio:function(t,e){var n=Qt(e),r=null;return e&&!n&&e.asset1&&e.asset2&&"number"==typeof t.asset2&&"number"==typeof t.asset1&&(r=q(t.asset1,e.asset1)/q(t.asset2,e.asset2)),r},isPoolEmpty:Qt,isPoolNotCreated:function(t){return(null==t?void 0:t.status)===exports.PoolStatus.NOT_CREATED},isPoolReady:function(t){return(null==t?void 0:t.status)===exports.PoolStatus.READY},getPoolsForPair:function(t){return Promise.all([Lt(t),Vt(t)])}}),zt=o((f(qt={},ut.V1_1,o(o({},Mt),Wt)),f(qt,ut.V2,o(o({},Ct),Wt)),qt),Wt);!function(t){t[t.FUNDING_TXN=0]="FUNDING_TXN",t[t.VALIDATOR_APP_CALL=1]="VALIDATOR_APP_CALL",t[t.POOL_TOKEN_CREATE=2]="POOL_TOKEN_CREATE",t[t.ASSET1_OPT_IN=3]="ASSET1_OPT_IN",t[t.ASSET2_OPT_IN=4]="ASSET2_OPT_IN"}(Gt||(Gt={}));var Jt=96e4,Yt=859e3;function Kt(){return(Kt=c(i().mark((function t(e){var n,s,a,o,u,c,p,l,d,f,m,g,I,A,x,T,h,y,_,w,D,b,E,S,O;return i().wrap((function(t){for(;;)switch(t.prev=t.next){case 0:return n=e.client,s=e.network,a=e.asset_1,o=e.asset_2,u=e.initiatorAddr,t.next=3,n.getTransactionParams().do();case 3:return c=t.sent,p=st(a,o),l=v(p,2),d=l[0],f=d.id,m=d.unit_name,g=l[1],I=g.id,A=g.unit_name,x=ot(I),T=dt(s,ut.V1_1),h=It.generateLogicSigAccountForPool({network:s,asset1ID:f,asset2ID:I}),y=h.address(),_=r.default.makeApplicationOptInTxnFromObject({from:y,appIndex:T,appArgs:[tt("bootstrap"),r.default.encodeUint64(f),r.default.encodeUint64(I)],foreignAssets:x?[f]:[I],suggestedParams:c}),w=r.default.makeAssetCreateTxnWithSuggestedParamsFromObject({from:y,total:0xffffffffffffffffn,decimals:6,defaultFrozen:!1,unitName:nt.V1_1,assetName:"TinymanPool1.1 ".concat(m,"-").concat(A),assetURL:"https://tinyman.org",suggestedParams:c}),D=r.default.makeAssetTransferTxnWithSuggestedParamsFromObject({from:y,to:y,assetIndex:f,amount:0,suggestedParams:c}),b=r.default.makePaymentTxnWithSuggestedParamsFromObject({from:u,to:y,amount:Ht(x),suggestedParams:c}),(E=[])[Gt.FUNDING_TXN]=b,E[Gt.VALIDATOR_APP_CALL]=_,E[Gt.POOL_TOKEN_CREATE]=w,E[Gt.ASSET1_OPT_IN]=D,x||(E[Gt.ASSET2_OPT_IN]=r.default.makeAssetTransferTxnWithSuggestedParamsFromObject({from:y,to:y,assetIndex:I,amount:0,suggestedParams:c})),S=r.default.assignGroupID(E),O=[{txn:S[Gt.FUNDING_TXN],signers:[u]},{txn:S[Gt.VALIDATOR_APP_CALL],signers:[y]},{txn:S[Gt.POOL_TOKEN_CREATE],signers:[y]},{txn:S[Gt.ASSET1_OPT_IN],signers:[y]}],S[Gt.ASSET2_OPT_IN]&&O.push({txn:S[Gt.ASSET2_OPT_IN],signers:[y]}),t.abrupt("return",O);case 23:case"end":return t.stop()}}),t)})))).apply(this,arguments)}function Ht(t){return t?Jt:Yt}function Zt(){return(Zt=c(i().mark((function t(e){var n,s,a,o,u,c,p,l,d,f,m,g,I,A,x;return i().wrap((function(t){for(;;)switch(t.prev=t.next){case 0:return n=e.txGroup,s=e.network,a=e.initiatorSigner,o=e.asset1ID,u=e.asset2ID,t.next=3,a([n]);case 3:return c=t.sent,p=v(c,1),l=p[0],d=at(o,u),f=v(d,2),m=f[0],g=f[1],I=It.generateLogicSigAccountForPool({network:s,asset1ID:m,asset2ID:g}),A=[],x=n.map((function(t,e){if(e===Gt.FUNDING_TXN)return A.push(t.txn.txID().toString()),l;var n=r.default.signLogicSigTransactionObject(t.txn,I),s=n.txID,a=n.blob;return A.push(s),a})),t.abrupt("return",{signedTxns:x,txnIDs:A});case 11:case"end":return t.stop()}}),t)})))).apply(this,arguments)}function $t(t){return te.apply(this,arguments)}function te(){return(te=c(i().mark((function t(e){var n,r,s,a,o;return i().wrap((function(t){for(;;)switch(t.prev=t.next){case 0:return n=e.client,r=e.signedTxns,s=e.txnIDs,t.prev=1,t.next=4,n.sendRawTransaction(r).do();case 4:return t.next=6,U(n,s[Gt.POOL_TOKEN_CREATE]);case 6:if(a=t.sent,"number"==typeof(o=a["asset-index"])){t.next=10;break}throw new Error("Generated ID is not valid: got ".concat(o));case 10:return t.abrupt("return",{poolTokenID:o});case 13:throw t.prev=13,t.t0=t.catch(1),new N(t.t0,"We encountered something unexpected while bootstraping the pool. Try again later.");case 16:case"end":return t.stop()}}),t,null,[[1,13]])})))).apply(this,arguments)}function ee(){return(ee=c(i().mark((function t(e){var n,r,s,a,o,u,c;return i().wrap((function(t){for(;;)switch(t.prev=t.next){case 0:return n=e.client,r=e.network,s=e.pool,a=s.asset1ID,o=s.asset2ID,u=e.signedTxns,c=e.txnIDs,t.next=3,$t({client:n,signedTxns:u,txnIDs:c});case 3:return t.abrupt("return",zt.v1_1.getPoolInfo({client:n,network:r,asset1ID:a,asset2ID:o}));case 4:case"end":return t.stop()}}),t)})))).apply(this,arguments)}var ne,re={generateTxns:function(t){return Kt.apply(this,arguments)},signTxns:function(t){return Zt.apply(this,arguments)},execute:function(t){return ee.apply(this,arguments)},getBootstrapFundingTxnAmount:Ht};!function(t){t[t.FUNDING_TXN=0]="FUNDING_TXN",t[t.VALIDATOR_APP_CALL=1]="VALIDATOR_APP_CALL"}(ne||(ne={}));var se=5,ae=6;function oe(t,e){return ie.apply(this,arguments)}function ie(){return(ie=c(i().mark((function e(n,r){var s,a,o;return i().wrap((function(e){for(;;)switch(e.prev=e.next){case 0:if(!(a=null===(s=r.find((function(t){return"appl"===t.txn.type})))||void 0===s?void 0:s.txn.txID())){e.next=7;break}return e.next=4,t.waitForConfirmation(n,a,1e3);case 4:e.t0=e.sent,e.next=8;break;case 7:e.t0=void 0;case 8:return o=e.t0,e.abrupt("return",o);case 10:case"end":return e.stop()}}),e)})))).apply(this,arguments)}function ue(t,e){return ce.apply(this,arguments)}function ce(){return(ce=c(i().mark((function t(e,n){var r;return i().wrap((function(t){for(;;)switch(t.prev=t.next){case 0:return t.next=2,oe(e,n);case 2:return r=t.sent,t.abrupt("return",null==r?void 0:r["inner-txns"]);case 4:case"end":return t.stop()}}),t)})))).apply(this,arguments)}function pe(){return(pe=c(i().mark((function e(n){var s,a,o,u,c,p,l,d,f,m,g,I,A,x,T,h,y,_,w,D;return i().wrap((function(e){for(;;)switch(e.prev=e.next){case 0:return s=n.client,a=n.network,o=n.asset_1,u=n.asset_2,c=n.initiatorAddr,e.next=3,s.getTransactionParams().do();case 3:return p=e.sent,l=dt(a,ut.V2),d=t.getApplicationAddress(l),f=st(o,u),m=v(f,2),g=m[0].id,I=m[1].id,e.next=9,zt.v2.getPoolInfo({client:s,network:a,asset1ID:g,asset2ID:I});case 9:if(e.sent.status!==exports.PoolStatus.READY){e.next=12;break}throw new Error("Pool for ".concat(o.unit_name,"-").concat(u.unit_name," already exists"));case 12:return A=Tt.generateLogicSigAccountForPool({network:a,asset1ID:g,asset2ID:I}),x=A.address(),T=ot(I),(h=r.default.makeApplicationOptInTxnFromObject({from:x,appIndex:l,appArgs:[tt("bootstrap")],foreignAssets:[g,I],rekeyTo:d,suggestedParams:p})).fee=de(T),y=r.default.makePaymentTxnWithSuggestedParamsFromObject({from:c,to:x,amount:le(T),suggestedParams:p}),(_=[])[ne.FUNDING_TXN]=y,_[ne.VALIDATOR_APP_CALL]=h,w=r.default.assignGroupID(_),(D=[])[ne.FUNDING_TXN]={txn:w[ne.FUNDING_TXN],signers:[c]},D[ne.VALIDATOR_APP_CALL]={txn:w[ne.VALIDATOR_APP_CALL],signers:[x]},e.abrupt("return",D);case 26:case"end":return e.stop()}}),e)})))).apply(this,arguments)}function le(t){return function(t,e){var n=ht(t).schema,r=4e5+28500*n.numLocalInts+5e4*n.numLocalByteSlices;return e||(r+=1e5),r}(ut.V2,t)+de(t)+1e5}function de(e){return((e?se:ae)+1)*t.ALGORAND_MIN_TX_FEE}function fe(){return(fe=c(i().mark((function t(e){var n,s,a,o,u,c,p,l,d,f,m,g,I,A,x;return i().wrap((function(t){for(;;)switch(t.prev=t.next){case 0:return n=e.txGroup,s=e.network,a=e.initiatorSigner,o=e.asset1ID,u=e.asset2ID,t.next=3,a([n]);case 3:return c=t.sent,p=v(c,1),l=p[0],d=at(o,u),f=v(d,2),m=f[0],g=f[1],I=Tt.generateLogicSigAccountForPool({network:s,asset1ID:m,asset2ID:g}),A=[],x=n.map((function(t,e){if(e===ne.FUNDING_TXN)return A.push(t.txn.txID().toString()),l;var n=r.default.signLogicSigTransactionObject(t.txn,I),s=n.txID,a=n.blob;return A.push(s),a})),t.abrupt("return",{signedTxns:x,txnIDs:A});case 11:case"end":return t.stop()}}),t)})))).apply(this,arguments)}function me(){return(me=c(i().mark((function t(e){var n,r,s,a,o,u,c,p,l,d,f;return i().wrap((function(t){for(;;)switch(t.prev=t.next){case 0:return n=e.client,r=e.network,s=e.pool,a=s.asset1ID,o=s.asset2ID,u=e.txGroup,c=e.signedTxns,t.prev=1,t.next=4,n.sendRawTransaction(c).do();case 4:return t.next=6,oe(n,u);case 6:if(t.t1=p=t.sent,t.t0=null===t.t1,t.t0){t.next=10;break}t.t0=void 0===p;case 10:if(!t.t0){t.next=14;break}t.t2=void 0,t.next=15;break;case 14:t.t2=null===(l=p["local-state-delta"][0].delta)||void 0===l||null===(d=l.find((function(t){return t.key===btoa(Pt.v2.poolTokenID)})))||void 0===d?void 0:d.value.uint;case 15:if("number"==typeof(f=t.t2)){t.next=18;break}throw new Error("Generated ID is not valid: got ".concat(f));case 18:return t.abrupt("return",zt.v2.getPoolInfo({client:n,network:r,asset1ID:a,asset2ID:o}));case 21:throw t.prev=21,t.t3=t.catch(1),new N(t.t3,"We encountered something unexpected while bootstraping the pool. Try again later.");case 24:case"end":return t.stop()}}),t,null,[[1,21]])})))).apply(this,arguments)}var ge,Ie={generateTxns:function(t){return pe.apply(this,arguments)},signTxns:function(t){return fe.apply(this,arguments)},execute:function(t){return me.apply(this,arguments)},getBootstrapFundingTxnAmount:le,getTotalCost:function(e){return t.ALGORAND_MIN_TX_FEE+le(e)}};var Ae,xe=(f(ge={},ut.V1_1,re),f(ge,ut.V2,Ie),f(ge,"generateTxns",(function(t){return t.contractVersion===ut.V1_1?re.generateTxns(t):Ie.generateTxns(t)})),f(ge,"signTxns",(function(t){return t.contractVersion===ut.V1_1?re.signTxns(t):Ie.signTxns(t)})),f(ge,"execute",(function(t){return t.contractVersion===ut.V1_1?re.execute(t):Ie.execute(t)})),f(ge,"calculateBootstrapFundingTxnAmount",(function(t){var e=t.contractVersion,n=t.isAlgoPool;return e===ut.V1_1?re.getBootstrapFundingTxnAmount(n):Ie.getBootstrapFundingTxnAmount(n)})),ge);exports.V1_1AddLiquidityTxnIndices=void 0,(Ae=exports.V1_1AddLiquidityTxnIndices||(exports.V1_1AddLiquidityTxnIndices={}))[Ae.FEE_TXN=0]="FEE_TXN",Ae[Ae.VALIDATOR_APP_CALL_TXN=1]="VALIDATOR_APP_CALL_TXN",Ae[Ae.ASSET1_IN_TXN=2]="ASSET1_IN_TXN",Ae[Ae.ASSET2_IN_TXN=3]="ASSET2_IN_TXN",Ae[Ae.LIQUDITY_OUT_TXN=4]="LIQUDITY_OUT_TXN";var Te,he,ye,ve,_e=5*t.ALGORAND_MIN_TX_FEE;exports.V2AddLiquidityType=void 0,(ve=exports.V2AddLiquidityType||(exports.V2AddLiquidityType={})).SINGLE="single",ve.FLEXIBLE="flexible",ve.INITIAL="initial";var we,De=(f(Te={},exports.V2AddLiquidityType.FLEXIBLE,{ASSET1_IN_TXN:0,ASSET2_IN_TXN:1,VALIDATOR_APP_CALL_TXN:2}),f(Te,exports.V2AddLiquidityType.SINGLE,{ASSET_IN_TXN:0,VALIDATOR_APP_CALL_TXN:1}),f(Te,exports.V2AddLiquidityType.INITIAL,{ASSET1_IN_TXN:0,ASSET2_IN_TXN:1,VALIDATOR_APP_CALL_TXN:2}),Te),be=(f(he={},exports.V2AddLiquidityType.INITIAL,1),f(he,exports.V2AddLiquidityType.SINGLE,2),f(he,exports.V2AddLiquidityType.FLEXIBLE,2),he),Ee=(f(ye={},exports.V2AddLiquidityType.INITIAL,3),f(ye,exports.V2AddLiquidityType.FLEXIBLE,3),f(ye,exports.V2AddLiquidityType.SINGLE,2),ye);function Se(t){var e=t.assetIn,n=t.assetOut;return q(n.decimals,Number(n.amount))/q(e.decimals,Number(e.amount))}function Oe(t){var e=t.inputSupply,n=t.outputSupply,r=t.assetIn,s=t.assetOut,a=Se({assetIn:r,assetOut:s}),o=q(s.decimals,Number(n))/q(r.decimals,Number(e));return W({decimalPlaces:5},Math.abs(a/o-1))}function Pe(t){var e,n,r,s,a=t.reserves,o=t.totalFeeShare,i=t.asset1Amount,u=t.asset2Amount,c=t.decimals,p=a.asset1*a.asset2,l=a.asset1+BigInt(i),d=a.asset2+BigInt(u),f=l*d,m=BigInt(parseInt(String(Math.sqrt(Number(f*a.issuedLiquidity*a.issuedLiquidity/p))))),g=m-a.issuedLiquidity,I=g*l/m,A=g*d/m,x=BigInt(i)-I,T=BigInt(u)-A;if(x>T){var h=x;r=BigInt(Math.abs(Math.min(Number(T),0))),e=!0,n=h+(s=Ne(h,o)),g-=s*m/(l*BigInt(2))}else{var y=T;r=BigInt(Math.abs(Math.min(Number(x),0))),e=!1,n=y+(s=Ne(y,o)),g-=s*m/(d*BigInt(2))}return{poolTokenAssetAmount:g,swapFromAsset1ToAsset2:e,swapInAmount:n,swapOutAmount:r,swapTotalFeeAmount:s,swapPriceImpact:Oe({inputSupply:e?a.asset1:a.asset2,outputSupply:e?a.asset2:a.asset1,assetIn:{amount:n,decimals:c.asset1},assetOut:{amount:r,decimals:c.asset2}})}}function Ne(t,e){return t*BigInt(e)/(BigInt(1e4)-BigInt(e))}function ke(e){return(be[e]+1)*t.ALGORAND_MIN_TX_FEE}var Le=tt("add_liquidity"),Fe=(f(we={},ut.V1_1,[tt("mint")]),f(we,ut.V2,{INITIAL_LIQUIDITY:[tt("add_initial_liquidity")],SINGLE_ASSET_MODE:[Le,tt("single")],FLEXIBLE_MODE:[Le,tt("flexible")]}),we);function Be(){return(Be=c(i().mark((function t(e){var n,a,o,u,c,p,l,d,f,m,g,I,A,x,T,h;return i().wrap((function(t){for(;;)switch(t.prev=t.next){case 0:return n=e.client,a=e.network,o=e.poolAddress,u=e.asset1In,c=e.asset2In,p=e.poolTokenOut,l=e.slippage,d=e.initiatorAddr,f=Q("negative",l,p.amount),t.next=4,n.getTransactionParams().do();case 4:return m=t.sent,g=r.default.makeApplicationNoOpTxnFromObject({from:o,appIndex:dt(a,ut.V1_1),appArgs:Fe.v1_1,accounts:[d],foreignAssets:0==c.id?[u.id,p.id]:[u.id,c.id,p.id],suggestedParams:m}),I=r.default.makeAssetTransferTxnWithSuggestedParamsFromObject({from:d,to:o,assetIndex:u.id,amount:u.amount,suggestedParams:m}),A=0===c.id?r.default.makePaymentTxnWithSuggestedParamsFromObject({from:d,to:o,amount:c.amount,suggestedParams:m}):r.default.makeAssetTransferTxnWithSuggestedParamsFromObject({from:d,to:o,assetIndex:c.id,amount:c.amount,suggestedParams:m}),x=r.default.makeAssetTransferTxnWithSuggestedParamsFromObject({from:o,to:d,assetIndex:p.id,amount:f,suggestedParams:m}),T=r.default.makePaymentTxnWithSuggestedParamsFromObject({from:d,to:o,amount:g.fee+x.fee,note:s,suggestedParams:m}),h=r.default.assignGroupID([T,g,I,A,x]),t.abrupt("return",[{txn:h[0],signers:[d]},{txn:h[1],signers:[o]},{txn:h[2],signers:[d]},{txn:h[3],signers:[d]},{txn:h[4],signers:[o]}]);case 12:case"end":return t.stop()}}),t)})))).apply(this,arguments)}function Re(){return(Re=c(i().mark((function t(e){var n,s,a,o,u,c,p,l,d,f;return i().wrap((function(t){for(;;)switch(t.prev=t.next){case 0:return n=e.pool,s=e.txGroup,a=e.initiatorSigner,o=n.account,t.next=4,a([s]);case 4:return u=t.sent,c=v(u,3),p=c[0],l=c[1],d=c[2],f=s.map((function(t,e){return e===exports.V1_1AddLiquidityTxnIndices.FEE_TXN?p:e===exports.V1_1AddLiquidityTxnIndices.ASSET1_IN_TXN?l:e===exports.V1_1AddLiquidityTxnIndices.ASSET2_IN_TXN?d:r.default.signLogicSigTransactionObject(t.txn,o).blob})),t.abrupt("return",f);case 11:case"end":return t.stop()}}),t)})))).apply(this,arguments)}function Me(){return(Me=c(i().mark((function t(e){var n,r,s,a,o,u,c,p,l,d,f,m,g,I,A,x,T;return i().wrap((function(t){for(;;)switch(t.prev=t.next){case 0:return n=e.client,r=e.pool,s=e.txGroup,a=e.signedTxns,o=e.initiatorAddr,t.prev=1,u=BigInt(s[exports.V1_1AddLiquidityTxnIndices.LIQUDITY_OUT_TXN].txn.amount),t.next=5,Et({client:n,pool:r,accountAddr:o});case 5:return c=t.sent,t.next=8,Y(n,[a]);case 8:return p=t.sent,l=v(p,1),d=l[0],f=d.confirmedRound,m=d.txnID,g=H(s),I=Z(s),t.next=17,Et({client:n,pool:r,accountAddr:o});case 17:return A=t.sent,(x=A.excessPoolTokens-c.excessPoolTokens)<0n&&(x=0n),t.abrupt("return",{round:f,fees:g,poolTokenID:r.poolTokenID,poolTokenOut:u+x,excessAmount:{excessAmountForAddingLiquidity:x,totalExcessAmount:A.excessPoolTokens},txnID:m,groupID:I});case 23:throw t.prev=23,t.t0=t.catch(1),"SlippageTolerance"===(T=new N(t.t0,"We encountered something unexpected while adding liquidity. Try again later.")).type&&T.setMessage("Adding liquidity failed due to too much slippage in the price. Please adjust the slippage tolerance and try again."),T;case 28:case"end":return t.stop()}}),t,null,[[1,23]])})))).apply(this,arguments)}var Ve=Object.freeze({__proto__:null,getQuote:function(t){var e=t.pool,n=t.reserves,r=t.asset1In,s=t.asset2In;if(0n===n.issuedLiquidity){var a=BigInt(Math.floor(Math.sqrt(Number(r)*Number(s))));if(a<=BigInt(1e3))throw new Error("Initial liquidity amount is too small. The amount must be greater than ".concat(1e3,", this quote is for ").concat(a,"."));return{round:n.round,asset1ID:e.asset1ID,asset1In:BigInt(r),asset2ID:e.asset2ID,asset2In:BigInt(s),poolTokenID:e.poolTokenID,poolTokenOut:a-BigInt(1e3),share:1}}var o=BigInt(r)*n.issuedLiquidity/n.asset1,i=BigInt(s)*n.issuedLiquidity/n.asset2,u=o<i?o:i;return{round:n.round,asset1ID:e.asset1ID,asset1In:BigInt(r),asset2ID:e.asset2ID,asset2In:BigInt(s),poolTokenID:e.poolTokenID,poolTokenOut:u,share:zt.getPoolShare(n.issuedLiquidity+u,u)}},generateTxns:function(t){return Be.apply(this,arguments)},signTxns:function(t){return Re.apply(this,arguments)},execute:function(t){return Me.apply(this,arguments)}});function Xe(t){var e=t.txGroup;return(0,t.initiatorSigner)([e])}function je(t){return Ue.apply(this,arguments)}function Ue(){return(Ue=c(i().mark((function t(e){var n,r,s,a,o,u,c,p,l,d,f,m,g;return i().wrap((function(t){for(;;)switch(t.prev=t.next){case 0:return n=e.client,r=e.pool,s=e.txGroup,a=e.signedTxns,t.prev=1,t.next=4,Y(n,[a]);case 4:return c=t.sent,p=v(c,1),l=p[0],d=l.confirmedRound,f=l.txnID,t.next=11,ue(n,s);case 11:if(t.t1=o=t.sent,t.t0=null===t.t1,t.t0){t.next=15;break}t.t0=void 0===o;case 15:if(!t.t0){t.next=19;break}t.t2=void 0,t.next=20;break;case 19:t.t2=null===(u=o.find((function(t){return"axfer"===t.txn.txn.type})))||void 0===u?void 0:u.txn.txn;case 20:return m=t.t2,t.abrupt("return",{round:d,assetOut:m?{amount:m.aamt,id:m.xaid}:void 0,fees:H(s),poolTokenID:r.poolTokenID,txnID:f,groupID:Z(s)});case 24:throw t.prev=24,t.t3=t.catch(1),"SlippageTolerance"===(g=new N(t.t3,"We encountered something unexpected while adding liquidity. Try again later.")).type&&g.setMessage("Adding liquidity failed due to too much slippage in the price. Please adjust the slippage tolerance and try again."),g;case 29:case"end":return t.stop()}}),t,null,[[1,24]])})))).apply(this,arguments)}function Ce(){return(Ce=c(i().mark((function e(n){var s,a,o,u,c,p,l,d,f,m,g,I,A,x,T,h,y,w;return i().wrap((function(e){for(;;)switch(e.prev=e.next){case 0:return s=n.client,a=n.network,o=n.poolAddress,u=n.asset1In,c=n.asset2In,p=n.poolTokenOut,l=n.initiatorAddr,d=n.minPoolTokenAssetAmount,e.next=3,s.getTransactionParams().do();case 3:return f=e.sent,m=st(u,c),g=v(m,2),I=g[0],A=g[1],x=ot(A.id),T=r.default.makeAssetTransferTxnWithSuggestedParamsFromObject({from:l,to:o,assetIndex:I.id,amount:I.amount,suggestedParams:f}),h=x?r.default.makePaymentTxnWithSuggestedParamsFromObject({from:l,to:o,amount:A.amount,suggestedParams:f}):r.default.makeAssetTransferTxnWithSuggestedParamsFromObject({from:l,to:o,assetIndex:A.id,amount:A.amount,suggestedParams:f}),(y=r.default.makeApplicationNoOpTxnFromObject({from:l,appIndex:dt(a,ut.V2),appArgs:[].concat(_(Fe.v2.FLEXIBLE_MODE),[t.encodeUint64(d)]),accounts:[o],foreignAssets:[p.id],suggestedParams:f})).fee=ke(exports.V2AddLiquidityType.FLEXIBLE),w=r.default.assignGroupID([T,h,y]),e.abrupt("return",[{txn:w[0],signers:[l]},{txn:w[1],signers:[l]},{txn:w[2],signers:[l]}]);case 12:case"end":return e.stop()}}),e)})))).apply(this,arguments)}var Qe=Object.freeze({__proto__:null,getQuote:function(t){var e=t.pool,n=t.slippage,r=void 0===n?.05:n,s=t.asset1,a=t.asset2;if(0n===e.issuedPoolTokens)throw new Error("Pool has no liquidity at the moment. To be able to do Flexible Swap, you should first add initial liquidity.");if(e.status!==exports.PoolStatus.READY)throw new Error("Pool is not ready");var o={asset1:e.asset1Reserves||0n,asset2:e.asset2Reserves||0n,issuedLiquidity:e.issuedPoolTokens||0n},i=Pe({reserves:o,totalFeeShare:e.totalFeeShare,asset1Amount:s.amount,asset2Amount:a.amount,decimals:{asset1:s.decimals,asset2:a.decimals}}),u=i.poolTokenAssetAmount,c=i.swapInAmount,p=i.swapOutAmount,l=i.swapPriceImpact,d=i.swapTotalFeeAmount,f=u-BigInt(Math.ceil(Number(u)*r));return{asset1In:{id:e.asset1ID,amount:BigInt(s.amount)},asset2In:{id:e.asset2ID,amount:BigInt(a.amount)},poolTokenOut:{id:e.poolTokenID,amount:u},share:zt.getPoolShare(o.issuedLiquidity+u,u),slippage:r,internalSwapQuote:{amountIn:c,amountOut:p,swapFees:d,priceImpact:l},minPoolTokenAssetAmountWithSlippage:f}},generateTxns:function(t){return Ce.apply(this,arguments)},signTxns:Xe,execute:je});function qe(){return(qe=c(i().mark((function e(n){var s,a,o,u,c,p,l,d,f,m,g,I;return i().wrap((function(e){for(;;)switch(e.prev=e.next){case 0:return s=n.client,a=n.network,o=n.poolAddress,u=n.assetIn,c=n.poolTokenId,p=n.initiatorAddr,l=n.minPoolTokenAssetAmount,e.next=3,s.getTransactionParams().do();case 3:return d=e.sent,f=ot(u.id),m=f?r.default.makePaymentTxnWithSuggestedParamsFromObject({from:p,to:o,amount:u.amount,suggestedParams:d}):r.default.makeAssetTransferTxnWithSuggestedParamsFromObject({from:p,to:o,assetIndex:u.id,amount:u.amount,suggestedParams:d}),(g=r.default.makeApplicationNoOpTxnFromObject({from:p,appIndex:dt(a,ut.V2),appArgs:[].concat(_(Fe.v2.SINGLE_ASSET_MODE),[t.encodeUint64(l)]),accounts:[o],foreignAssets:[c],suggestedParams:d})).fee=ke(exports.V2AddLiquidityType.SINGLE),I=r.default.assignGroupID([m,g]),e.abrupt("return",[{txn:I[0],signers:[p]},{txn:I[1],signers:[p]}]);case 10:case"end":return e.stop()}}),e)})))).apply(this,arguments)}var Ge=Object.freeze({__proto__:null,getQuote:function(t){var e=t.pool,n=t.assetIn,r=t.slippage,s=void 0===r?.05:r,a=t.decimals;if(0n===e.issuedPoolTokens)throw new Error("Pool has no liquidity");if(e.status!==exports.PoolStatus.READY)throw new Error("Pool is not ready");var o=n.id===e.asset1ID,i={asset1:e.asset1Reserves||0n,asset2:e.asset2Reserves||0n,issuedLiquidity:e.issuedPoolTokens||0n},u=Pe({reserves:i,totalFeeShare:e.totalFeeShare,asset1Amount:o?n.amount:0,asset2Amount:o?0:n.amount,decimals:a}),c=u.poolTokenAssetAmount,p=u.swapInAmount,l=u.swapOutAmount,d=u.swapPriceImpact,f=u.swapTotalFeeAmount,m=c-BigInt(Math.ceil(Number(c)*s));return{assetIn:{id:o?e.asset1ID:e.asset2ID,amount:BigInt(n.amount)},poolTokenOut:{id:e.poolTokenID,amount:c},share:zt.getPoolShare(i.issuedLiquidity+c,c),slippage:s,internalSwapQuote:{amountIn:p,amountOut:l,swapFees:f,priceImpact:d},minPoolTokenAssetAmountWithSlippage:m}},generateTxns:function(t){return qe.apply(this,arguments)},signTxns:Xe,execute:je});function We(){return(We=c(i().mark((function t(e){var n,s,a,o,u,c,p,l,d,f,m,g,I;return i().wrap((function(t){for(;;)switch(t.prev=t.next){case 0:return n=e.client,s=e.pool,a=e.network,o=e.poolAddress,u=e.asset1In,c=e.asset2In,p=e.poolTokenId,l=e.initiatorAddr,d=ot(s.asset2ID),t.next=4,n.getTransactionParams().do();case 4:return f=t.sent,m=r.default.makeAssetTransferTxnWithSuggestedParamsFromObject({from:l,to:o,assetIndex:s.asset1ID,amount:u.amount,suggestedParams:f}),g=d?r.default.makePaymentTxnWithSuggestedParamsFromObject({from:l,to:o,amount:c.amount,suggestedParams:f}):r.default.makeAssetTransferTxnWithSuggestedParamsFromObject({from:l,to:o,assetIndex:s.asset2ID,amount:c.amount,suggestedParams:f}),(I=r.default.makeApplicationNoOpTxnFromObject({from:l,appIndex:dt(a,ut.V2),appArgs:Fe.v2.INITIAL_LIQUIDITY,accounts:[o],foreignAssets:[p],suggestedParams:f})).fee=ke(exports.V2AddLiquidityType.INITIAL),t.abrupt("return",r.default.assignGroupID([m,g,I]).map((function(t){return{txn:t,signers:[l]}})));case 10:case"end":return t.stop()}}),t)})))).apply(this,arguments)}var ze,Je,Ye=Object.freeze({__proto__:null,getQuote:function(t){var e=t.pool,n=t.asset1,r=t.asset2,s=t.slippage,a=void 0===s?.05:s;if(0n!==e.issuedPoolTokens)throw new Error("Pool already has liquidity");var o=BigInt(Math.floor(Math.sqrt(Number(n.amount)*Number(r.amount))));if(o<=BigInt(1e3))throw new Error("Initial liquidity amount is too small. Liquidity amount must be greater than ".concat(1e3,", this quote is for ").concat(o,"."));var i=function(t,e){if(!t.amount||!e.amount)throw new Error("Both assets are required for the initial add liquidity");return BigInt(Math.abs(Math.floor(Math.sqrt(G(t.decimals,Math.floor(Number(t.amount)))*G(e.decimals,Math.floor(Number(e.amount))))-1e3)))}(n,r);return{asset1In:{id:e.asset1ID,amount:BigInt(n.amount)},asset2In:{id:e.asset2ID,amount:BigInt(r.amount)},poolTokenOut:{id:e.poolTokenID,amount:i},slippage:a}},generateTxns:function(t){return We.apply(this,arguments)},signTxns:Xe,execute:je}),Ke=Object.freeze({__proto__:null,flexible:Qe,withSingleAsset:Ge,initial:Ye}),He=(f(ze={},ut.V1_1,Ve),f(ze,ut.V2,Ke),ze);!function(t){t[t.FEE_TXN=0]="FEE_TXN",t[t.VALIDATOR_APP_CALL_TXN=1]="VALIDATOR_APP_CALL_TXN",t[t.ASSET1_OUT_TXN=2]="ASSET1_OUT_TXN",t[t.ASSET2_OUT_TXN=3]="ASSET2_OUT_TXN",t[t.POOL_TOKEN_IN_TXN=4]="POOL_TOKEN_IN_TXN"}(Je||(Je={}));var Ze,$e=Object.values(Je).length,tn=tt("remove_liquidity");function en(){return(en=c(i().mark((function t(e){var n,a,o,u,c,p,l,d,f,m,g,I,A,x,T,h,y,v,_,w;return i().wrap((function(t){for(;;)switch(t.prev=t.next){case 0:return n=e.client,a=e.pool,o=e.poolTokenIn,u=e.asset1Out,c=e.asset2Out,p=e.slippage,l=e.initiatorAddr,t.next=3,n.getTransactionParams().do();case 3:return d=t.sent,f=a.account.address(),m=ot(a.asset2ID),g=r.default.makeApplicationNoOpTxnFromObject({from:f,appIndex:a.validatorAppID,appArgs:[tt("burn")],accounts:[l],foreignAssets:m?[a.asset1ID,a.poolTokenID]:[a.asset1ID,a.asset2ID,a.poolTokenID],suggestedParams:d}),I=Q("negative",p,u),A=r.default.makeAssetTransferTxnWithSuggestedParamsFromObject({from:f,to:l,assetIndex:a.asset1ID,amount:I,suggestedParams:d}),x=Q("negative",p,c),T=m?r.default.makePaymentTxnWithSuggestedParamsFromObject({from:f,to:l,amount:x,suggestedParams:d}):r.default.makeAssetTransferTxnWithSuggestedParamsFromObject({from:f,to:l,assetIndex:a.asset2ID,amount:x,suggestedParams:d}),h=r.default.makeAssetTransferTxnWithSuggestedParamsFromObject({from:l,to:f,assetIndex:a.poolTokenID,amount:o,suggestedParams:d}),y=g.fee+A.fee+T.fee,v=r.default.makePaymentTxnWithSuggestedParamsFromObject({from:l,to:f,amount:y,note:s,suggestedParams:d}),(_=[])[Je.FEE_TXN]=v,_[Je.VALIDATOR_APP_CALL_TXN]=g,_[Je.ASSET1_OUT_TXN]=A,_[Je.ASSET2_OUT_TXN]=T,_[Je.POOL_TOKEN_IN_TXN]=h,w=r.default.assignGroupID(_),t.abrupt("return",[{txn:w[Je.FEE_TXN],signers:[l]},{txn:w[Je.VALIDATOR_APP_CALL_TXN],signers:[f]},{txn:w[Je.ASSET1_OUT_TXN],signers:[f]},{txn:w[Je.ASSET2_OUT_TXN],signers:[f]},{txn:w[Je.POOL_TOKEN_IN_TXN],signers:[l]}]);case 22:case"end":return t.stop()}}),t)})))).apply(this,arguments)}function nn(){return(nn=c(i().mark((function t(e){var n,s,a,o,u,c,p,l,d;return i().wrap((function(t){for(;;)switch(t.prev=t.next){case 0:return n=e.pool,s=e.txGroup,a=e.initiatorSigner,t.next=3,a([s]);case 3:return o=t.sent,u=v(o,2),c=u[0],p=u[1],l=n.account,d=s.map((function(t,e){return e===Je.FEE_TXN?c:e===Je.POOL_TOKEN_IN_TXN?p:r.default.signLogicSigTransactionObject(t.txn,l).blob})),t.abrupt("return",d);case 10:case"end":return t.stop()}}),t)})))).apply(this,arguments)}function rn(){return(rn=c(i().mark((function t(e){var n,r,s,a,o,u,c,p,l,d,f,m,g,I,A,x,T,h;return i().wrap((function(t){for(;;)switch(t.prev=t.next){case 0:return n=e.client,r=e.pool,s=e.txGroup,a=e.signedTxns,o=e.initiatorAddr,t.prev=1,u=s[Je.ASSET1_OUT_TXN].txn.amount,c=s[Je.ASSET2_OUT_TXN].txn.amount,p=s[Je.POOL_TOKEN_IN_TXN].txn.amount,t.next=7,Et({client:n,pool:r,accountAddr:o});case 7:return l=t.sent,t.next=10,Y(n,[a]);case 10:return d=t.sent,f=v(d,1),m=f[0],g=m.confirmedRound,I=m.txnID,t.next=17,Et({client:n,pool:r,accountAddr:o});case 17:return A=t.sent,(x=A.excessAsset1-l.excessAsset1)<0n&&(x=0n),(T=A.excessAsset2-l.excessAsset2)<0n&&(T=0n),t.abrupt("return",{round:g,fees:H(s),asset1ID:r.asset1ID,asset1Out:BigInt(u)+x,asset2ID:r.asset2ID,asset2Out:BigInt(c)+T,poolTokenID:r.poolTokenID,poolTokenIn:BigInt(p),excessAmounts:[{assetID:r.asset1ID,excessAmountForBurning:x,totalExcessAmount:A.excessAsset1},{assetID:r.asset2ID,excessAmountForBurning:T,totalExcessAmount:A.excessAsset2}],txnID:I,groupID:Z(s)});case 25:throw t.prev=25,t.t0=t.catch(1),"SlippageTolerance"===(h=new N(t.t0,"We encountered something unexpected while burning liquidity. Try again later.")).type&&h.setMessage("The burn failed due to too much slippage in the price. Please adjust the slippage tolerance and try again."),h;case 30:case"end":return t.stop()}}),t,null,[[1,25]])})))).apply(this,arguments)}!function(t){t[t.ASSET_TRANSFER_TXN=0]="ASSET_TRANSFER_TXN",t[t.APP_CALL_TXN=1]="APP_CALL_TXN"}(Ze||(Ze={}));var sn,an,on,un,cn={generateTxns:function(t){return en.apply(this,arguments)},getQuote:function(t){var e=t.pool,n=t.reserves,r=t.poolTokenIn,s=BigInt(r),a=n.issuedLiquidity&&s*n.asset1/n.issuedLiquidity,o=n.issuedLiquidity&&s*n.asset2/n.issuedLiquidity;return{round:n.round,poolTokenID:e.poolTokenID,poolTokenIn:s,asset1ID:e.asset1ID,asset1Out:a,asset2ID:e.asset2ID,asset2Out:o}},signTxns:function(t){return nn.apply(this,arguments)},execute:function(t){return rn.apply(this,arguments)}};exports.SwapType=void 0,(sn=exports.SwapType||(exports.SwapType={})).FixedInput="fixed-input",sn.FixedOutput="fixed-output",function(t){t[t.INPUT_TXN=0]="INPUT_TXN",t[t.APP_CALL_TXN=1]="APP_CALL_TXN"}(un||(un={}));var pn=(f(an={},exports.SwapType.FixedInput,1),f(an,exports.SwapType.FixedOutput,2),an),ln=tt("swap"),dn=(f(on={},exports.SwapType.FixedInput,tt("fixed-input")),f(on,exports.SwapType.FixedOutput,tt("fixed-output")),on);function fn(){return(fn=c(i().mark((function t(e){var n,s,a,o,u,c,p,l,d,f,m,g,I,A,x,T;return i().wrap((function(t){for(;;)switch(t.prev=t.next){case 0:return n=e.client,s=e.pool,a=e.swapType,o=e.assetIn,u=e.assetOut,c=e.initiatorAddr,p=e.slippage,t.next=3,n.getTransactionParams().do();case 3:return l=t.sent,d=s.account.address(),f=ot(o.id),m=a===exports.SwapType.FixedInput?o.amount:Q("positive",p,o.amount),g=a===exports.SwapType.FixedOutput?u.amount:Q("negative",p,u.amount),I=f?r.default.makePaymentTxnWithSuggestedParamsFromObject({from:c,to:d,amount:m,suggestedParams:l}):r.default.makeAssetTransferTxnWithSuggestedParamsFromObject({from:c,to:d,amount:m,assetIndex:o.id,suggestedParams:l}),(A=r.default.makeApplicationNoOpTxnFromObject({from:c,appIndex:s.validatorAppID,appArgs:[ln,dn[a],r.default.encodeUint64(g)],accounts:[d],foreignAssets:[s.asset1ID,s.asset2ID],suggestedParams:l})).fee=mn(a),(x=[])[un.INPUT_TXN]=I,x[un.APP_CALL_TXN]=A,T=r.default.assignGroupID(x),t.abrupt("return",[{txn:T[un.INPUT_TXN],signers:[c]},{txn:T[un.APP_CALL_TXN],signers:[c]}]);case 16:case"end":return t.stop()}}),t)})))).apply(this,arguments)}function mn(e){return(pn[e]+1)*t.ALGORAND_MIN_TX_FEE}function gn(){return(gn=c(i().mark((function t(e){var n,r,s,a,o,u,c,p,l,d,f,m,g,I,A,x,T;return i().wrap((function(t){for(;;)switch(t.prev=t.next){case 0:return s=e.client,a=e.pool,o=e.txGroup,u=e.signedTxns,c=e.network,p=e.assetIn,t.next=3,Y(s,[u]);case 3:return l=t.sent,d=v(l,1),f=d[0],m=f.confirmedRound,g=f.txnID,t.next=10,ue(s,o);case 10:return I=t.sent,A=[a.asset1ID,a.asset2ID].filter((function(t){return t!==p.id}))[0],x=null==I||null===(n=I.find((function(t){return t.txn.txn.xaid===p.id})))||void 0===n?void 0:n.txn.txn,T=null==I||null===(r=I.find((function(t){return t.txn.txn.xaid===A})))||void 0===r?void 0:r.txn.txn,t.t0=m,t.t1=x&&{amount:BigInt(p.amount)-BigInt(x.aamt||0),id:p.id},t.t2=T&&{amount:T.aamt,id:A},t.next=19,zt.v2.getPoolInfo({client:s,network:c,asset1ID:a.asset1ID,asset2ID:a.asset2ID});case 19:return t.t3=t.sent,t.t4=g,t.abrupt("return",{round:t.t0,assetIn:t.t1,assetOut:t.t2,pool:t.t3,txnID:t.t4});case 22:case"end":return t.stop()}}),t)})))).apply(this,arguments)}function In(t){var e=t.pool,n=t.assetIn,r=t.decimals;if(e.status!==exports.PoolStatus.READY)throw new N({pool:e,assetIn:n},"Trying to swap on a non-existent pool");var s,a,o,i=BigInt(n.amount),u=e.totalFeeShare;n.id===e.asset1ID?(s=e.asset2ID,a=e.asset1Reserves,o=e.asset2Reserves):(s=e.asset1ID,a=e.asset2Reserves,o=e.asset1Reserves);var c=xn({inputSupply:a,outputSupply:o,swapInputAmount:i,totalFeeShare:u,decimals:r}),p=c.swapOutputAmount,l=c.totalFeeAmount,d=c.priceImpact;return{assetInID:n.id,assetInAmount:i,assetOutID:s,assetOutAmount:p,swapFee:Number(l),rate:q(r.assetOut,Number(p))/q(r.assetIn,Number(i)),priceImpact:d}}function An(t){var e,n,r,s=t.pool,a=t.assetOut,o=t.decimals,i=BigInt(a.amount),u=s.totalFeeShare;a.id===s.asset1ID?(e=s.asset2ID,n=s.asset2Reserves,r=s.asset1Reserves):(e=s.asset1ID,n=s.asset1Reserves,r=s.asset2Reserves);var c=function(t){var e=t.inputSupply,n=t.outputSupply,r=t.swapOutputAmount,s=t.totalFeeShare,a=t.decimals,o=function(t){var e=t.inputSupply,n=t.outputSupply,r=t.outputAmount,s=BigInt(e*n/(n-r))-e;return s+=BigInt(1)}({inputSupply:e,outputSupply:n,outputAmount:r}),i=function(t){var e=t.swapAmount,n=t.totalFeeShare,r=Math.floor(Number(e*BigInt(1e4)/(BigInt(1e4)-BigInt(n))));return BigInt(r)-e}({swapAmount:o,totalFeeShare:s}),u=o+i,c=Oe({inputSupply:e,outputSupply:n,assetIn:{amount:u,decimals:a.assetIn},assetOut:{amount:r,decimals:a.assetOut}});return{swapInputAmount:u,totalFeeAmount:i,priceImpact:c}}({inputSupply:n,outputSupply:r,swapOutputAmount:i,totalFeeShare:u,decimals:o}),p=c.swapInputAmount,l=c.totalFeeAmount,d=c.priceImpact;return{assetInID:e,assetInAmount:p,assetOutID:a.id,assetOutAmount:i,swapFee:Number(l),rate:q(o.assetOut,Number(i))/q(o.assetIn,Number(p)),priceImpact:d}}function xn(t){var e=t.inputSupply,n=t.outputSupply,r=t.swapInputAmount,s=t.totalFeeShare,a=t.decimals,o=BigInt(function(t){var e=t.inputAmount,n=t.totalFeeShare;return Math.floor(Number(e*BigInt(n))/1e4)}({inputAmount:r,totalFeeShare:s})),i=function(t){var e=t.inputSupply,n=t.outputSupply,r=t.swapAmount,s=n-BigInt(e*n/(e+BigInt(r)));return s-=BigInt(1)}({inputSupply:e,outputSupply:n,swapAmount:r-o});return{swapOutputAmount:i,totalFeeAmount:o,priceImpact:Oe({inputSupply:e,outputSupply:n,assetIn:{amount:r,decimals:a.assetIn},assetOut:{amount:i,decimals:a.assetOut}})}}var Tn={getQuote:function(t,e,n,r){if(e.status!==exports.PoolStatus.READY)throw new N({pool:e,asset:n},"Trying to swap on a non-existent pool");return t===exports.SwapType.FixedInput?In({pool:e,assetIn:n,decimals:r}):An({pool:e,assetOut:n,decimals:r})},getFixedInputSwapQuote:In,getFixedOutputSwapQuote:An,generateTxns:function(t){return fn.apply(this,arguments)},signTxns:function(t){var e=t.txGroup;return(0,t.initiatorSigner)([e])},execute:function(t){return gn.apply(this,arguments)},calculateFixedInputSwap:xn};function hn(t,e){var n,r,s=BigInt(t),a=e.issuedLiquidity;return a>s+BigInt(1e3)?(n=s*e.asset1/a,r=s*e.asset2/a):(n=e.asset1,r=e.asset2),{asset1OutputAmount:n,asset2OutputAmount:r}}function yn(){return(yn=c(i().mark((function e(n){var s,a,o,u,c,p,l,d,f,m,g,I,A,x;return i().wrap((function(e){for(;;)switch(e.prev=e.next){case 0:return s=n.client,a=n.pool,o=n.poolTokenIn,u=n.initiatorAddr,c=n.minAsset1Amount,p=n.minAsset2Amount,l=n.slippage,e.next=3,s.getTransactionParams().do();case 3:if(d=e.sent,f=a.account.address(),m=a.poolTokenID){e.next=8;break}throw new Error("Pool token asset ID is missing");case 8:return g=r.default.makeAssetTransferTxnWithSuggestedParamsFromObject({from:u,to:f,assetIndex:m,amount:o,suggestedParams:d}),(I=r.default.makeApplicationNoOpTxnFromObject({from:u,appIndex:a.validatorAppID,appArgs:[tn,r.default.encodeUint64(Q("negative",l,c)),r.default.encodeUint64(Q("negative",l,p))],accounts:[f],foreignAssets:[a.asset1ID,a.asset2ID],suggestedParams:d})).fee=3*t.ALGORAND_MIN_TX_FEE,(A=[])[Ze.ASSET_TRANSFER_TXN]=g,A[Ze.APP_CALL_TXN]=I,x=r.default.assignGroupID(A),e.abrupt("return",[{txn:x[Ze.ASSET_TRANSFER_TXN],signers:[u]},{txn:x[Ze.APP_CALL_TXN],signers:[u]}]);case 16:case"end":return e.stop()}}),e)})))).apply(this,arguments)}function vn(){return(vn=c(i().mark((function e(n){var s,a,o,u,c,p,l,d,f,m,g,I,A,x,T,h,y,v,_;return i().wrap((function(e){for(;;)switch(e.prev=e.next){case 0:return s=n.client,a=n.pool,o=n.initiatorAddr,u=n.poolTokenIn,c=n.outputAssetId,p=n.minOutputAssetAmount,l=n.slippage,e.next=3,s.getTransactionParams().do();case 3:if(d=e.sent,f=a.asset1ID,m=a.asset2ID,g=a.account.address(),I=a.poolTokenID){e.next=9;break}throw new Error("Pool token asset ID is missing");case 9:if(A=0,x=0,T=Q("negative",l,p),c!==f){e.next=17;break}A=T,x=0,e.next=23;break;case 17:if(c!==m){e.next=22;break}A=0,x=T,e.next=23;break;case 22:throw new Error("Invalid output asset id. It doesn't match with pool assets");case 23:return h=r.default.makeAssetTransferTxnWithSuggestedParamsFromObject({from:o,to:g,assetIndex:I,amount:u,suggestedParams:d}),(y=r.default.makeApplicationNoOpTxnFromObject({from:o,appIndex:a.validatorAppID,appArgs:[tn,r.default.encodeUint64(A),r.default.encodeUint64(x)],accounts:[g],foreignAssets:[c],suggestedParams:d})).fee=3*t.ALGORAND_MIN_TX_FEE,(v=[])[Ze.ASSET_TRANSFER_TXN]=h,v[Ze.APP_CALL_TXN]=y,_=r.default.assignGroupID(v),e.abrupt("return",[{txn:_[Ze.ASSET_TRANSFER_TXN],signers:[o]},{txn:_[Ze.APP_CALL_TXN],signers:[o]}]);case 31:case"end":return e.stop()}}),e)})))).apply(this,arguments)}function _n(){return(_n=c(i().mark((function t(e){var n,r,s,a,o,u,c,p;return i().wrap((function(t){for(;;)switch(t.prev=t.next){case 0:return r=e.client,s=e.txGroup,a=e.signedTxns,t.next=3,Y(r,[a]);case 3:return o=t.sent,u=v(o,1),c=u[0].txnID,t.next=8,ue(r,s);case 8:if(t.t1=n=t.sent,t.t0=null===t.t1,t.t0){t.next=12;break}t.t0=void 0===n;case 12:if(!t.t0){t.next=16;break}t.t2=void 0,t.next=17;break;case 16:t.t2=n.map((function(t){return{assetId:t.txn.txn.xaid,amount:t.txn.txn.aamt}}));case 17:return p=t.t2,t.abrupt("return",{outputAssets:p,txnID:c});case 19:case"end":return t.stop()}}),t)})))).apply(this,arguments)}var wn,Dn,bn={getQuote:function(t){var e=t.pool,n=t.reserves,r=t.poolTokenIn,s=BigInt(r),a=hn(s,n),o=a.asset1OutputAmount,i=a.asset2OutputAmount;return{round:n.round,asset1Out:{assetId:e.asset1ID,amount:o},asset2Out:{assetId:e.asset2ID,amount:i},poolTokenIn:{assetId:e.poolTokenID,amount:s}}},getSingleAssetRemoveLiquidityQuote:function(t){var e,n=t.pool,r=t.reserves,s=t.poolTokenIn,a=t.assetOutID,o=t.decimals,i=BigInt(s),u=hn(i,r),c=u.asset1OutputAmount,p=u.asset2OutputAmount,l=n.totalFeeShare;if(a===n.asset1ID){var d=Tn.calculateFixedInputSwap({inputSupply:r.asset2-p,outputSupply:r.asset1-c,swapInputAmount:p,totalFeeShare:l,decimals:o}),f=d.swapOutputAmount,m=d.totalFeeAmount,g=d.priceImpact;e={round:r.round,assetOut:{assetId:a,amount:c+f},poolTokenIn:{assetId:n.poolTokenID,amount:i},internalSwapQuote:{amountIn:{assetId:n.asset2ID,amount:p},amountOut:{assetId:n.asset1ID,amount:f},swapFees:{assetId:n.asset2ID,amount:m},priceImpact:g}}}else{if(a!==n.asset2ID)throw new Error("assetOutID must be one of the pool assets");var I=Tn.calculateFixedInputSwap({inputSupply:r.asset1-c,outputSupply:r.asset2-p,swapInputAmount:c,totalFeeShare:l,decimals:o}),A=I.swapOutputAmount,x=I.totalFeeAmount,T=I.priceImpact;e={round:r.round,assetOut:{assetId:a,amount:p+A},poolTokenIn:{assetId:n.poolTokenID,amount:i},internalSwapQuote:{amountIn:{assetId:n.asset2ID,amount:p},amountOut:{assetId:n.asset1ID,amount:A},swapFees:{assetId:n.asset2ID,amount:x},priceImpact:T}}}return e},generateTxns:function(t){return yn.apply(this,arguments)},generateSingleAssetOutTxns:function(t){return vn.apply(this,arguments)},signTxns:function(t){var e=t.txGroup;return(0,t.initiatorSigner)([e])},execute:function(t){return _n.apply(this,arguments)}},En=(f(wn={},ut.V1_1,cn),f(wn,ut.V2,bn),wn),Sn=3n,On=1000n;function Pn(){return(Pn=c(i().mark((function t(e){var n,s,a,o,u,c,p,l;return i().wrap((function(t){for(;;)switch(t.prev=t.next){case 0:return n=e.pool,s=e.txGroup,a=e.initiatorSigner,t.next=3,a([s]);case 3:return o=t.sent,u=v(o,2),c=u[0],p=u[1],l=s.map((function(t,e){return e===Dn.FEE_TXN_INDEX?c:e===Dn.ASSET_IN_TXN_INDEX?p:r.default.signLogicSigTransactionObject(t.txn,n.account.lsig).blob})),t.abrupt("return",l);case 9:case"end":return t.stop()}}),t)})))).apply(this,arguments)}function Nn(){return(Nn=c(i().mark((function t(e){var n,a,o,u,c,p,l,d,f,m,g,I,A,x,T,h,y;return i().wrap((function(t){for(;;)switch(t.prev=t.next){case 0:return n=e.client,a=e.pool,o=e.swapType,u=e.assetIn,c=e.assetOut,p=e.slippage,l=e.initiatorAddr,t.next=3,n.getTransactionParams().do();case 3:return d=t.sent,f=a.account.address(),m=[tt("swap"),o===exports.SwapType.FixedInput?tt("fi"):tt("fo")],g=r.default.makeApplicationNoOpTxnFromObject({from:f,appIndex:a.validatorAppID,appArgs:m,accounts:[l],foreignAssets:0==a.asset2ID?[a.asset1ID,a.poolTokenID]:[a.asset1ID,a.asset2ID,a.poolTokenID],suggestedParams:d}),I=o===exports.SwapType.FixedOutput?Q("positive",p,u.amount):u.amount,A=0===u.id?r.default.makePaymentTxnWithSuggestedParamsFromObject({from:l,to:f,amount:I,suggestedParams:d}):r.default.makeAssetTransferTxnWithSuggestedParamsFromObject({from:l,to:f,assetIndex:u.id,amount:I,suggestedParams:d}),x=o===exports.SwapType.FixedInput?Q("negative",p,c.amount):c.amount,T=0===c.id?r.default.makePaymentTxnWithSuggestedParamsFromObject({from:f,to:l,amount:x,suggestedParams:d}):r.default.makeAssetTransferTxnWithSuggestedParamsFromObject({from:f,to:l,assetIndex:c.id,amount:x,suggestedParams:d}),h=r.default.makePaymentTxnWithSuggestedParamsFromObject({from:l,to:f,amount:g.fee+T.fee,note:s,suggestedParams:d}),y=r.default.assignGroupID([h,g,A,T]),t.abrupt("return",[{txn:y[0],signers:[l]},{txn:y[1],signers:[f]},{txn:y[2],signers:[l]},{txn:y[3],signers:[f]}]);case 14:case"end":return t.stop()}}),t)})))).apply(this,arguments)}function kn(t){var e,n,r,s=t.pool,a=t.reserves,i=t.assetIn,u=t.decimals,c=BigInt(i.amount);i.id===s.asset1ID?(e=s.asset2ID,n=a.asset1,r=a.asset2):(e=s.asset1ID,n=a.asset2,r=a.asset1);var p=c*Sn/On,l=r-n*r/(n+(c-p));if(l>r)throw new Error("Output amount exceeds available liquidity.");var d={assetIn:{amount:c,decimals:u.assetIn},assetOut:{amount:l,decimals:u.assetOut}};return{round:a.round,assetInID:i.id,assetInAmount:c,assetOutID:e,assetOutAmount:l,swapFee:Number(p),rate:Se(d),priceImpact:Oe(o({inputSupply:n,outputSupply:r},d))}}function Ln(t){return Fn.apply(this,arguments)}function Fn(){return(Fn=c(i().mark((function t(e){var n,r,s,a,o,u,c,p,l,d,f,m,g,I,A,x;return i().wrap((function(t){for(;;)switch(t.prev=t.next){case 0:return n=e.client,r=e.pool,s=e.signedTxns,a=e.assetIn,o=e.assetOut,u=e.initiatorAddr,t.next=3,Et({client:n,pool:r,accountAddr:u});case 3:return c=t.sent,t.next=6,Y(n,[s]);case 6:return p=t.sent,l=v(p,1),d=l[0],f=d.confirmedRound,m=d.txnID,t.next=13,Et({client:n,pool:r,accountAddr:u});case 13:return g=t.sent,o.id===r.asset1ID?(I=c.excessAsset1,A=g.excessAsset1):(I=c.excessAsset2,A=g.excessAsset2),(x=A-I)<0n&&(x=0n),t.abrupt("return",{round:f,assetInID:a.id,assetInAmount:BigInt(a.amount),assetOutID:o.id,assetOutAmount:BigInt(o.amount)+x,excessAmount:{assetID:o.id,excessAmountForSwap:x,totalExcessAmount:A},txnID:m});case 18:case"end":return t.stop()}}),t)})))).apply(this,arguments)}function Bn(t){var e,n,r,s=t.pool,a=t.reserves,o=t.assetOut,i=t.decimals,u=BigInt(o.amount);if(o.id===s.asset1ID?(e=s.asset2ID,n=a.asset2,r=a.asset1):(e=s.asset1ID,n=a.asset1,r=a.asset2),u>r)throw new Error("Output amount exceeds available liquidity.");var c=n*r/(r-u)-n,p=c*On/(On-Sn),l=p-c,d=q(i.assetOut,Number(u))/q(i.assetIn,Number(p)),f=q(i.assetOut,Number(r))/q(i.assetIn,Number(n)),m=W({decimalPlaces:5},Math.abs(d/f-1));return{round:a.round,assetInID:e,assetInAmount:p,assetOutID:o.id,assetOutAmount:u,swapFee:Number(l),rate:d,priceImpact:m}}function Rn(t){return Mn.apply(this,arguments)}function Mn(){return(Mn=c(i().mark((function t(e){var n,r,s,a,o,u,c,p,l,d,f,m,g,I,A,x;return i().wrap((function(t){for(;;)switch(t.prev=t.next){case 0:return n=e.client,r=e.pool,s=e.signedTxns,a=e.assetIn,o=e.assetOut,u=e.initiatorAddr,t.next=3,Et({client:n,pool:r,accountAddr:u});case 3:return c=t.sent,t.next=6,Y(n,[s]);case 6:return p=t.sent,l=v(p,1),d=l[0],f=d.confirmedRound,m=d.txnID,t.next=13,Et({client:n,pool:r,accountAddr:u});case 13:return g=t.sent,a.id===r.asset1ID?(I=c.excessAsset1,A=g.excessAsset1):(I=c.excessAsset2,A=g.excessAsset2),(x=A-I)<0n&&(x=0n),t.abrupt("return",{round:f,assetInID:a.id,assetInAmount:BigInt(a.amount)-x,assetOutID:o.id,assetOutAmount:BigInt(o.amount),excessAmount:{assetID:a.id,excessAmountForSwap:x,totalExcessAmount:A},txnID:m});case 18:case"end":return t.stop()}}),t)})))).apply(this,arguments)}function Vn(){return(Vn=c(i().mark((function t(e){var n,r,s,a,u,c,p,l,d,f;return i().wrap((function(t){for(;;)switch(t.prev=t.next){case 0:if(n=e.client,r=e.pool,s=e.swapType,a=e.txGroup,u=e.signedTxns,c=e.initiatorAddr,r.status===exports.PoolStatus.READY){t.next=3;break}throw new N({pool:r,swapType:s,txGroup:a},"Trying to swap on a non-existent pool");case 3:if(t.prev=3,p={id:a[Dn.ASSET_IN_TXN_INDEX].txn.assetIndex||0,amount:a[Dn.ASSET_IN_TXN_INDEX].txn.amount},l={id:a[Dn.ASSET_OUT_TXN_INDEX].txn.assetIndex||0,amount:a[Dn.ASSET_OUT_TXN_INDEX].txn.amount},s!==exports.SwapType.FixedInput){t.next=12;break}return t.next=9,Ln({client:n,pool:r,signedTxns:u,assetIn:p,assetOut:l,initiatorAddr:c});case 9:d=t.sent,t.next=15;break;case 12:return t.next=14,Rn({client:n,pool:r,signedTxns:u,assetIn:p,assetOut:l,initiatorAddr:c});case 14:d=t.sent;case 15:return t.abrupt("return",o(o({},d),{},{groupID:Z(a),fees:H(a)}));case 18:throw t.prev=18,t.t0=t.catch(3),"SlippageTolerance"===(f=new N(t.t0,"We encountered something unexpected while swapping. Try again later.")).type&&f.setMessage("The swap failed due to too much slippage in the price. Please adjust the slippage tolerance and try again."),f;case 23:case"end":return t.stop()}}),t,null,[[3,18]])})))).apply(this,arguments)}!function(t){t[t.FEE_TXN_INDEX=0]="FEE_TXN_INDEX",t[t.VALIDATOR_APP_CALL_TXN_INDEX=1]="VALIDATOR_APP_CALL_TXN_INDEX",t[t.ASSET_IN_TXN_INDEX=2]="ASSET_IN_TXN_INDEX",t[t.ASSET_OUT_TXN_INDEX=3]="ASSET_OUT_TXN_INDEX"}(Dn||(Dn={}));var Xn,jn={getQuote:function(t,e,n,r,s){if(e.status!==exports.PoolStatus.READY)throw new N({pool:e,asset:r},"Trying to swap on a non-existent pool");return t===exports.SwapType.FixedInput?kn({pool:e,reserves:n,assetIn:r,decimals:s}):Bn({pool:e,reserves:n,assetOut:r,decimals:s})},getFixedInputSwapQuote:kn,getFixedOutputSwapQuote:Bn,generateTxns:function(t){return Nn.apply(this,arguments)},signTxns:function(t){return Pn.apply(this,arguments)},execute:function(t){return Vn.apply(this,arguments)},executeFixedOutputSwap:Rn},Un=4*t.ALGORAND_MIN_TX_FEE;function Cn(t){return t.filter((function(t){return!Qt(t.pool.reserves)})).sort((function(t,e){return e.quote.rate-t.quote.rate}))[0]}var Qn=(f(Xn={},ut.V1_1,jn),f(Xn,ut.V2,Tn),f(Xn,"getQuote",(function(t){if(t.pools.every((function(t){return Qt(t.reserves)})))throw new Error("No pools available for swap");return t.type===exports.SwapType.FixedInput?(n=(e=t).pools,r=e.assetIn,s=e.assetOut,a=e.amount,Cn(n.map((function(t){var e={pool:t.info,assetIn:{amount:a,id:Number(r.id)},decimals:{assetIn:r.decimals,assetOut:s.decimals},reserves:t.reserves};return{pool:t,quote:t.info.contractVersion===ut.V1_1?jn.getFixedInputSwapQuote(e):Tn.getFixedInputSwapQuote(e)}})))):function(t){var e=t.pools,n=t.assetIn,r=t.assetOut,s=t.amount;return Cn(e.map((function(t){var e={pool:t.info,assetOut:{amount:s,id:Number(r.id)},decimals:{assetIn:n.decimals,assetOut:r.decimals},reserves:t.reserves};return{pool:t,quote:t.info.contractVersion===ut.V1_1?jn.getFixedOutputSwapQuote(e):Tn.getFixedOutputSwapQuote(e)}})))}(t);var e,n,r,s,a})),f(Xn,"generateTxns",(function(t){return t.pool.contractVersion===ut.V1_1?jn.generateTxns(t):Tn.generateTxns(t)})),f(Xn,"signTxns",(function(t){return t.pool.contractVersion===ut.V1_1?jn.signTxns(t):Tn.signTxns(t)})),f(Xn,"execute",(function(t){return t.contractVersion===ut.V1_1?jn.execute(t):Tn.execute(t)})),Xn);function qn(){return(qn=c(i().mark((function t(e){var n,r,s,a,o,u,c,p,l,d;return i().wrap((function(t){for(;;)switch(t.prev=t.next){case 0:return n=e.client,r=e.pool,s=e.txGroup,a=e.initiatorSigner,t.prev=1,t.next=4,Gn({txGroup:s,pool:r,initiatorSigner:a});case 4:return o=t.sent,t.next=7,Y(n,[o]);case 7:return u=t.sent,c=v(u,1),p=c[0],l=p.txnID,d=p.confirmedRound,t.abrupt("return",{fees:H(s),confirmedRound:d,txnID:l,groupID:Z(s)});case 15:throw t.prev=15,t.t0=t.catch(1),new N(t.t0,"We encountered something unexpected while redeeming. Try again later.");case 18:case"end":return t.stop()}}),t,null,[[1,15]])})))).apply(this,arguments)}function Gn(t){return Wn.apply(this,arguments)}function Wn(){return(Wn=c(i().mark((function t(e){var n,s,a,o,u,c,p,l;return i().wrap((function(t){for(;;)switch(t.prev=t.next){case 0:return n=e.txGroup,s=e.pool,a=e.initiatorSigner,t.next=3,a([n]);case 3:return o=t.sent,u=v(o,1),c=u[0],p=s.account.lsig,l=n.map((function(t,e){return 0===e?c:r.default.signLogicSigTransactionObject(t.txn,p).blob})),t.abrupt("return",l);case 9:case"end":return t.stop()}}),t)})))).apply(this,arguments)}function zn(){return zn=c(i().mark((function t(e){var n,s,a,o,u,p;return i().wrap((function(t){for(;;)switch(t.prev=t.next){case 0:return n=e.client,s=e.data,a=e.initiatorSigner,t.prev=1,o=s.map((function(t){var e=t.txGroup,n=t.pool;return{txns:e,txnFees:H(e),groupID:Z(e),lsig:n.account.lsig}})),t.next=5,a(o.map((function(t){return t.txns})));case 5:return u=t.sent,p=Promise.all(o.map((function(t,e){return new Promise(function(){var s=c(i().mark((function s(a,o){var c,p,l,d,f,m;return i().wrap((function(s){for(;;)switch(s.prev=s.next){case 0:return s.prev=0,c=t.txns.map((function(n,s){return 0===s?u[e]:r.default.signLogicSigTransactionObject(n.txn,t.lsig).blob})),s.next=4,Y(n,[c]);case 4:p=s.sent,l=v(p,1),d=l[0],f=d.txnID,m=d.confirmedRound,a({fees:t.txnFees,groupID:t.groupID,txnID:f,confirmedRound:m}),s.next=15;break;case 12:s.prev=12,s.t0=s.catch(0),o(s.t0);case 15:case"end":return s.stop()}}),s,null,[[0,12]])})));return function(t,e){return s.apply(this,arguments)}}())}))),t.abrupt("return",p);case 10:throw t.prev=10,t.t0=t.catch(1),new N(t.t0,"We encountered something unexpected while redeeming. Try again later.");case 13:case"end":return t.stop()}}),t,null,[[1,10]])}))),zn.apply(this,arguments)}function Jn(){return(Jn=c(i().mark((function t(e){var n,a,o,u,c,p,l,d,f,m,g;return i().wrap((function(t){for(;;)switch(t.prev=t.next){case 0:return n=e.client,a=e.pool,o=e.assetID,u=e.assetOut,c=e.initiatorAddr,t.next=3,n.getTransactionParams().do();case 3:return p=t.sent,l=a.account.address(),d=r.default.makeApplicationNoOpTxnFromObject({from:l,appIndex:a.validatorAppID,appArgs:[tt("redeem")],accounts:[c],foreignAssets:0==a.asset2ID?[a.asset1ID,a.poolTokenID]:[a.asset1ID,a.asset2ID,a.poolTokenID],suggestedParams:p}),f=0===o?r.default.makePaymentTxnWithSuggestedParamsFromObject({from:l,to:c,amount:BigInt(u),suggestedParams:p}):r.default.makeAssetTransferTxnWithSuggestedParamsFromObject({from:l,to:c,assetIndex:o,amount:BigInt(u),suggestedParams:p}),m=r.default.makePaymentTxnWithSuggestedParamsFromObject({from:c,to:l,amount:d.fee+f.fee,note:s,suggestedParams:p}),g=r.default.assignGroupID([m,d,f]),t.abrupt("return",[{txn:g[0],signers:[c]},{txn:g[1],signers:[l]},{txn:g[2],signers:[l]}]);case 10:case"end":return t.stop()}}),t)})))).apply(this,arguments)}function Yn(e){var n=e.suggestedParams,r=e.stakingAppID,s=e.initiatorAddr,a=e.liquidityAssetID,o=e.program,i=e.amount,u=t.encodeUint64(i),c=t.encodeUint64(o.id);return t.makeApplicationNoOpTxnFromObject({appIndex:r,from:s,suggestedParams:n,foreignAssets:[a],accounts:[o.accountAddress],appArgs:[tt("commit"),u],note:L([tt("tinymanStaking/v1:b"),c,t.encodeUint64(a),u])})}function Kn(){return(Kn=c(i().mark((function e(n){var r,s,a,o,u,c,p,l,d,f,m;return i().wrap((function(e){for(;;)switch(e.prev=e.next){case 0:return r=n.client,s=n.stakingAppID,a=n.program,o=n.requiredAssetID,u=n.liquidityAssetID,c=n.amount,p=n.initiatorAddr,e.next=3,r.getTransactionParams().do();case 3:if(l=e.sent,d=Yn({suggestedParams:l,stakingAppID:s,program:a,liquidityAssetID:u,initiatorAddr:p,amount:c}),f=[d],"number"!=typeof o){e.next=10;break}return m=t.makeApplicationNoOpTxnFromObject({appIndex:s,from:p,suggestedParams:l,foreignAssets:[o],accounts:[a.accountAddress],appArgs:[tt("log_balance")]}),f=t.assignGroupID([d,m]),e.abrupt("return",[{txn:f[0],signers:[p]},{txn:f[1],signers:[p]}]);case 10:return e.abrupt("return",[{txn:f[0],signers:[p]}]);case 11:case"end":return e.stop()}}),e)})))).apply(this,arguments)}exports.ALGO_ASSET=et,exports.ALGO_ASSET_ID=0,exports.ASSET_OPT_IN_PROCESS_TXN_COUNT=1,exports.AddLiquidity=He,exports.BASE_MINIMUM_BALANCE=1e5,exports.Bootstrap=xe,exports.CONTRACT_VERSION=ut,exports.MINIMUM_ADD_LIQUIDITY_AMOUNT=1e3,exports.MINIMUM_BALANCE_REQUIRED_PER_APP=1e5,exports.MINIMUM_BALANCE_REQUIRED_PER_ASSET=1e5,exports.MINIMUM_BALANCE_REQUIRED_PER_BYTE_SCHEMA=5e4,exports.MINIMUM_BALANCE_REQUIRED_PER_INT_SCHEMA_VALUE=28500,exports.OPT_IN_VALIDATOR_APP_PROCESS_TXN_COUNT=1,exports.OPT_OUT_VALIDATOR_APP_PROCESS_TXN_COUNT=1,exports.POOL_TOKEN_UNIT_NAME=nt,exports.REDEEM_PROCESS_TXN_COUNT=3,exports.RemoveLiquidity=En,exports.Swap=Qn,exports.V1_1_ADD_LIQUIDITY_PROCESS_TXN_COUNT=5,exports.V1_1_REMOVE_LIQUIDITY_TXN_COUNT=$e,exports.V2AddLiquidityTxnIndices=De,exports.V2_REMOVE_LIQUIDITY_APP_CALL_INNER_TXN_COUNT=2,exports.applySlippageToAmount=Q,exports.calculateAccountMinimumRequiredBalance=_t,exports.combineAndRegroupSignerTxns=function(){for(var e=arguments.length,n=new Array(e),r=0;r<e;r++)n[r]=arguments[r];var s=n.flat(),a=s.map((function(e){var n=e.txn;return n.group=void 0,t.decodeUnsignedTransaction(t.encodeUnsignedTransaction(n))})),i=t.assignGroupID(a);return s.map((function(t,e){return o(o({},t),{},{txn:i[e]})}))},exports.convertFromBaseUnits=q,exports.convertToBaseUnits=G,exports.generateOptIntoAssetTxns=function(t){return rt.apply(this,arguments)},exports.generateOptIntoValidatorTxns=function(t){return ft.apply(this,arguments)},exports.generateOptOutOfValidatorTxns=function(t){return mt.apply(this,arguments)},exports.generateRedeemTxns=function(t){return Jn.apply(this,arguments)},exports.getAccountExcess=function(t){return Ot.apply(this,arguments)},exports.getAccountExcessWithinPool=Et,exports.getAccountInformation=yt,exports.getAddLiquidityTotalFee=function(e){switch(e.version){case ut.V1_1:return _e;case ut.V2:return n=e.type,(be[n]+Ee[n])*t.ALGORAND_MIN_TX_FEE;default:throw new Error("Provided contract version was not valid.")}var n},exports.getMinRequiredBalanceToOptIn=function(t){var e,n=t.currentMinumumBalanceForAccount,r=t.suggestedTransactionFee;if("app-opt-in"===t.type){var s=ht(t.contractVersion);e=1e5+5e4*s.schema.numLocalByteSlices+28500*s.schema.numLocalInts}else e=1e5;return e+(n||0)+(r||0)},exports.getStakingAppID=function(t){return"testnet"===t?51948952:649588853},exports.getSwapTotalFee=function(e){switch(e.version){case ut.V1_1:return Un;case ut.V2:return n=e.type,(pn[n]+2)*t.ALGORAND_MIN_TX_FEE;default:throw new Error("Provided contract version was not valid.")}var n},exports.getTxnGroupID=Z,exports.getValidatorAppID=dt,exports.hasSufficientMinimumBalance=function(t){return t.amount>=t.minimum_required_balance},exports.isAccountOptedIntoApp=function(t){var e=t.appID;return t.accountAppsLocalState.some((function(t){return t.id===e}))},exports.poolUtils=zt,exports.prepareCommitTransactions=function(t){return Kn.apply(this,arguments)},exports.redeemAllExcessAsset=function(t){return zn.apply(this,arguments)},exports.redeemExcessAsset=function(t){return qn.apply(this,arguments)},exports.sendAndWaitRawTransaction=Y,exports.sumUpTxnFees=H,exports.tinymanContract_v1_1=It,exports.tinymanContract_v2=Tt;
->>>>>>> 4df2fe85
+"use strict";
+Object.defineProperty(exports, "__esModule", {value: !0});
+var t = require("algosdk"),
+  e = require("base64-js");
+function n(t) {
+  return t && "object" == typeof t && "default" in t ? t : {default: t};
+}
+var r = n(t),
+  s = Uint8Array.from([1]);
+function a(t, e) {
+  var n = Object.keys(t);
+  if (Object.getOwnPropertySymbols) {
+    var r = Object.getOwnPropertySymbols(t);
+    e &&
+      (r = r.filter(function (e) {
+        return Object.getOwnPropertyDescriptor(t, e).enumerable;
+      })),
+      n.push.apply(n, r);
+  }
+  return n;
+}
+function o(t) {
+  for (var e = 1; e < arguments.length; e++) {
+    var n = null != arguments[e] ? arguments[e] : {};
+    e % 2
+      ? a(Object(n), !0).forEach(function (e) {
+          f(t, e, n[e]);
+        })
+      : Object.getOwnPropertyDescriptors
+      ? Object.defineProperties(t, Object.getOwnPropertyDescriptors(n))
+      : a(Object(n)).forEach(function (e) {
+          Object.defineProperty(t, e, Object.getOwnPropertyDescriptor(n, e));
+        });
+  }
+  return t;
+}
+function i() {
+  /*! regenerator-runtime -- Copyright (c) 2014-present, Facebook, Inc. -- license (MIT): https://github.com/facebook/regenerator/blob/main/LICENSE */
+  i = function () {
+    return t;
+  };
+  var t = {},
+    e = Object.prototype,
+    n = e.hasOwnProperty,
+    r = "function" == typeof Symbol ? Symbol : {},
+    s = r.iterator || "@@iterator",
+    a = r.asyncIterator || "@@asyncIterator",
+    o = r.toStringTag || "@@toStringTag";
+  function u(t, e, n) {
+    return (
+      Object.defineProperty(t, e, {
+        value: n,
+        enumerable: !0,
+        configurable: !0,
+        writable: !0
+      }),
+      t[e]
+    );
+  }
+  try {
+    u({}, "");
+  } catch (t) {
+    u = function (t, e, n) {
+      return (t[e] = n);
+    };
+  }
+  function c(t, e, n, r) {
+    var s = e && e.prototype instanceof d ? e : d,
+      a = Object.create(s.prototype),
+      o = new w(r || []);
+    return (
+      (a._invoke = (function (t, e, n) {
+        var r = "suspendedStart";
+        return function (s, a) {
+          if ("executing" === r) throw new Error("Generator is already running");
+          if ("completed" === r) {
+            if ("throw" === s) throw a;
+            return b();
+          }
+          for (n.method = s, n.arg = a; ; ) {
+            var o = n.delegate;
+            if (o) {
+              var i = y(o, n);
+              if (i) {
+                if (i === l) continue;
+                return i;
+              }
+            }
+            if ("next" === n.method) n.sent = n._sent = n.arg;
+            else if ("throw" === n.method) {
+              if ("suspendedStart" === r) throw ((r = "completed"), n.arg);
+              n.dispatchException(n.arg);
+            } else "return" === n.method && n.abrupt("return", n.arg);
+            r = "executing";
+            var u = p(t, e, n);
+            if ("normal" === u.type) {
+              if (((r = n.done ? "completed" : "suspendedYield"), u.arg === l)) continue;
+              return {value: u.arg, done: n.done};
+            }
+            "throw" === u.type &&
+              ((r = "completed"), (n.method = "throw"), (n.arg = u.arg));
+          }
+        };
+      })(t, n, o)),
+      a
+    );
+  }
+  function p(t, e, n) {
+    try {
+      return {type: "normal", arg: t.call(e, n)};
+    } catch (t) {
+      return {type: "throw", arg: t};
+    }
+  }
+  t.wrap = c;
+  var l = {};
+  function d() {}
+  function f() {}
+  function m() {}
+  var g = {};
+  u(g, s, function () {
+    return this;
+  });
+  var A = Object.getPrototypeOf,
+    I = A && A(A(D([])));
+  I && I !== e && n.call(I, s) && (g = I);
+  var x = (m.prototype = d.prototype = Object.create(g));
+  function T(t) {
+    ["next", "throw", "return"].forEach(function (e) {
+      u(t, e, function (t) {
+        return this._invoke(e, t);
+      });
+    });
+  }
+  function h(t, e) {
+    function r(s, a, o, i) {
+      var u = p(t[s], t, a);
+      if ("throw" !== u.type) {
+        var c = u.arg,
+          l = c.value;
+        return l && "object" == typeof l && n.call(l, "__await")
+          ? e.resolve(l.__await).then(
+              function (t) {
+                r("next", t, o, i);
+              },
+              function (t) {
+                r("throw", t, o, i);
+              }
+            )
+          : e.resolve(l).then(
+              function (t) {
+                (c.value = t), o(c);
+              },
+              function (t) {
+                return r("throw", t, o, i);
+              }
+            );
+      }
+      i(u.arg);
+    }
+    var s;
+    this._invoke = function (t, n) {
+      function a() {
+        return new e(function (e, s) {
+          r(t, n, e, s);
+        });
+      }
+      return (s = s ? s.then(a, a) : a());
+    };
+  }
+  function y(t, e) {
+    var n = t.iterator[e.method];
+    if (void 0 === n) {
+      if (((e.delegate = null), "throw" === e.method)) {
+        if (
+          t.iterator.return &&
+          ((e.method = "return"), (e.arg = void 0), y(t, e), "throw" === e.method)
+        )
+          return l;
+        (e.method = "throw"),
+          (e.arg = new TypeError("The iterator does not provide a 'throw' method"));
+      }
+      return l;
+    }
+    var r = p(n, t.iterator, e.arg);
+    if ("throw" === r.type)
+      return (e.method = "throw"), (e.arg = r.arg), (e.delegate = null), l;
+    var s = r.arg;
+    return s
+      ? s.done
+        ? ((e[t.resultName] = s.value),
+          (e.next = t.nextLoc),
+          "return" !== e.method && ((e.method = "next"), (e.arg = void 0)),
+          (e.delegate = null),
+          l)
+        : s
+      : ((e.method = "throw"),
+        (e.arg = new TypeError("iterator result is not an object")),
+        (e.delegate = null),
+        l);
+  }
+  function v(t) {
+    var e = {tryLoc: t[0]};
+    1 in t && (e.catchLoc = t[1]),
+      2 in t && ((e.finallyLoc = t[2]), (e.afterLoc = t[3])),
+      this.tryEntries.push(e);
+  }
+  function _(t) {
+    var e = t.completion || {};
+    (e.type = "normal"), delete e.arg, (t.completion = e);
+  }
+  function w(t) {
+    (this.tryEntries = [{tryLoc: "root"}]), t.forEach(v, this), this.reset(!0);
+  }
+  function D(t) {
+    if (t) {
+      var e = t[s];
+      if (e) return e.call(t);
+      if ("function" == typeof t.next) return t;
+      if (!isNaN(t.length)) {
+        var r = -1,
+          a = function e() {
+            for (; ++r < t.length; )
+              if (n.call(t, r)) return (e.value = t[r]), (e.done = !1), e;
+            return (e.value = void 0), (e.done = !0), e;
+          };
+        return (a.next = a);
+      }
+    }
+    return {next: b};
+  }
+  function b() {
+    return {value: void 0, done: !0};
+  }
+  return (
+    (f.prototype = m),
+    u(x, "constructor", m),
+    u(m, "constructor", f),
+    (f.displayName = u(m, o, "GeneratorFunction")),
+    (t.isGeneratorFunction = function (t) {
+      var e = "function" == typeof t && t.constructor;
+      return !!e && (e === f || "GeneratorFunction" === (e.displayName || e.name));
+    }),
+    (t.mark = function (t) {
+      return (
+        Object.setPrototypeOf
+          ? Object.setPrototypeOf(t, m)
+          : ((t.__proto__ = m), u(t, o, "GeneratorFunction")),
+        (t.prototype = Object.create(x)),
+        t
+      );
+    }),
+    (t.awrap = function (t) {
+      return {__await: t};
+    }),
+    T(h.prototype),
+    u(h.prototype, a, function () {
+      return this;
+    }),
+    (t.AsyncIterator = h),
+    (t.async = function (e, n, r, s, a) {
+      void 0 === a && (a = Promise);
+      var o = new h(c(e, n, r, s), a);
+      return t.isGeneratorFunction(n)
+        ? o
+        : o.next().then(function (t) {
+            return t.done ? t.value : o.next();
+          });
+    }),
+    T(x),
+    u(x, o, "Generator"),
+    u(x, s, function () {
+      return this;
+    }),
+    u(x, "toString", function () {
+      return "[object Generator]";
+    }),
+    (t.keys = function (t) {
+      var e = [];
+      for (var n in t) e.push(n);
+      return (
+        e.reverse(),
+        function n() {
+          for (; e.length; ) {
+            var r = e.pop();
+            if (r in t) return (n.value = r), (n.done = !1), n;
+          }
+          return (n.done = !0), n;
+        }
+      );
+    }),
+    (t.values = D),
+    (w.prototype = {
+      constructor: w,
+      reset: function (t) {
+        if (
+          ((this.prev = 0),
+          (this.next = 0),
+          (this.sent = this._sent = void 0),
+          (this.done = !1),
+          (this.delegate = null),
+          (this.method = "next"),
+          (this.arg = void 0),
+          this.tryEntries.forEach(_),
+          !t)
+        )
+          for (var e in this)
+            "t" === e.charAt(0) &&
+              n.call(this, e) &&
+              !isNaN(+e.slice(1)) &&
+              (this[e] = void 0);
+      },
+      stop: function () {
+        this.done = !0;
+        var t = this.tryEntries[0].completion;
+        if ("throw" === t.type) throw t.arg;
+        return this.rval;
+      },
+      dispatchException: function (t) {
+        if (this.done) throw t;
+        var e = this;
+        function r(n, r) {
+          return (
+            (o.type = "throw"),
+            (o.arg = t),
+            (e.next = n),
+            r && ((e.method = "next"), (e.arg = void 0)),
+            !!r
+          );
+        }
+        for (var s = this.tryEntries.length - 1; s >= 0; --s) {
+          var a = this.tryEntries[s],
+            o = a.completion;
+          if ("root" === a.tryLoc) return r("end");
+          if (a.tryLoc <= this.prev) {
+            var i = n.call(a, "catchLoc"),
+              u = n.call(a, "finallyLoc");
+            if (i && u) {
+              if (this.prev < a.catchLoc) return r(a.catchLoc, !0);
+              if (this.prev < a.finallyLoc) return r(a.finallyLoc);
+            } else if (i) {
+              if (this.prev < a.catchLoc) return r(a.catchLoc, !0);
+            } else {
+              if (!u) throw new Error("try statement without catch or finally");
+              if (this.prev < a.finallyLoc) return r(a.finallyLoc);
+            }
+          }
+        }
+      },
+      abrupt: function (t, e) {
+        for (var r = this.tryEntries.length - 1; r >= 0; --r) {
+          var s = this.tryEntries[r];
+          if (
+            s.tryLoc <= this.prev &&
+            n.call(s, "finallyLoc") &&
+            this.prev < s.finallyLoc
+          ) {
+            var a = s;
+            break;
+          }
+        }
+        a &&
+          ("break" === t || "continue" === t) &&
+          a.tryLoc <= e &&
+          e <= a.finallyLoc &&
+          (a = null);
+        var o = a ? a.completion : {};
+        return (
+          (o.type = t),
+          (o.arg = e),
+          a ? ((this.method = "next"), (this.next = a.finallyLoc), l) : this.complete(o)
+        );
+      },
+      complete: function (t, e) {
+        if ("throw" === t.type) throw t.arg;
+        return (
+          "break" === t.type || "continue" === t.type
+            ? (this.next = t.arg)
+            : "return" === t.type
+            ? ((this.rval = this.arg = t.arg),
+              (this.method = "return"),
+              (this.next = "end"))
+            : "normal" === t.type && e && (this.next = e),
+          l
+        );
+      },
+      finish: function (t) {
+        for (var e = this.tryEntries.length - 1; e >= 0; --e) {
+          var n = this.tryEntries[e];
+          if (n.finallyLoc === t) return this.complete(n.completion, n.afterLoc), _(n), l;
+        }
+      },
+      catch: function (t) {
+        for (var e = this.tryEntries.length - 1; e >= 0; --e) {
+          var n = this.tryEntries[e];
+          if (n.tryLoc === t) {
+            var r = n.completion;
+            if ("throw" === r.type) {
+              var s = r.arg;
+              _(n);
+            }
+            return s;
+          }
+        }
+        throw new Error("illegal catch attempt");
+      },
+      delegateYield: function (t, e, n) {
+        return (
+          (this.delegate = {iterator: D(t), resultName: e, nextLoc: n}),
+          "next" === this.method && (this.arg = void 0),
+          l
+        );
+      }
+    }),
+    t
+  );
+}
+function u(t, e, n, r, s, a, o) {
+  try {
+    var i = t[a](o),
+      u = i.value;
+  } catch (t) {
+    return void n(t);
+  }
+  i.done ? e(u) : Promise.resolve(u).then(r, s);
+}
+function c(t) {
+  return function () {
+    var e = this,
+      n = arguments;
+    return new Promise(function (r, s) {
+      var a = t.apply(e, n);
+      function o(t) {
+        u(a, r, s, o, i, "next", t);
+      }
+      function i(t) {
+        u(a, r, s, o, i, "throw", t);
+      }
+      o(void 0);
+    });
+  };
+}
+function p(t, e) {
+  if (!(t instanceof e)) throw new TypeError("Cannot call a class as a function");
+}
+function l(t, e) {
+  for (var n = 0; n < e.length; n++) {
+    var r = e[n];
+    (r.enumerable = r.enumerable || !1),
+      (r.configurable = !0),
+      "value" in r && (r.writable = !0),
+      Object.defineProperty(t, r.key, r);
+  }
+}
+function d(t, e, n) {
+  return (
+    e && l(t.prototype, e),
+    n && l(t, n),
+    Object.defineProperty(t, "prototype", {writable: !1}),
+    t
+  );
+}
+function f(t, e, n) {
+  return (
+    e in t
+      ? Object.defineProperty(t, e, {
+          value: n,
+          enumerable: !0,
+          configurable: !0,
+          writable: !0
+        })
+      : (t[e] = n),
+    t
+  );
+}
+function m(t, e) {
+  if ("function" != typeof e && null !== e)
+    throw new TypeError("Super expression must either be null or a function");
+  (t.prototype = Object.create(e && e.prototype, {
+    constructor: {value: t, writable: !0, configurable: !0}
+  })),
+    Object.defineProperty(t, "prototype", {writable: !1}),
+    e && A(t, e);
+}
+function g(t) {
+  return (
+    (g = Object.setPrototypeOf
+      ? Object.getPrototypeOf.bind()
+      : function (t) {
+          return t.__proto__ || Object.getPrototypeOf(t);
+        }),
+    g(t)
+  );
+}
+function A(t, e) {
+  return (
+    (A = Object.setPrototypeOf
+      ? Object.setPrototypeOf.bind()
+      : function (t, e) {
+          return (t.__proto__ = e), t;
+        }),
+    A(t, e)
+  );
+}
+function I() {
+  if ("undefined" == typeof Reflect || !Reflect.construct) return !1;
+  if (Reflect.construct.sham) return !1;
+  if ("function" == typeof Proxy) return !0;
+  try {
+    return (
+      Boolean.prototype.valueOf.call(Reflect.construct(Boolean, [], function () {})), !0
+    );
+  } catch (t) {
+    return !1;
+  }
+}
+function x(t, e, n) {
+  return (
+    (x = I()
+      ? Reflect.construct.bind()
+      : function (t, e, n) {
+          var r = [null];
+          r.push.apply(r, e);
+          var s = new (Function.bind.apply(t, r))();
+          return n && A(s, n.prototype), s;
+        }),
+    x.apply(null, arguments)
+  );
+}
+function T(t) {
+  var e = "function" == typeof Map ? new Map() : void 0;
+  return (
+    (T = function (t) {
+      if (
+        null === t ||
+        ((n = t), -1 === Function.toString.call(n).indexOf("[native code]"))
+      )
+        return t;
+      var n;
+      if ("function" != typeof t)
+        throw new TypeError("Super expression must either be null or a function");
+      if (void 0 !== e) {
+        if (e.has(t)) return e.get(t);
+        e.set(t, r);
+      }
+      function r() {
+        return x(t, arguments, g(this).constructor);
+      }
+      return (
+        (r.prototype = Object.create(t.prototype, {
+          constructor: {value: r, enumerable: !1, writable: !0, configurable: !0}
+        })),
+        A(r, t)
+      );
+    }),
+    T(t)
+  );
+}
+function h(t, e) {
+  if (e && ("object" == typeof e || "function" == typeof e)) return e;
+  if (void 0 !== e)
+    throw new TypeError("Derived constructors may only return object or undefined");
+  return (function (t) {
+    if (void 0 === t)
+      throw new ReferenceError(
+        "this hasn't been initialised - super() hasn't been called"
+      );
+    return t;
+  })(t);
+}
+function y(t) {
+  var e = I();
+  return function () {
+    var n,
+      r = g(t);
+    if (e) {
+      var s = g(this).constructor;
+      n = Reflect.construct(r, arguments, s);
+    } else n = r.apply(this, arguments);
+    return h(this, n);
+  };
+}
+function v(t, e) {
+  return (
+    (function (t) {
+      if (Array.isArray(t)) return t;
+    })(t) ||
+    (function (t, e) {
+      var n =
+        null == t
+          ? null
+          : ("undefined" != typeof Symbol && t[Symbol.iterator]) || t["@@iterator"];
+      if (null == n) return;
+      var r,
+        s,
+        a = [],
+        o = !0,
+        i = !1;
+      try {
+        for (
+          n = n.call(t);
+          !(o = (r = n.next()).done) && (a.push(r.value), !e || a.length !== e);
+          o = !0
+        );
+      } catch (t) {
+        (i = !0), (s = t);
+      } finally {
+        try {
+          o || null == n.return || n.return();
+        } finally {
+          if (i) throw s;
+        }
+      }
+      return a;
+    })(t, e) ||
+    w(t, e) ||
+    (function () {
+      throw new TypeError(
+        "Invalid attempt to destructure non-iterable instance.\nIn order to be iterable, non-array objects must have a [Symbol.iterator]() method."
+      );
+    })()
+  );
+}
+function _(t) {
+  return (
+    (function (t) {
+      if (Array.isArray(t)) return D(t);
+    })(t) ||
+    (function (t) {
+      if (
+        ("undefined" != typeof Symbol && null != t[Symbol.iterator]) ||
+        null != t["@@iterator"]
+      )
+        return Array.from(t);
+    })(t) ||
+    w(t) ||
+    (function () {
+      throw new TypeError(
+        "Invalid attempt to spread non-iterable instance.\nIn order to be iterable, non-array objects must have a [Symbol.iterator]() method."
+      );
+    })()
+  );
+}
+function w(t, e) {
+  if (t) {
+    if ("string" == typeof t) return D(t, e);
+    var n = Object.prototype.toString.call(t).slice(8, -1);
+    return (
+      "Object" === n && t.constructor && (n = t.constructor.name),
+      "Map" === n || "Set" === n
+        ? Array.from(t)
+        : "Arguments" === n || /^(?:Ui|I)nt(?:8|16|32)(?:Clamped)?Array$/.test(n)
+        ? D(t, e)
+        : void 0
+    );
+  }
+}
+function D(t, e) {
+  (null == e || e > t.length) && (e = t.length);
+  for (var n = 0, r = new Array(e); n < e; n++) r[n] = t[n];
+  return r;
+}
+function b(t, e) {
+  var n = ("undefined" != typeof Symbol && t[Symbol.iterator]) || t["@@iterator"];
+  if (!n) {
+    if (Array.isArray(t) || (n = w(t)) || (e && t && "number" == typeof t.length)) {
+      n && (t = n);
+      var r = 0,
+        s = function () {};
+      return {
+        s: s,
+        n: function () {
+          return r >= t.length ? {done: !0} : {done: !1, value: t[r++]};
+        },
+        e: function (t) {
+          throw t;
+        },
+        f: s
+      };
+    }
+    throw new TypeError(
+      "Invalid attempt to iterate non-iterable instance.\nIn order to be iterable, non-array objects must have a [Symbol.iterator]() method."
+    );
+  }
+  var a,
+    o = !0,
+    i = !1;
+  return {
+    s: function () {
+      n = n.call(t);
+    },
+    n: function () {
+      var t = n.next();
+      return (o = t.done), t;
+    },
+    e: function (t) {
+      (i = !0), (a = t);
+    },
+    f: function () {
+      try {
+        o || null == n.return || n.return();
+      } finally {
+        if (i) throw a;
+      }
+    }
+  };
+}
+var E = "- would result negative",
+  S = "logic eval error:",
+  N = "exceeds schema integer count",
+  O = /transaction \w+:/,
+  P = (function (t) {
+    m(n, T(Error));
+    var e = y(n);
+    function n(t, r) {
+      var s;
+      p(this, n);
+      for (var a = arguments.length, o = new Array(a > 2 ? a - 2 : 0), i = 2; i < a; i++)
+        o[i - 2] = arguments[i];
+      var u = (s = e.call.apply(e, [this].concat(o))).extractMessageFromAlgoSDKError(t);
+      return (
+        (s.data = t),
+        (s.type = s.getErrorType(u)),
+        s.setMessage(s.getErrorMessage(u, s.type, r)),
+        s
+      );
+    }
+    return (
+      d(n, [
+        {
+          key: "setMessage",
+          value: function (t) {
+            this.message = t;
+          }
+        },
+        {
+          key: "getErrorType",
+          value: function (t) {
+            var e = "Unknown";
+            return (
+              t.includes(E)
+                ? (e = "SlippageTolerance")
+                : t.includes(N)
+                ? (e = "ExceedingExcessAmountCount")
+                : t.includes(S)
+                ? (e = "LogicError")
+                : t.match(O) && (e = "TransactionError"),
+              e
+            );
+          }
+        },
+        {
+          key: "getErrorMessage",
+          value: function (t, e, n) {
+            var r;
+            switch (e) {
+              case "SlippageTolerance":
+                r =
+                  "The process failed due to too much slippage in the price. Please adjust the slippage tolerance and try again.";
+                break;
+              case "ExceedingExcessAmountCount":
+                r =
+                  "The process failed due to the number of excess amounts accumulated for your account in the Tinyman app.";
+                break;
+              case "LogicError":
+                r = t.split(S)[1];
+                break;
+              case "TransactionError":
+                r = t.split(O)[1];
+                break;
+              case "Unknown":
+                t && (r = t);
+            }
+            return (
+              r || (r = n || "We encountered an unexpected error, try again later."),
+              r.trim()
+            );
+          }
+        },
+        {
+          key: "extractMessageFromAlgoSDKError",
+          value: function (t) {
+            var e,
+              n,
+              r,
+              s = "";
+            return (
+              null != t &&
+              null !== (e = t.response) &&
+              void 0 !== e &&
+              null !== (n = e.body) &&
+              void 0 !== n &&
+              n.message
+                ? (s = t.response.body.message)
+                : null != t && null !== (r = t.response) && void 0 !== r && r.text
+                ? (s = t.response.text)
+                : "string" == typeof (null == t ? void 0 : t.message) &&
+                  (s = this.isMessageObjectString(null == t ? void 0 : t.message)
+                    ? JSON.parse(t.message || "{message: ''}").message
+                    : t.message),
+              "string" != typeof s && (s = String(s)),
+              s
+            );
+          }
+        },
+        {
+          key: "isMessageObjectString",
+          value: function (t) {
+            return "string" == typeof t && t.includes("{message:");
+          }
+        }
+      ]),
+      n
+    );
+  })();
+function k(t) {
+  var e,
+    n = t.stateArray,
+    r = void 0 === n ? [] : n,
+    s = t.shouldDecodeKeys,
+    a = void 0 !== s && s,
+    o = {},
+    i = b(r);
+  try {
+    for (i.s(); !(e = i.n()).done; ) {
+      var u = e.value,
+        c = u.key,
+        p = void 0;
+      if (1 == u.value.type) p = u.value.bytes;
+      else {
+        if (2 != u.value.type)
+          throw new Error("Unexpected state type: ".concat(u.value.type));
+        p = u.value.uint;
+      }
+      o[a ? atob(c) : c] = p;
+    }
+  } catch (t) {
+    i.e(t);
+  } finally {
+    i.f();
+  }
+  return o;
+}
+function L(t) {
+  var e,
+    n = t.reduce(function (t, e) {
+      return t + e.length;
+    }, 0),
+    r = new Uint8Array(n),
+    s = 0,
+    a = b(t);
+  try {
+    for (a.s(); !(e = a.n()).done; ) {
+      var o = e.value;
+      r.set(o, s), (s += o.length);
+    }
+  } catch (t) {
+    a.e(t);
+  } finally {
+    a.f();
+  }
+  return r;
+}
+var F = 100000n,
+  B = 100000n,
+  R = 100000n,
+  M = 25000n + 25000n,
+  C = 25000n + 3500n;
+function V(t) {
+  var e = t["apps-total-schema"],
+    n = 0n,
+    r = 0n;
+  e &&
+    (e["num-byte-slice"] && (n = e["num-byte-slice"]),
+    e["num-uint"] && (r = e["num-uint"]));
+  var s = t["apps-local-state"] || [],
+    a = t["created-apps"] || [],
+    o = t.assets || [];
+  return F + B * BigInt(o.length) + R * BigInt(a.length + s.length) + C * r + M * n;
+}
+function X(t) {
+  return new Promise(function (e) {
+    setTimeout(function () {
+      e(null);
+    }, t);
+  });
+}
+function j(t, e) {
+  return U.apply(this, arguments);
+}
+function U() {
+  return (U = c(
+    i().mark(function t(e, n) {
+      var r;
+      return i().wrap(
+        function (t) {
+          for (;;)
+            switch ((t.prev = t.next)) {
+              case 0:
+                return (t.next = 3), X(1e3);
+              case 3:
+                return (
+                  (r = null),
+                  (t.prev = 4),
+                  (t.next = 7),
+                  e.pendingTransactionInformation(n).do()
+                );
+              case 7:
+                (r = t.sent), (t.next = 12);
+                break;
+              case 10:
+                (t.prev = 10), (t.t0 = t.catch(4));
+              case 12:
+                if (!r) {
+                  t.next = 17;
+                  break;
+                }
+                if (!r["confirmed-round"]) {
+                  t.next = 15;
+                  break;
+                }
+                return t.abrupt("return", r);
+              case 15:
+                if (!r["pool-error"]) {
+                  t.next = 17;
+                  break;
+                }
+                throw new Error("Transaction Rejected: ".concat(r["pool-error"]));
+              case 17:
+                t.next = 0;
+                break;
+              case 19:
+              case "end":
+                return t.stop();
+            }
+        },
+        t,
+        null,
+        [[4, 10]]
+      );
+    })
+  )).apply(this, arguments);
+}
+function Q(t, e, n) {
+  if (e > 1 || e < 0)
+    throw new Error("Invalid slippage value. Must be between 0 and 1, got ".concat(e));
+  var r;
+  try {
+    var s = "negative" === t ? 1 - e : 1 + e;
+    r = BigInt(Math.floor(Number(n) * s));
+  } catch (t) {
+    throw new Error(t.message);
+  }
+  return r;
+}
+function q(t, e) {
+  var n = Number(t);
+  return W({decimalPlaces: n}, Math.pow(10, -n) * Number(e));
+}
+function G(t, e) {
+  return W({decimalPlaces: 0}, Math.pow(10, Number(t)) * Number(e));
+}
+function W(t, e) {
+  var n = t.decimalPlaces,
+    r = void 0 === n ? 0 : n;
+  if (r > 0) {
+    var s = v(J(e), 2),
+      a = s[0],
+      o = s[1],
+      i = v(J(Math.round(Number(z(a, o + r)))), 2),
+      u = i[0],
+      c = i[1];
+    return Number(z(u, c - r));
+  }
+  return Math.round(e);
+}
+function z(t, e) {
+  return t + (e < 0 ? "e".concat(e) : "e+".concat(e));
+}
+function J(t) {
+  if (t.toString().includes("e")) {
+    var e = t.toString().split("e");
+    return [parseFloat(e[0]), parseFloat(e[1])];
+  }
+  return [t, 0];
+}
+function Y(t, e) {
+  return K.apply(this, arguments);
+}
+function K() {
+  return (K = c(
+    i().mark(function t(e, n) {
+      var r, s, a, o, u, c, p, l;
+      return i().wrap(
+        function (t) {
+          for (;;)
+            switch ((t.prev = t.next)) {
+              case 0:
+                (t.prev = 0), (r = []), (s = b(n)), (t.prev = 3), s.s();
+              case 5:
+                if ((a = s.n()).done) {
+                  t.next = 18;
+                  break;
+                }
+                return (o = a.value), (t.next = 9), e.sendRawTransaction(o).do();
+              case 9:
+                return (u = t.sent), (c = u.txId), (t.next = 13), j(e, c);
+              case 13:
+                (p = t.sent),
+                  (l = p["confirmed-round"]),
+                  r.push({confirmedRound: l, txnID: c});
+              case 16:
+                t.next = 5;
+                break;
+              case 18:
+                t.next = 23;
+                break;
+              case 20:
+                (t.prev = 20), (t.t0 = t.catch(3)), s.e(t.t0);
+              case 23:
+                return (t.prev = 23), s.f(), t.finish(23);
+              case 26:
+                return t.abrupt("return", r);
+              case 29:
+                throw (
+                  ((t.prev = 29),
+                  (t.t1 = t.catch(0)),
+                  new P(
+                    t.t1,
+                    "We encountered an error while processing this transaction. Try again later."
+                  ))
+                );
+              case 32:
+              case "end":
+                return t.stop();
+            }
+        },
+        t,
+        null,
+        [
+          [0, 29],
+          [3, 20, 23, 26]
+        ]
+      );
+    })
+  )).apply(this, arguments);
+}
+function H(t) {
+  return t.reduce(function (t, e) {
+    return t + e.txn.fee;
+  }, 0);
+}
+function Z(t) {
+  return (e = t[0].txn.group) ? Buffer.from(e).toString("base64") : "";
+  var e;
+}
+function $(t) {
+  for (var e = []; ; ) {
+    var n = 127 & t;
+    if (!(t >>= 7)) {
+      e.push(n);
+      break;
+    }
+    e.push(128 | n);
+  }
+  return e;
+}
+function tt(t) {
+  return new TextEncoder().encode(t);
+}
+var et = {
+    id: "".concat(0),
+    name: "Algorand",
+    unit_name: "ALGO",
+    decimals: 6,
+    url: "https://algorand.org",
+    is_liquidity_token: !1,
+    total_amount: "6615503326932151"
+  },
+  nt = {V1: "TM1POOL", V1_1: "TMPOOL11", V2: "TMPOOL2"};
+function rt() {
+  return (rt = c(
+    i().mark(function t(e) {
+      var n, s, a, o, u;
+      return i().wrap(
+        function (t) {
+          for (;;)
+            switch ((t.prev = t.next)) {
+              case 0:
+                return (
+                  (n = e.client),
+                  (s = e.assetID),
+                  (a = e.initiatorAddr),
+                  (t.prev = 1),
+                  (t.next = 4),
+                  n.getTransactionParams().do()
+                );
+              case 4:
+                return (
+                  (o = t.sent),
+                  (u = r.default.makeAssetTransferTxnWithSuggestedParamsFromObject({
+                    from: a,
+                    to: a,
+                    assetIndex: s,
+                    amount: 0,
+                    suggestedParams: o
+                  })),
+                  t.abrupt("return", [{txn: u, signers: [a]}])
+                );
+              case 9:
+                throw (
+                  ((t.prev = 9),
+                  (t.t0 = t.catch(1)),
+                  new P(
+                    t.t0,
+                    "We encountered something unexpected while opting into this asset. Try again later."
+                  ))
+                );
+              case 12:
+              case "end":
+                return t.stop();
+            }
+        },
+        t,
+        null,
+        [[1, 9]]
+      );
+    })
+  )).apply(this, arguments);
+}
+function st(t, e) {
+  var n = Number(t.id),
+    r = Number(e.id);
+  return n > r
+    ? [o(o({}, t), {}, {id: n}), o(o({}, e), {}, {id: r})]
+    : [o(o({}, e), {}, {id: r}), o(o({}, t), {}, {id: n})];
+}
+function at(t, e) {
+  var n = [t, e];
+  return [Math.max.apply(Math, n), Math.min.apply(Math, n)];
+}
+function ot(t) {
+  return 0 === Number(t);
+}
+var it,
+  ut = {V1_1: "v1_1", V2: "v2"},
+  ct = {
+    type: "logicsig",
+    logic: {
+      bytecode:
+        "BCAIAQCBgICAgICAgPABgICAgICAgIDwAQMEBQYlJA1EMQkyAxJEMRUyAxJEMSAyAxJEMgQiDUQzAQAxABJEMwEQIQcSRDMBGIGCgICAgICAgPABEkQzARkiEjMBGyEEEhA3ARoAgAlib290c3RyYXASEEAAXDMBGSMSRDMBG4ECEjcBGgCABHN3YXASEEACOzMBGyISRDcBGgCABG1pbnQSQAE7NwEaAIAEYnVybhJAAZg3ARoAgAZyZWRlZW0SQAJbNwEaAIAEZmVlcxJAAnkAIQYhBSQjEk0yBBJENwEaARclEjcBGgIXJBIQRDMCADEAEkQzAhAhBBJEMwIhIxJEMwIiIxwSRDMCIyEHEkQzAiQjEkQzAiWACFRNUE9PTDExEkQzAiZRAA+AD1RpbnltYW5Qb29sMS4xIBJEMwIngBNodHRwczovL3RpbnltYW4ub3JnEkQzAikyAxJEMwIqMgMSRDMCKzIDEkQzAiwyAxJEMwMAMQASRDMDECEFEkQzAxElEkQzAxQxABJEMwMSIxJEJCMTQAAQMwEBMwIBCDMDAQg1AUIBsTMEADEAEkQzBBAhBRJEMwQRJBJEMwQUMQASRDMEEiMSRDMBATMCAQgzAwEIMwQBCDUBQgF8MgQhBhJENwEcATEAE0Q3ARwBMwQUEkQzAgAxABNEMwIUMQASRDMDADMCABJEMwIRJRJEMwMUMwMHMwMQIhJNMQASRDMDESMzAxAiEk0kEkQzBAAxABJEMwQUMwIAEkQzAQEzBAEINQFCAREyBCEGEkQ3ARwBMQATRDcBHAEzAhQSRDMDFDMDBzMDECISTTcBHAESRDMCADEAEkQzAhQzBAASRDMCESUSRDMDADEAEkQzAxQzAwczAxAiEk0zBAASRDMDESMzAxAiEk0kEkQzBAAxABNEMwQUMQASRDMBATMCAQgzAwEINQFCAJAyBCEFEkQ3ARwBMQATRDMCADcBHAESRDMCADEAE0QzAwAxABJEMwIUMwIHMwIQIhJNMQASRDMDFDMDBzMDECISTTMCABJEMwEBMwMBCDUBQgA+MgQhBBJENwEcATEAE0QzAhQzAgczAhAiEk03ARwBEkQzAQEzAgEINQFCABIyBCEEEkQzAQEzAgEINQFCAAAzAAAxABNEMwAHMQASRDMACDQBD0M=",
+      address: "ABUKAXTANWR6K6ZYV75DWJEPVWWOU6SFUVRI6QHO44E4SIDLHBTD2CZ64A",
+      size: 881,
+      variables: [
+        {name: "TMPL_ASSET_ID_1", type: "int", index: 15, length: 10},
+        {name: "TMPL_ASSET_ID_2", type: "int", index: 5, length: 10},
+        {name: "TMPL_VALIDATOR_APP_ID", type: "int", index: 74, length: 10}
+      ],
+      source:
+        "https://github.com/tinymanorg/tinyman-contracts-v1/tree/dc9ab40c58b85c15d58f63a1507e18be76720dbb/contracts/pool_logicsig.teal.tmpl"
+    },
+    name: "pool_logicsig"
+  },
+  pt = {
+    type: "app",
+    global_state_schema: {num_uints: 0, num_byte_slices: 0},
+    local_state_schema: {num_uints: 16, num_byte_slices: 0},
+    name: "validator_app"
+  },
+  lt = new ((function () {
+    function t() {
+      p(this, t), (this.clientName = "tinyman-js-sdk");
+    }
+    return (
+      d(t, [
+        {
+          key: "getClientName",
+          value: function () {
+            return this.clientName;
+          }
+        },
+        {
+          key: "setClientName",
+          value: function (t) {
+            this.clientName = t;
+          }
+        },
+        {
+          key: "getAppCallTxnNoteWithClientName",
+          value: function (t) {
+            return tt(
+              "tinyman/"
+                .concat(t === ut.V1_1 ? "v1" : "v2", ':j{"origin":"')
+                .concat(this.clientName, '"}')
+            );
+          }
+        }
+      ]),
+      t
+    );
+  })())(),
+  dt =
+    (f((it = {}), ut.V1_1, {testnet: 62368684, mainnet: 552635992}),
+    f(it, ut.V2, {testnet: 148607e3, mainnet: 1002541853}),
+    it);
+function ft(t, e) {
+  var n = dt[e][t];
+  if (!n)
+    throw new Error(
+      "No Validator App exists for "
+        .concat(t, " network with ")
+        .concat(e, " contract version")
+    );
+  return n;
+}
+function mt() {
+  return (mt = c(
+    i().mark(function t(e) {
+      var n, s, a, o, u, c;
+      return i().wrap(function (t) {
+        for (;;)
+          switch ((t.prev = t.next)) {
+            case 0:
+              return (
+                (n = e.client),
+                (s = e.network),
+                (a = e.contractVersion),
+                (o = e.initiatorAddr),
+                (t.next = 3),
+                n.getTransactionParams().do()
+              );
+            case 3:
+              return (
+                (u = t.sent),
+                (c = r.default.makeApplicationOptInTxnFromObject({
+                  from: o,
+                  appIndex: ft(s, a),
+                  note: lt.getAppCallTxnNoteWithClientName(a),
+                  suggestedParams: u
+                })),
+                t.abrupt("return", [{txn: c, signers: [o]}])
+              );
+            case 6:
+            case "end":
+              return t.stop();
+          }
+      }, t);
+    })
+  )).apply(this, arguments);
+}
+function gt() {
+  return (gt = c(
+    i().mark(function t(e) {
+      var n, s, a, o, u, c;
+      return i().wrap(function (t) {
+        for (;;)
+          switch ((t.prev = t.next)) {
+            case 0:
+              return (
+                (n = e.client),
+                (s = e.network),
+                (a = e.contractVersion),
+                (o = e.initiatorAddr),
+                (t.next = 3),
+                n.getTransactionParams().do()
+              );
+            case 3:
+              return (
+                (u = t.sent),
+                (c = r.default.makeApplicationClearStateTxnFromObject({
+                  from: o,
+                  appIndex: ft(s, a),
+                  note: lt.getAppCallTxnNoteWithClientName(a),
+                  suggestedParams: u
+                })),
+                t.abrupt("return", [{txn: c, signers: [o]}])
+              );
+            case 6:
+            case "end":
+              return t.stop();
+          }
+      }, t);
+    })
+  )).apply(this, arguments);
+}
+var At = d(function t(e) {
+    p(this, t),
+      (this.schema = {
+        numLocalInts: e.local_state_schema.num_uints,
+        numLocalByteSlices: e.local_state_schema.num_byte_slices,
+        numGlobalInts: e.global_state_schema.num_uints,
+        numGlobalByteSlices: e.global_state_schema.num_byte_slices
+      });
+  }),
+  It = new ((function (n) {
+    m(s, At);
+    var r = y(s);
+    function s(t, e) {
+      var n;
+      return (
+        p(this, s),
+        ((n = r.call(this, t)).poolLogicSigContractTemplate = e.logic.bytecode),
+        (n.templateVariables = e.logic.variables),
+        n
+      );
+    }
+    return (
+      d(s, [
+        {
+          key: "generateLogicSigAccountForPool",
+          value: function (n) {
+            if (n.asset1ID === n.asset2ID) throw new Error("Assets are the same");
+            var r = ft(n.network, ut.V1_1),
+              s = v(at(n.asset1ID, n.asset2ID), 2),
+              a = s[0],
+              o = s[1],
+              i = Array.from(e.toByteArray(this.poolLogicSigContractTemplate)),
+              u = {asset_id_1: a, asset_id_2: o, validator_app_id: r},
+              c = 0;
+            this.templateVariables.sort(function (t, e) {
+              return t.index - e.index;
+            });
+            for (var p = 0; p < this.templateVariables.length; p++) {
+              var l = this.templateVariables[p],
+                d = u[l.name.split("TMPL_")[1].toLowerCase()],
+                f = l.index - c,
+                m = f + l.length,
+                g = $(d);
+              (c += l.length - g.length),
+                (i = i.slice(0, f).concat(g).concat(i.slice(m)));
+            }
+            var A = new Uint8Array(i);
+            return new t.LogicSigAccount(A);
+          }
+        }
+      ]),
+      s
+    );
+  })())(pt, ct),
+  xt = {
+    type: "logicsig",
+    logic: {bytecode: "BoAYAAAAAAAAAAAAAAAAAAAAAAAAAAAAAAAAgQBbNQA0ADEYEkQxGYEBEkSBAUM="},
+    name: "pool_logicsig"
+  },
+  Tt = {
+    type: "app",
+    global_state_schema: {num_uints: 0, num_byte_slices: 3},
+    local_state_schema: {num_uints: 12, num_byte_slices: 2},
+    name: "validator_app"
+  },
+  ht = new ((function (e) {
+    m(r, At);
+    var n = y(r);
+    function r(t, e) {
+      var s;
+      return (
+        p(this, r),
+        ((s = n.call(this, t)).poolLogicSigContractTemplate = e.logic.bytecode),
+        s
+      );
+    }
+    return (
+      d(r, [
+        {
+          key: "generateLogicSigAccountForPool",
+          value: function (e) {
+            if (e.asset1ID === e.asset2ID) throw new Error("Assets are the same");
+            var n = ft(e.network, ut.V2),
+              r = v(at(e.asset1ID, e.asset2ID), 2),
+              s = r[0],
+              a = r[1],
+              o = {
+                bytes: Array.from(
+                  Buffer.from(this.poolLogicSigContractTemplate, "base64")
+                ),
+                validatorAppId: Array.from(t.encodeUint64(n)),
+                asset1ID: Array.from(t.encodeUint64(s)),
+                asset2ID: Array.from(t.encodeUint64(a))
+              },
+              i = [].concat(
+                _(o.bytes.slice(0, 3)),
+                _(o.validatorAppId.slice(0, 8)),
+                _(o.asset1ID.slice(0, 8)),
+                _(o.asset2ID.slice(0, 8)),
+                _(o.bytes.slice(27))
+              );
+            return new t.LogicSigAccount(new Uint8Array(i));
+          }
+        }
+      ]),
+      r
+    );
+  })())(Tt, xt);
+function yt(t) {
+  return (function (t) {
+    return t === ut.V2;
+  })(t)
+    ? ht
+    : It;
+}
+function vt(e, n) {
+  var r =
+    arguments.length > 2 && void 0 !== arguments[2]
+      ? arguments[2]
+      : t.IntDecoding.DEFAULT;
+  return new Promise(
+    (function () {
+      var t = c(
+        i().mark(function t(s, a) {
+          var u;
+          return i().wrap(
+            function (t) {
+              for (;;)
+                switch ((t.prev = t.next)) {
+                  case 0:
+                    return (
+                      (t.prev = 0),
+                      (t.next = 3),
+                      e.accountInformation(n).setIntDecoding(r).do()
+                    );
+                  case 3:
+                    (u = t.sent),
+                      s(o(o({}, u), {}, {minimum_required_balance: wt(u)})),
+                      (t.next = 10);
+                    break;
+                  case 7:
+                    (t.prev = 7),
+                      (t.t0 = t.catch(0)),
+                      a(new Error(t.t0.message || "Failed to fetch account information"));
+                  case 10:
+                  case "end":
+                    return t.stop();
+                }
+            },
+            t,
+            null,
+            [[0, 7]]
+          );
+        })
+      );
+      return function (e, n) {
+        return t.apply(this, arguments);
+      };
+    })()
+  );
+}
+function _t(t, e) {
+  var n = t["apps-local-state"].find(function (t) {
+    return t.id === e;
+  });
+  return n ? k({stateArray: n["key-value"], shouldDecodeKeys: !0}) : null;
+}
+function wt(t) {
+  var e = t["apps-total-schema"];
+  return (
+    1e5 +
+    1e5 * (t.assets || []).length +
+    1e5 * (t["created-apps"] || []).length +
+    1e5 * (t["apps-local-state"] || []).length +
+    5e4 * Number((e && e["num-byte-slice"]) || 0) +
+    28500 * Number((e && e["num-uint"]) || 0) +
+    1e5 * (t["apps-total-extra-pages"] || 0)
+  );
+}
+var Dt,
+  bt,
+  Et = tt("e");
+function St(t) {
+  return Nt.apply(this, arguments);
+}
+function Nt() {
+  return (Nt = c(
+    i().mark(function n(s) {
+      var a, o, u, c, p, l, d, f, m, g, A, I, x, T, h, y, v, _, w, D, E;
+      return i().wrap(
+        function (n) {
+          for (;;)
+            switch ((n.prev = n.next)) {
+              case 0:
+                return (
+                  (a = s.client),
+                  (o = s.pool),
+                  (u = s.accountAddr),
+                  (n.next = 3),
+                  a.accountInformation(u).setIntDecoding(t.IntDecoding.BIGINT).do()
+                );
+              case 3:
+                (c = n.sent),
+                  (p = c["apps-local-state"] || []),
+                  (l = 0n),
+                  (d = 0n),
+                  (f = 0n),
+                  (m = o.account.address()),
+                  (g = b(p)),
+                  (n.prev = 10),
+                  g.s();
+              case 12:
+                if ((A = g.n()).done) {
+                  n.next = 31;
+                  break;
+                }
+                if ((I = A.value).id == o.validatorAppID) {
+                  n.next = 16;
+                  break;
+                }
+                return n.abrupt("continue", 29);
+              case 16:
+                if ((x = I["key-value"])) {
+                  n.next = 19;
+                  break;
+                }
+                return n.abrupt("break", 31);
+              case 19:
+                (T = k({stateArray: x})),
+                  (h = e.fromByteArray(
+                    L([
+                      r.default.decodeAddress(m).publicKey,
+                      Et,
+                      r.default.encodeUint64(o.asset1ID)
+                    ])
+                  )),
+                  (y = e.fromByteArray(
+                    L([
+                      r.default.decodeAddress(m).publicKey,
+                      Et,
+                      r.default.encodeUint64(o.asset2ID)
+                    ])
+                  )),
+                  (v = e.fromByteArray(
+                    L([
+                      r.default.decodeAddress(m).publicKey,
+                      Et,
+                      r.default.encodeUint64(o.poolTokenID)
+                    ])
+                  )),
+                  (_ = T[h]),
+                  (w = T[y]),
+                  (D = T[v]),
+                  "bigint" == typeof _ && (l = _),
+                  "bigint" == typeof w && (d = w),
+                  "bigint" == typeof D && (f = D);
+              case 29:
+                n.next = 12;
+                break;
+              case 31:
+                n.next = 36;
+                break;
+              case 33:
+                (n.prev = 33), (n.t0 = n.catch(10)), g.e(n.t0);
+              case 36:
+                return (n.prev = 36), g.f(), n.finish(36);
+              case 39:
+                if (
+                  !(
+                    (E = {excessAsset1: l, excessAsset2: d, excessPoolTokens: f})
+                      .excessAsset1 < 0n ||
+                    E.excessAsset2 < 0n ||
+                    E.excessPoolTokens < 0n
+                  )
+                ) {
+                  n.next = 42;
+                  break;
+                }
+                throw new Error("Invalid account excess: ".concat(E));
+              case 42:
+                return n.abrupt("return", E);
+              case 43:
+              case "end":
+                return n.stop();
+            }
+        },
+        n,
+        null,
+        [[10, 33, 36, 39]]
+      );
+    })
+  )).apply(this, arguments);
+}
+function Ot() {
+  return (Ot = c(
+    i().mark(function t(n) {
+      var s, a, o, u, c, p, l, d, f, m, g, A, I, x, T;
+      return i().wrap(function (t) {
+        for (;;)
+          switch ((t.prev = t.next)) {
+            case 0:
+              return (
+                (s = n.client),
+                (a = n.accountAddr),
+                (o = n.validatorAppID),
+                (t.next = 3),
+                s.accountInformation(a).setIntDecoding("bigint").do()
+              );
+            case 3:
+              if (
+                ((u = t.sent),
+                (c = u["apps-local-state"] || []),
+                (p = c.find(function (t) {
+                  return t.id == o;
+                })),
+                (l = []),
+                p && p["key-value"])
+              )
+                for (
+                  d = k({stateArray: p["key-value"]}), f = 0, m = Object.entries(d);
+                  f < m.length;
+                  f++
+                )
+                  (g = m[f]),
+                    (A = v(g, 2)),
+                    (I = A[0]),
+                    (x = A[1]),
+                    41 === (T = e.toByteArray(I)).length &&
+                      101 === T[32] &&
+                      l.push({
+                        poolAddress: r.default.encodeAddress(T.slice(0, 32)),
+                        assetID: r.default.decodeUint64(T.slice(33, 41), "safe"),
+                        amount: parseInt(x)
+                      });
+              return t.abrupt("return", l);
+            case 9:
+            case "end":
+              return t.stop();
+          }
+      }, t);
+    })
+  )).apply(this, arguments);
+}
+(exports.PoolStatus = void 0),
+  ((Dt = exports.PoolStatus || (exports.PoolStatus = {})).NOT_CREATED = "not created"),
+  (Dt.BOOTSTRAP = "bootstrap"),
+  (Dt.READY = "ready"),
+  (Dt.ERROR = "error");
+var Pt =
+    (f((bt = {}), ut.V1_1, {asset1: "a1", asset2: "a2"}),
+    f(bt, ut.V2, {
+      asset1: "asset_1_id",
+      asset2: "asset_2_id",
+      poolTokenID: "pool_token_asset_id",
+      issuedPoolTokens: "issued_pool_tokens",
+      asset1Reserves: "asset_1_reserves",
+      asset2Reserves: "asset_2_reserves",
+      asset1ProtocolFees: "asset_1_protocol_fees",
+      asset2ProtocolFees: "asset_2_protocol_fees",
+      totalFeeShare: "total_fee_share",
+      protocolFeeRatio: "protocol_fee_ratio",
+      cumulativePriceUpdateTimeStamp: "cumulative_price_update_timestamp"
+    }),
+    bt),
+  kt = tt("o"),
+  Lt = 0xffffffffffffffffn;
+function Ft(t) {
+  return Bt.apply(this, arguments);
+}
+function Bt() {
+  return (Bt = c(
+    i().mark(function t(e) {
+      var n, r, s, a, o, u, c, p, l, d, f, m, g, A;
+      return i().wrap(function (t) {
+        for (;;)
+          switch ((t.prev = t.next)) {
+            case 0:
+              return (
+                (r = e.client),
+                (s = e.network),
+                (a = e.asset1ID),
+                (o = e.asset2ID),
+                (u = yt(ut.V1_1)),
+                (c = u.generateLogicSigAccountForPool(e)),
+                (p = ft(s, ut.V1_1)),
+                (l = c.address()),
+                (d = at(a, o)),
+                (t.next = 8),
+                vt(r, l)
+              );
+            case 8:
+              return (
+                (f = t.sent),
+                (m = _t(f, p)),
+                (g =
+                  null === (n = f["created-assets"][0]) || void 0 === n
+                    ? void 0
+                    : n.index),
+                (A = {
+                  account: c,
+                  validatorAppID: p,
+                  asset1ID: d[0],
+                  asset2ID: d[1],
+                  status:
+                    m || g ? exports.PoolStatus.READY : exports.PoolStatus.NOT_CREATED,
+                  contractVersion: ut.V1_1,
+                  poolTokenID: g
+                }),
+                m && ((A.asset1ID = m[Pt.v1_1.asset1]), (A.asset2ID = m[Pt.v1_1.asset2])),
+                t.abrupt("return", A)
+              );
+            case 14:
+            case "end":
+              return t.stop();
+          }
+      }, t);
+    })
+  )).apply(this, arguments);
+}
+function Rt() {
+  return (Rt = c(
+    i().mark(function n(s, a) {
+      var o, u, c, p, l, d, f, m, g, A, I, x, T, h, y, v, _, w, D, E, S, N, O, P, F, B;
+      return i().wrap(
+        function (n) {
+          for (;;)
+            switch ((n.prev = n.next)) {
+              case 0:
+                return (n.next = 2), vt(s, a.account.address(), t.IntDecoding.BIGINT);
+              case 2:
+                (o = n.sent),
+                  (u = o["apps-local-state"] || []),
+                  (c = 0n),
+                  (p = 0n),
+                  (l = 0n),
+                  (d = b(u)),
+                  (n.prev = 8),
+                  d.s();
+              case 10:
+                if ((f = d.n()).done) {
+                  n.next = 29;
+                  break;
+                }
+                if ((m = f.value).id == a.validatorAppID) {
+                  n.next = 14;
+                  break;
+                }
+                return n.abrupt("continue", 27);
+              case 14:
+                if ((g = m["key-value"])) {
+                  n.next = 17;
+                  break;
+                }
+                return n.abrupt("break", 29);
+              case 17:
+                (A = k({stateArray: g})),
+                  (I = e.fromByteArray(L([kt, r.default.encodeUint64(a.asset1ID)]))),
+                  (x = e.fromByteArray(L([kt, r.default.encodeUint64(a.asset2ID)]))),
+                  (T = e.fromByteArray(L([kt, r.default.encodeUint64(a.poolTokenID)]))),
+                  (h = A[I]),
+                  (y = A[x]),
+                  (v = A[T]),
+                  "bigint" == typeof h && (c = h),
+                  "bigint" == typeof y && (p = y),
+                  "bigint" == typeof v && (l = v);
+              case 27:
+                n.next = 10;
+                break;
+              case 29:
+                n.next = 34;
+                break;
+              case 31:
+                (n.prev = 31), (n.t0 = n.catch(8)), d.e(n.t0);
+              case 34:
+                return (n.prev = 34), d.f(), n.finish(34);
+              case 37:
+                (_ = 0n), (w = 0n), (D = 0n), (E = b(o.assets));
+                try {
+                  for (E.s(); !(S = E.n()).done; )
+                    (N = S.value),
+                      (O = N["asset-id"]),
+                      (P = N.amount),
+                      O == a.asset1ID
+                        ? (_ = BigInt(P))
+                        : O == a.asset2ID
+                        ? (w = BigInt(P))
+                        : O == a.poolTokenID && (D = BigInt(P));
+                } catch (t) {
+                  E.e(t);
+                } finally {
+                  E.f();
+                }
+                if (
+                  (0 === a.asset2ID && ((F = V(o)), (w = BigInt(o.amount) - F)),
+                  !(
+                    (B = {
+                      asset1: _ - c,
+                      asset2: w - p,
+                      issuedLiquidity: Lt - D + l,
+                      round: o.round
+                    }).asset1 < 0n ||
+                    B.asset2 < 0n ||
+                    B.issuedLiquidity < 0n ||
+                    B.issuedLiquidity > Lt
+                  ))
+                ) {
+                  n.next = 49;
+                  break;
+                }
+                throw (
+                  ((B.asset1 = Number(B.asset1)),
+                  (B.asset2 = Number(B.asset2)),
+                  (B.issuedLiquidity = Number(B.issuedLiquidity)),
+                  new Error("Invalid pool reserves: ".concat(JSON.stringify(B))))
+                );
+              case 49:
+                return n.abrupt("return", B);
+              case 50:
+              case "end":
+                return n.stop();
+            }
+        },
+        n,
+        null,
+        [[8, 31, 34, 37]]
+      );
+    })
+  )).apply(this, arguments);
+}
+function Mt() {
+  return (
+    (Mt = c(
+      i().mark(function t(e) {
+        var n,
+          r,
+          s,
+          a,
+          o,
+          u,
+          c,
+          p,
+          l,
+          d = arguments;
+        return i().wrap(function (t) {
+          for (;;)
+            switch ((t.prev = t.next)) {
+              case 0:
+                if (
+                  ((n = e.client),
+                  (r = e.address),
+                  (s = e.network),
+                  !(a = d.length > 1 && void 0 !== d[1] ? d[1] : {})[r])
+                ) {
+                  t.next = 4;
+                  break;
+                }
+                return t.abrupt("return", a[r]);
+              case 4:
+                return (t.next = 6), vt(n, r);
+              case 6:
+                return (
+                  (o = t.sent),
+                  (u = _t(o, ft(s, ut.V1_1))),
+                  (c = null),
+                  u &&
+                    ((l = o["created-assets"][0]),
+                    (p = l.index),
+                    (c = {
+                      asset1ID: u[Pt[ut.V1_1].asset1],
+                      asset2ID: u[Pt[ut.V1_1].asset2],
+                      poolTokenID: p
+                    }),
+                    (a[r] = c)),
+                  t.abrupt("return", c)
+                );
+              case 11:
+              case "end":
+                return t.stop();
+            }
+        }, t);
+      })
+    )),
+    Mt.apply(this, arguments)
+  );
+}
+var Ct = Object.freeze({
+  __proto__: null,
+  getPoolInfo: Ft,
+  getPoolReserves: function (t, e) {
+    return Rt.apply(this, arguments);
+  },
+  getPoolAssets: function (t) {
+    return Mt.apply(this, arguments);
+  }
+});
+function Vt(t) {
+  return Xt.apply(this, arguments);
+}
+function Xt() {
+  return (Xt = c(
+    i().mark(function t(e) {
+      var n, r, s, a, o, u, c, p, l, d, f, m;
+      return i().wrap(function (t) {
+        for (;;)
+          switch ((t.prev = t.next)) {
+            case 0:
+              return (
+                (n = e.client),
+                (r = e.network),
+                (s = e.asset1ID),
+                (a = e.asset2ID),
+                (o = yt(ut.V2)),
+                (u = o.generateLogicSigAccountForPool(e)),
+                (c = ft(r, ut.V2)),
+                (p = u.address()),
+                (l = at(s, a)),
+                (t.next = 8),
+                vt(n, p)
+              );
+            case 8:
+              return (
+                (d = t.sent),
+                (f = _t(d, c)),
+                (m = {
+                  account: u,
+                  validatorAppID: c,
+                  asset1ID: l[0],
+                  asset2ID: l[1],
+                  status: f ? exports.PoolStatus.READY : exports.PoolStatus.NOT_CREATED,
+                  contractVersion: ut.V2
+                }),
+                f &&
+                  ((m.asset1ProtocolFees = BigInt(f[Pt.v2.asset1ProtocolFees])),
+                  (m.asset2ProtocolFees = BigInt(f[Pt.v2.asset2ProtocolFees])),
+                  (m.asset1Reserves = BigInt(f[Pt.v2.asset1Reserves])),
+                  (m.asset2Reserves = BigInt(f[Pt.v2.asset2Reserves])),
+                  (m.issuedPoolTokens = BigInt(f[Pt.v2.issuedPoolTokens])),
+                  (m.cumulativePriceUpdateTimeStamp = Number(
+                    f[Pt.v2.cumulativePriceUpdateTimeStamp]
+                  )),
+                  (m.protocolFeeRatio = Number(f[Pt.v2.protocolFeeRatio])),
+                  (m.totalFeeShare = BigInt(f[Pt.v2.totalFeeShare])),
+                  (m.poolTokenID = Number(f[Pt.v2.poolTokenID])),
+                  (m.asset1ID = Number(f[Pt.v2.asset1])),
+                  (m.asset2ID = Number(f[Pt.v2.asset2]))),
+                t.abrupt("return", m)
+              );
+            case 13:
+            case "end":
+              return t.stop();
+          }
+      }, t);
+    })
+  )).apply(this, arguments);
+}
+function jt() {
+  return (jt = c(
+    i().mark(function t(e, n) {
+      var r, s, a;
+      return i().wrap(function (t) {
+        for (;;)
+          switch ((t.prev = t.next)) {
+            case 0:
+              return (t.next = 2), vt(e, n.account.address());
+            case 2:
+              return (
+                (r = t.sent),
+                (s = _t(r, n.validatorAppID)),
+                (a = {asset1: 0n, asset2: 0n, issuedLiquidity: 0n, round: r.round}),
+                s &&
+                  ((a.asset1 = BigInt(s[Pt.v2.asset1Reserves])),
+                  (a.asset2 = BigInt(s[Pt.v2.asset2Reserves])),
+                  (a.issuedLiquidity = BigInt(s[Pt.v2.issuedPoolTokens]))),
+                t.abrupt("return", a)
+              );
+            case 7:
+            case "end":
+              return t.stop();
+          }
+      }, t);
+    })
+  )).apply(this, arguments);
+}
+function Ut() {
+  return (Ut = c(
+    i().mark(function t(e) {
+      var n, r, s, a, o, u;
+      return i().wrap(function (t) {
+        for (;;)
+          switch ((t.prev = t.next)) {
+            case 0:
+              return (
+                (n = e.client), (r = e.address), (s = e.network), (t.next = 3), vt(n, r)
+              );
+            case 3:
+              return (
+                (a = t.sent),
+                (o = _t(a, ft(s, ut.V2))),
+                (u = null),
+                o &&
+                  (u = {
+                    asset1ID: o[Pt[ut.V2].asset1],
+                    asset2ID: o[Pt[ut.V2].asset2],
+                    poolTokenID: o[Pt[ut.V2].poolTokenID]
+                  }),
+                t.abrupt("return", u)
+              );
+            case 8:
+            case "end":
+              return t.stop();
+          }
+      }, t);
+    })
+  )).apply(this, arguments);
+}
+var Qt = Object.freeze({
+  __proto__: null,
+  getPoolInfo: Vt,
+  getPoolReserves: function (t, e) {
+    return jt.apply(this, arguments);
+  },
+  getPoolAssets: function (t) {
+    return Ut.apply(this, arguments);
+  }
+});
+function qt(t) {
+  return Boolean(t && !(t.asset1 + t.asset2));
+}
+var Gt,
+  Wt,
+  zt = Object.freeze({
+    __proto__: null,
+    getPoolShare: function (t, e) {
+      var n = Number(e) / Number(t);
+      return Number.isFinite(n) || (n = 0), n;
+    },
+    getPoolPairRatio: function (t, e) {
+      var n = qt(e),
+        r = null;
+      return (
+        e &&
+          !n &&
+          e.asset1 &&
+          e.asset2 &&
+          "number" == typeof t.asset2 &&
+          "number" == typeof t.asset1 &&
+          (r = q(t.asset1, e.asset1) / q(t.asset2, e.asset2)),
+        r
+      );
+    },
+    isPoolEmpty: qt,
+    isPoolNotCreated: function (t) {
+      return (null == t ? void 0 : t.status) === exports.PoolStatus.NOT_CREATED;
+    },
+    isPoolReady: function (t) {
+      return (null == t ? void 0 : t.status) === exports.PoolStatus.READY;
+    },
+    getPoolsForPair: function (t) {
+      return Promise.all([Ft(t), Vt(t)]);
+    }
+  }),
+  Jt = o(
+    (f((Gt = {}), ut.V1_1, o(o({}, Ct), zt)), f(Gt, ut.V2, o(o({}, Qt), zt)), Gt),
+    zt
+  );
+!(function (t) {
+  (t[(t.FUNDING_TXN = 0)] = "FUNDING_TXN"),
+    (t[(t.VALIDATOR_APP_CALL = 1)] = "VALIDATOR_APP_CALL"),
+    (t[(t.POOL_TOKEN_CREATE = 2)] = "POOL_TOKEN_CREATE"),
+    (t[(t.ASSET1_OPT_IN = 3)] = "ASSET1_OPT_IN"),
+    (t[(t.ASSET2_OPT_IN = 4)] = "ASSET2_OPT_IN");
+})(Wt || (Wt = {}));
+var Yt = 96e4,
+  Kt = 859e3;
+function Ht() {
+  return (Ht = c(
+    i().mark(function t(e) {
+      var n, s, a, o, u, c, p, l, d, f, m, g, A, I, x, T, h, y, _, w, D, b, E, S, N;
+      return i().wrap(function (t) {
+        for (;;)
+          switch ((t.prev = t.next)) {
+            case 0:
+              return (
+                (n = e.client),
+                (s = e.network),
+                (a = e.asset_1),
+                (o = e.asset_2),
+                (u = e.initiatorAddr),
+                (t.next = 3),
+                n.getTransactionParams().do()
+              );
+            case 3:
+              return (
+                (c = t.sent),
+                (p = st(a, o)),
+                (l = v(p, 2)),
+                (d = l[0]),
+                (f = d.id),
+                (m = d.unit_name),
+                (g = l[1]),
+                (A = g.id),
+                (I = g.unit_name),
+                (x = ot(A)),
+                (T = ft(s, ut.V1_1)),
+                (h = It.generateLogicSigAccountForPool({
+                  network: s,
+                  asset1ID: f,
+                  asset2ID: A
+                })),
+                (y = h.address()),
+                (_ = r.default.makeApplicationOptInTxnFromObject({
+                  from: y,
+                  appIndex: T,
+                  note: lt.getAppCallTxnNoteWithClientName(ut.V1_1),
+                  appArgs: [
+                    tt("bootstrap"),
+                    r.default.encodeUint64(f),
+                    r.default.encodeUint64(A)
+                  ],
+                  foreignAssets: x ? [f] : [A],
+                  suggestedParams: c
+                })),
+                (w = r.default.makeAssetCreateTxnWithSuggestedParamsFromObject({
+                  from: y,
+                  total: 0xffffffffffffffffn,
+                  decimals: 6,
+                  defaultFrozen: !1,
+                  unitName: nt.V1_1,
+                  assetName: "TinymanPool1.1 ".concat(m, "-").concat(I),
+                  assetURL: "https://tinyman.org",
+                  suggestedParams: c
+                })),
+                (D = r.default.makeAssetTransferTxnWithSuggestedParamsFromObject({
+                  from: y,
+                  to: y,
+                  assetIndex: f,
+                  amount: 0,
+                  suggestedParams: c
+                })),
+                (b = r.default.makePaymentTxnWithSuggestedParamsFromObject({
+                  from: u,
+                  to: y,
+                  amount: Zt(x),
+                  suggestedParams: c
+                })),
+                ((E = [])[Wt.FUNDING_TXN] = b),
+                (E[Wt.VALIDATOR_APP_CALL] = _),
+                (E[Wt.POOL_TOKEN_CREATE] = w),
+                (E[Wt.ASSET1_OPT_IN] = D),
+                x ||
+                  (E[Wt.ASSET2_OPT_IN] =
+                    r.default.makeAssetTransferTxnWithSuggestedParamsFromObject({
+                      from: y,
+                      to: y,
+                      assetIndex: A,
+                      amount: 0,
+                      suggestedParams: c
+                    })),
+                (S = r.default.assignGroupID(E)),
+                (N = [
+                  {txn: S[Wt.FUNDING_TXN], signers: [u]},
+                  {txn: S[Wt.VALIDATOR_APP_CALL], signers: [y]},
+                  {txn: S[Wt.POOL_TOKEN_CREATE], signers: [y]},
+                  {txn: S[Wt.ASSET1_OPT_IN], signers: [y]}
+                ]),
+                S[Wt.ASSET2_OPT_IN] && N.push({txn: S[Wt.ASSET2_OPT_IN], signers: [y]}),
+                t.abrupt("return", N)
+              );
+            case 23:
+            case "end":
+              return t.stop();
+          }
+      }, t);
+    })
+  )).apply(this, arguments);
+}
+function Zt(t) {
+  return t ? Yt : Kt;
+}
+function $t() {
+  return ($t = c(
+    i().mark(function t(e) {
+      var n, s, a, o, u, c, p, l, d, f, m, g, A, I, x;
+      return i().wrap(function (t) {
+        for (;;)
+          switch ((t.prev = t.next)) {
+            case 0:
+              return (
+                (n = e.txGroup),
+                (s = e.network),
+                (a = e.initiatorSigner),
+                (o = e.asset1ID),
+                (u = e.asset2ID),
+                (t.next = 3),
+                a([n])
+              );
+            case 3:
+              return (
+                (c = t.sent),
+                (p = v(c, 1)),
+                (l = p[0]),
+                (d = at(o, u)),
+                (f = v(d, 2)),
+                (m = f[0]),
+                (g = f[1]),
+                (A = It.generateLogicSigAccountForPool({
+                  network: s,
+                  asset1ID: m,
+                  asset2ID: g
+                })),
+                (I = []),
+                (x = n.map(function (t, e) {
+                  if (e === Wt.FUNDING_TXN) return I.push(t.txn.txID().toString()), l;
+                  var n = r.default.signLogicSigTransactionObject(t.txn, A),
+                    s = n.txID,
+                    a = n.blob;
+                  return I.push(s), a;
+                })),
+                t.abrupt("return", {signedTxns: x, txnIDs: I})
+              );
+            case 11:
+            case "end":
+              return t.stop();
+          }
+      }, t);
+    })
+  )).apply(this, arguments);
+}
+function te(t) {
+  return ee.apply(this, arguments);
+}
+function ee() {
+  return (ee = c(
+    i().mark(function t(e) {
+      var n, r, s, a, o;
+      return i().wrap(
+        function (t) {
+          for (;;)
+            switch ((t.prev = t.next)) {
+              case 0:
+                return (
+                  (n = e.client),
+                  (r = e.signedTxns),
+                  (s = e.txnIDs),
+                  (t.prev = 1),
+                  (t.next = 4),
+                  n.sendRawTransaction(r).do()
+                );
+              case 4:
+                return (t.next = 6), j(n, s[Wt.POOL_TOKEN_CREATE]);
+              case 6:
+                if (((a = t.sent), "number" == typeof (o = a["asset-index"]))) {
+                  t.next = 10;
+                  break;
+                }
+                throw new Error("Generated ID is not valid: got ".concat(o));
+              case 10:
+                return t.abrupt("return", {poolTokenID: o});
+              case 13:
+                throw (
+                  ((t.prev = 13),
+                  (t.t0 = t.catch(1)),
+                  new P(
+                    t.t0,
+                    "We encountered something unexpected while bootstraping the pool. Try again later."
+                  ))
+                );
+              case 16:
+              case "end":
+                return t.stop();
+            }
+        },
+        t,
+        null,
+        [[1, 13]]
+      );
+    })
+  )).apply(this, arguments);
+}
+function ne() {
+  return (ne = c(
+    i().mark(function t(e) {
+      var n, r, s, a, o, u, c;
+      return i().wrap(function (t) {
+        for (;;)
+          switch ((t.prev = t.next)) {
+            case 0:
+              return (
+                (n = e.client),
+                (r = e.network),
+                (s = e.pool),
+                (a = s.asset1ID),
+                (o = s.asset2ID),
+                (u = e.signedTxns),
+                (c = e.txnIDs),
+                (t.next = 3),
+                te({client: n, signedTxns: u, txnIDs: c})
+              );
+            case 3:
+              return t.abrupt(
+                "return",
+                Jt.v1_1.getPoolInfo({client: n, network: r, asset1ID: a, asset2ID: o})
+              );
+            case 4:
+            case "end":
+              return t.stop();
+          }
+      }, t);
+    })
+  )).apply(this, arguments);
+}
+var re,
+  se = {
+    generateTxns: function (t) {
+      return Ht.apply(this, arguments);
+    },
+    signTxns: function (t) {
+      return $t.apply(this, arguments);
+    },
+    execute: function (t) {
+      return ne.apply(this, arguments);
+    },
+    getBootstrapFundingTxnAmount: Zt
+  };
+!(function (t) {
+  (t[(t.FUNDING_TXN = 0)] = "FUNDING_TXN"),
+    (t[(t.VALIDATOR_APP_CALL = 1)] = "VALIDATOR_APP_CALL");
+})(re || (re = {}));
+var ae = 5,
+  oe = 6;
+function ie(t, e) {
+  return ue.apply(this, arguments);
+}
+function ue() {
+  return (ue = c(
+    i().mark(function e(n, r) {
+      var s, a, o;
+      return i().wrap(function (e) {
+        for (;;)
+          switch ((e.prev = e.next)) {
+            case 0:
+              if (
+                !(a =
+                  null ===
+                    (s = r.find(function (t) {
+                      return "appl" === t.txn.type;
+                    })) || void 0 === s
+                    ? void 0
+                    : s.txn.txID())
+              ) {
+                e.next = 7;
+                break;
+              }
+              return (e.next = 4), t.waitForConfirmation(n, a, 1e3);
+            case 4:
+              (e.t0 = e.sent), (e.next = 8);
+              break;
+            case 7:
+              e.t0 = void 0;
+            case 8:
+              return (o = e.t0), e.abrupt("return", o);
+            case 10:
+            case "end":
+              return e.stop();
+          }
+      }, e);
+    })
+  )).apply(this, arguments);
+}
+function ce(t, e) {
+  return pe.apply(this, arguments);
+}
+function pe() {
+  return (pe = c(
+    i().mark(function t(e, n) {
+      var r;
+      return i().wrap(function (t) {
+        for (;;)
+          switch ((t.prev = t.next)) {
+            case 0:
+              return (t.next = 2), ie(e, n);
+            case 2:
+              return (
+                (r = t.sent), t.abrupt("return", null == r ? void 0 : r["inner-txns"])
+              );
+            case 4:
+            case "end":
+              return t.stop();
+          }
+      }, t);
+    })
+  )).apply(this, arguments);
+}
+function le() {
+  return (le = c(
+    i().mark(function e(n) {
+      var s, a, o, u, c, p, l, d, f, m, g, A, I, x, T, h, y, _, w, D;
+      return i().wrap(function (e) {
+        for (;;)
+          switch ((e.prev = e.next)) {
+            case 0:
+              return (
+                (s = n.client),
+                (a = n.network),
+                (o = n.asset_1),
+                (u = n.asset_2),
+                (c = n.initiatorAddr),
+                (e.next = 3),
+                s.getTransactionParams().do()
+              );
+            case 3:
+              return (
+                (p = e.sent),
+                (l = ft(a, ut.V2)),
+                (d = t.getApplicationAddress(l)),
+                (f = st(o, u)),
+                (m = v(f, 2)),
+                (g = m[0].id),
+                (A = m[1].id),
+                (e.next = 9),
+                Jt.v2.getPoolInfo({client: s, network: a, asset1ID: g, asset2ID: A})
+              );
+            case 9:
+              if (e.sent.status !== exports.PoolStatus.READY) {
+                e.next = 12;
+                break;
+              }
+              throw new Error(
+                "Pool for "
+                  .concat(o.unit_name, "-")
+                  .concat(u.unit_name, " already exists")
+              );
+            case 12:
+              return (
+                (I = ht.generateLogicSigAccountForPool({
+                  network: a,
+                  asset1ID: g,
+                  asset2ID: A
+                })),
+                (x = I.address()),
+                (T = ot(A)),
+                ((h = r.default.makeApplicationOptInTxnFromObject({
+                  from: x,
+                  appIndex: l,
+                  appArgs: [tt("bootstrap")],
+                  note: lt.getAppCallTxnNoteWithClientName(ut.V2),
+                  foreignAssets: [g, A],
+                  rekeyTo: d,
+                  suggestedParams: p
+                })).fee = fe(T)),
+                (y = r.default.makePaymentTxnWithSuggestedParamsFromObject({
+                  from: c,
+                  to: x,
+                  amount: de(T),
+                  suggestedParams: p
+                })),
+                ((_ = [])[re.FUNDING_TXN] = y),
+                (_[re.VALIDATOR_APP_CALL] = h),
+                (w = r.default.assignGroupID(_)),
+                ((D = [])[re.FUNDING_TXN] = {txn: w[re.FUNDING_TXN], signers: [c]}),
+                (D[re.VALIDATOR_APP_CALL] = {
+                  txn: w[re.VALIDATOR_APP_CALL],
+                  signers: [x]
+                }),
+                e.abrupt("return", D)
+              );
+            case 26:
+            case "end":
+              return e.stop();
+          }
+      }, e);
+    })
+  )).apply(this, arguments);
+}
+function de(t) {
+  return (
+    (function (t, e) {
+      var n = yt(t).schema,
+        r = 4e5 + 28500 * n.numLocalInts + 5e4 * n.numLocalByteSlices;
+      return e || (r += 1e5), r;
+    })(ut.V2, t) +
+    fe(t) +
+    1e5
+  );
+}
+function fe(e) {
+  return ((e ? ae : oe) + 1) * t.ALGORAND_MIN_TX_FEE;
+}
+function me() {
+  return (me = c(
+    i().mark(function t(e) {
+      var n, s, a, o, u, c, p, l, d, f, m, g, A, I, x;
+      return i().wrap(function (t) {
+        for (;;)
+          switch ((t.prev = t.next)) {
+            case 0:
+              return (
+                (n = e.txGroup),
+                (s = e.network),
+                (a = e.initiatorSigner),
+                (o = e.asset1ID),
+                (u = e.asset2ID),
+                (t.next = 3),
+                a([n])
+              );
+            case 3:
+              return (
+                (c = t.sent),
+                (p = v(c, 1)),
+                (l = p[0]),
+                (d = at(o, u)),
+                (f = v(d, 2)),
+                (m = f[0]),
+                (g = f[1]),
+                (A = ht.generateLogicSigAccountForPool({
+                  network: s,
+                  asset1ID: m,
+                  asset2ID: g
+                })),
+                (I = []),
+                (x = n.map(function (t, e) {
+                  if (e === re.FUNDING_TXN) return I.push(t.txn.txID().toString()), l;
+                  var n = r.default.signLogicSigTransactionObject(t.txn, A),
+                    s = n.txID,
+                    a = n.blob;
+                  return I.push(s), a;
+                })),
+                t.abrupt("return", {signedTxns: x, txnIDs: I})
+              );
+            case 11:
+            case "end":
+              return t.stop();
+          }
+      }, t);
+    })
+  )).apply(this, arguments);
+}
+function ge() {
+  return (ge = c(
+    i().mark(function t(e) {
+      var n, r, s, a, o, u, c, p, l, d, f;
+      return i().wrap(
+        function (t) {
+          for (;;)
+            switch ((t.prev = t.next)) {
+              case 0:
+                return (
+                  (n = e.client),
+                  (r = e.network),
+                  (s = e.pool),
+                  (a = s.asset1ID),
+                  (o = s.asset2ID),
+                  (u = e.txGroup),
+                  (c = e.signedTxns),
+                  (t.prev = 1),
+                  (t.next = 4),
+                  n.sendRawTransaction(c).do()
+                );
+              case 4:
+                return (t.next = 6), ie(n, u);
+              case 6:
+                if (((t.t1 = p = t.sent), (t.t0 = null === t.t1), t.t0)) {
+                  t.next = 10;
+                  break;
+                }
+                t.t0 = void 0 === p;
+              case 10:
+                if (!t.t0) {
+                  t.next = 14;
+                  break;
+                }
+                (t.t2 = void 0), (t.next = 15);
+                break;
+              case 14:
+                t.t2 =
+                  null === (l = p["local-state-delta"][0].delta) ||
+                  void 0 === l ||
+                  null ===
+                    (d = l.find(function (t) {
+                      return t.key === btoa(Pt.v2.poolTokenID);
+                    })) ||
+                  void 0 === d
+                    ? void 0
+                    : d.value.uint;
+              case 15:
+                if ("number" == typeof (f = t.t2)) {
+                  t.next = 18;
+                  break;
+                }
+                throw new Error("Generated ID is not valid: got ".concat(f));
+              case 18:
+                return t.abrupt(
+                  "return",
+                  Jt.v2.getPoolInfo({client: n, network: r, asset1ID: a, asset2ID: o})
+                );
+              case 21:
+                throw (
+                  ((t.prev = 21),
+                  (t.t3 = t.catch(1)),
+                  new P(
+                    t.t3,
+                    "We encountered something unexpected while bootstraping the pool. Try again later."
+                  ))
+                );
+              case 24:
+              case "end":
+                return t.stop();
+            }
+        },
+        t,
+        null,
+        [[1, 21]]
+      );
+    })
+  )).apply(this, arguments);
+}
+var Ae,
+  Ie = {
+    generateTxns: function (t) {
+      return le.apply(this, arguments);
+    },
+    signTxns: function (t) {
+      return me.apply(this, arguments);
+    },
+    execute: function (t) {
+      return ge.apply(this, arguments);
+    },
+    getBootstrapFundingTxnAmount: de,
+    getTotalCost: function (e) {
+      return t.ALGORAND_MIN_TX_FEE + de(e);
+    }
+  };
+var xe,
+  Te =
+    (f((Ae = {}), ut.V1_1, se),
+    f(Ae, ut.V2, Ie),
+    f(Ae, "generateTxns", function (t) {
+      return t.contractVersion === ut.V1_1 ? se.generateTxns(t) : Ie.generateTxns(t);
+    }),
+    f(Ae, "signTxns", function (t) {
+      return t.contractVersion === ut.V1_1 ? se.signTxns(t) : Ie.signTxns(t);
+    }),
+    f(Ae, "execute", function (t) {
+      return t.contractVersion === ut.V1_1 ? se.execute(t) : Ie.execute(t);
+    }),
+    f(Ae, "calculateBootstrapFundingTxnAmount", function (t) {
+      var e = t.contractVersion,
+        n = t.isAlgoPool;
+      return e === ut.V1_1
+        ? se.getBootstrapFundingTxnAmount(n)
+        : Ie.getBootstrapFundingTxnAmount(n);
+    }),
+    Ae);
+(exports.V1_1AddLiquidityTxnIndices = void 0),
+  ((xe = exports.V1_1AddLiquidityTxnIndices || (exports.V1_1AddLiquidityTxnIndices = {}))[
+    (xe.FEE_TXN = 0)
+  ] = "FEE_TXN"),
+  (xe[(xe.VALIDATOR_APP_CALL_TXN = 1)] = "VALIDATOR_APP_CALL_TXN"),
+  (xe[(xe.ASSET1_IN_TXN = 2)] = "ASSET1_IN_TXN"),
+  (xe[(xe.ASSET2_IN_TXN = 3)] = "ASSET2_IN_TXN"),
+  (xe[(xe.LIQUDITY_OUT_TXN = 4)] = "LIQUDITY_OUT_TXN");
+var he,
+  ye,
+  ve,
+  _e,
+  we = 5 * t.ALGORAND_MIN_TX_FEE;
+(exports.V2AddLiquidityType = void 0),
+  ((_e = exports.V2AddLiquidityType || (exports.V2AddLiquidityType = {})).SINGLE =
+    "single"),
+  (_e.FLEXIBLE = "flexible"),
+  (_e.INITIAL = "initial");
+var De,
+  be =
+    (f((he = {}), exports.V2AddLiquidityType.FLEXIBLE, {
+      ASSET1_IN_TXN: 0,
+      ASSET2_IN_TXN: 1,
+      VALIDATOR_APP_CALL_TXN: 2
+    }),
+    f(he, exports.V2AddLiquidityType.SINGLE, {
+      ASSET_IN_TXN: 0,
+      VALIDATOR_APP_CALL_TXN: 1
+    }),
+    f(he, exports.V2AddLiquidityType.INITIAL, {
+      ASSET1_IN_TXN: 0,
+      ASSET2_IN_TXN: 1,
+      VALIDATOR_APP_CALL_TXN: 2
+    }),
+    he),
+  Ee =
+    (f((ye = {}), exports.V2AddLiquidityType.INITIAL, 1),
+    f(ye, exports.V2AddLiquidityType.SINGLE, 2),
+    f(ye, exports.V2AddLiquidityType.FLEXIBLE, 2),
+    ye),
+  Se =
+    (f((ve = {}), exports.V2AddLiquidityType.INITIAL, 3),
+    f(ve, exports.V2AddLiquidityType.FLEXIBLE, 3),
+    f(ve, exports.V2AddLiquidityType.SINGLE, 2),
+    ve);
+function Ne(t) {
+  var e = t.assetIn,
+    n = t.assetOut;
+  return q(n.decimals, Number(n.amount)) / q(e.decimals, Number(e.amount));
+}
+function Oe(t) {
+  var e = t.inputSupply,
+    n = t.outputSupply,
+    r = t.assetIn,
+    s = t.assetOut,
+    a = Ne({assetIn: r, assetOut: s}),
+    o = q(s.decimals, Number(n)) / q(r.decimals, Number(e));
+  return W({decimalPlaces: 5}, Math.abs(a / o - 1));
+}
+function Pe(t) {
+  var e,
+    n,
+    r,
+    s,
+    a = t.reserves,
+    o = t.totalFeeShare,
+    i = t.asset1Amount,
+    u = t.asset2Amount,
+    c = t.decimals,
+    p = a.asset1 * a.asset2,
+    l = a.asset1 + BigInt(i),
+    d = a.asset2 + BigInt(u),
+    f = l * d,
+    m = BigInt(
+      parseInt(String(Math.sqrt(Number((f * a.issuedLiquidity * a.issuedLiquidity) / p))))
+    ),
+    g = m - a.issuedLiquidity,
+    A = (g * l) / m,
+    I = (g * d) / m,
+    x = BigInt(i) - A,
+    T = BigInt(u) - I;
+  if (x > T) {
+    var h = x;
+    (r = BigInt(Math.abs(Math.min(Number(T), 0)))),
+      (e = !0),
+      (n = h + (s = ke(h, o))),
+      (g -= (s * m) / (l * BigInt(2)));
+  } else {
+    var y = T;
+    (r = BigInt(Math.abs(Math.min(Number(x), 0)))),
+      (e = !1),
+      (n = y + (s = ke(y, o))),
+      (g -= (s * m) / (d * BigInt(2)));
+  }
+  return {
+    poolTokenAssetAmount: g,
+    swapFromAsset1ToAsset2: e,
+    swapInAmount: n,
+    swapOutAmount: r,
+    swapTotalFeeAmount: s,
+    swapPriceImpact: Oe({
+      inputSupply: e ? a.asset1 : a.asset2,
+      outputSupply: e ? a.asset2 : a.asset1,
+      assetIn: {amount: n, decimals: c.asset1},
+      assetOut: {amount: r, decimals: c.asset2}
+    })
+  };
+}
+function ke(t, e) {
+  return (t * BigInt(e)) / (BigInt(1e4) - BigInt(e));
+}
+function Le(e) {
+  return (Ee[e] + 1) * t.ALGORAND_MIN_TX_FEE;
+}
+var Fe = tt("add_liquidity"),
+  Be =
+    (f((De = {}), ut.V1_1, [tt("mint")]),
+    f(De, ut.V2, {
+      INITIAL_LIQUIDITY: [tt("add_initial_liquidity")],
+      SINGLE_ASSET_MODE: [Fe, tt("single")],
+      FLEXIBLE_MODE: [Fe, tt("flexible")]
+    }),
+    De);
+function Re() {
+  return (Re = c(
+    i().mark(function t(e) {
+      var n, a, o, u, c, p, l, d, f, m, g, A, I, x, T, h;
+      return i().wrap(function (t) {
+        for (;;)
+          switch ((t.prev = t.next)) {
+            case 0:
+              return (
+                (n = e.client),
+                (a = e.network),
+                (o = e.poolAddress),
+                (u = e.asset1In),
+                (c = e.asset2In),
+                (p = e.poolTokenOut),
+                (l = e.slippage),
+                (d = e.initiatorAddr),
+                (f = Q("negative", l, p.amount)),
+                (t.next = 4),
+                n.getTransactionParams().do()
+              );
+            case 4:
+              return (
+                (m = t.sent),
+                (g = r.default.makeApplicationNoOpTxnFromObject({
+                  from: o,
+                  appIndex: ft(a, ut.V1_1),
+                  appArgs: Be.v1_1,
+                  accounts: [d],
+                  note: lt.getAppCallTxnNoteWithClientName(ut.V1_1),
+                  foreignAssets: 0 == c.id ? [u.id, p.id] : [u.id, c.id, p.id],
+                  suggestedParams: m
+                })),
+                (A = r.default.makeAssetTransferTxnWithSuggestedParamsFromObject({
+                  from: d,
+                  to: o,
+                  assetIndex: u.id,
+                  amount: u.amount,
+                  suggestedParams: m
+                })),
+                (I =
+                  0 === c.id
+                    ? r.default.makePaymentTxnWithSuggestedParamsFromObject({
+                        from: d,
+                        to: o,
+                        amount: c.amount,
+                        suggestedParams: m
+                      })
+                    : r.default.makeAssetTransferTxnWithSuggestedParamsFromObject({
+                        from: d,
+                        to: o,
+                        assetIndex: c.id,
+                        amount: c.amount,
+                        suggestedParams: m
+                      })),
+                (x = r.default.makeAssetTransferTxnWithSuggestedParamsFromObject({
+                  from: o,
+                  to: d,
+                  assetIndex: p.id,
+                  amount: f,
+                  suggestedParams: m
+                })),
+                (T = r.default.makePaymentTxnWithSuggestedParamsFromObject({
+                  from: d,
+                  to: o,
+                  amount: g.fee + x.fee,
+                  note: s,
+                  suggestedParams: m
+                })),
+                (h = r.default.assignGroupID([T, g, A, I, x])),
+                t.abrupt("return", [
+                  {txn: h[0], signers: [d]},
+                  {txn: h[1], signers: [o]},
+                  {txn: h[2], signers: [d]},
+                  {txn: h[3], signers: [d]},
+                  {txn: h[4], signers: [o]}
+                ])
+              );
+            case 12:
+            case "end":
+              return t.stop();
+          }
+      }, t);
+    })
+  )).apply(this, arguments);
+}
+function Me() {
+  return (Me = c(
+    i().mark(function t(e) {
+      var n, s, a, o, u, c, p, l, d, f;
+      return i().wrap(function (t) {
+        for (;;)
+          switch ((t.prev = t.next)) {
+            case 0:
+              return (
+                (n = e.pool),
+                (s = e.txGroup),
+                (a = e.initiatorSigner),
+                (o = n.account),
+                (t.next = 4),
+                a([s])
+              );
+            case 4:
+              return (
+                (u = t.sent),
+                (c = v(u, 3)),
+                (p = c[0]),
+                (l = c[1]),
+                (d = c[2]),
+                (f = s.map(function (t, e) {
+                  return e === exports.V1_1AddLiquidityTxnIndices.FEE_TXN
+                    ? p
+                    : e === exports.V1_1AddLiquidityTxnIndices.ASSET1_IN_TXN
+                    ? l
+                    : e === exports.V1_1AddLiquidityTxnIndices.ASSET2_IN_TXN
+                    ? d
+                    : r.default.signLogicSigTransactionObject(t.txn, o).blob;
+                })),
+                t.abrupt("return", f)
+              );
+            case 11:
+            case "end":
+              return t.stop();
+          }
+      }, t);
+    })
+  )).apply(this, arguments);
+}
+function Ce() {
+  return (Ce = c(
+    i().mark(function t(e) {
+      var n, r, s, a, o, u, c, p, l, d, f, m, g, A, I, x, T;
+      return i().wrap(
+        function (t) {
+          for (;;)
+            switch ((t.prev = t.next)) {
+              case 0:
+                return (
+                  (n = e.client),
+                  (r = e.pool),
+                  (s = e.txGroup),
+                  (a = e.signedTxns),
+                  (o = e.initiatorAddr),
+                  (t.prev = 1),
+                  (u = BigInt(
+                    s[exports.V1_1AddLiquidityTxnIndices.LIQUDITY_OUT_TXN].txn.amount
+                  )),
+                  (t.next = 5),
+                  St({client: n, pool: r, accountAddr: o})
+                );
+              case 5:
+                return (c = t.sent), (t.next = 8), Y(n, [a]);
+              case 8:
+                return (
+                  (p = t.sent),
+                  (l = v(p, 1)),
+                  (d = l[0]),
+                  (f = d.confirmedRound),
+                  (m = d.txnID),
+                  (g = H(s)),
+                  (A = Z(s)),
+                  (t.next = 17),
+                  St({client: n, pool: r, accountAddr: o})
+                );
+              case 17:
+                return (
+                  (I = t.sent),
+                  (x = I.excessPoolTokens - c.excessPoolTokens) < 0n && (x = 0n),
+                  t.abrupt("return", {
+                    round: f,
+                    fees: g,
+                    poolTokenID: r.poolTokenID,
+                    poolTokenOut: u + x,
+                    excessAmount: {
+                      excessAmountForAddingLiquidity: x,
+                      totalExcessAmount: I.excessPoolTokens
+                    },
+                    txnID: m,
+                    groupID: A
+                  })
+                );
+              case 23:
+                throw (
+                  ((t.prev = 23),
+                  (t.t0 = t.catch(1)),
+                  "SlippageTolerance" ===
+                    (T = new P(
+                      t.t0,
+                      "We encountered something unexpected while adding liquidity. Try again later."
+                    )).type &&
+                    T.setMessage(
+                      "Adding liquidity failed due to too much slippage in the price. Please adjust the slippage tolerance and try again."
+                    ),
+                  T)
+                );
+              case 28:
+              case "end":
+                return t.stop();
+            }
+        },
+        t,
+        null,
+        [[1, 23]]
+      );
+    })
+  )).apply(this, arguments);
+}
+var Ve = Object.freeze({
+  __proto__: null,
+  getQuote: function (t) {
+    var e = t.pool,
+      n = t.reserves,
+      r = t.asset1In,
+      s = t.asset2In;
+    if (0n === n.issuedLiquidity) {
+      var a = BigInt(Math.floor(Math.sqrt(Number(r) * Number(s))));
+      if (a <= BigInt(1e3))
+        throw new Error(
+          "Initial liquidity amount is too small. The amount must be greater than "
+            .concat(1e3, ", this quote is for ")
+            .concat(a, ".")
+        );
+      return {
+        round: n.round,
+        asset1ID: e.asset1ID,
+        asset1In: BigInt(r),
+        asset2ID: e.asset2ID,
+        asset2In: BigInt(s),
+        poolTokenID: e.poolTokenID,
+        poolTokenOut: a - BigInt(1e3),
+        share: 1
+      };
+    }
+    var o = (BigInt(r) * n.issuedLiquidity) / n.asset1,
+      i = (BigInt(s) * n.issuedLiquidity) / n.asset2,
+      u = o < i ? o : i;
+    return {
+      round: n.round,
+      asset1ID: e.asset1ID,
+      asset1In: BigInt(r),
+      asset2ID: e.asset2ID,
+      asset2In: BigInt(s),
+      poolTokenID: e.poolTokenID,
+      poolTokenOut: u,
+      share: Jt.getPoolShare(n.issuedLiquidity + u, u)
+    };
+  },
+  generateTxns: function (t) {
+    return Re.apply(this, arguments);
+  },
+  signTxns: function (t) {
+    return Me.apply(this, arguments);
+  },
+  execute: function (t) {
+    return Ce.apply(this, arguments);
+  }
+});
+function Xe(t) {
+  var e = t.txGroup;
+  return (0, t.initiatorSigner)([e]);
+}
+function je(t) {
+  return Ue.apply(this, arguments);
+}
+function Ue() {
+  return (Ue = c(
+    i().mark(function t(e) {
+      var n, r, s, a, o, u, c, p, l, d, f, m, g;
+      return i().wrap(
+        function (t) {
+          for (;;)
+            switch ((t.prev = t.next)) {
+              case 0:
+                return (
+                  (n = e.client),
+                  (r = e.pool),
+                  (s = e.txGroup),
+                  (a = e.signedTxns),
+                  (t.prev = 1),
+                  (t.next = 4),
+                  Y(n, [a])
+                );
+              case 4:
+                return (
+                  (c = t.sent),
+                  (p = v(c, 1)),
+                  (l = p[0]),
+                  (d = l.confirmedRound),
+                  (f = l.txnID),
+                  (t.next = 11),
+                  ce(n, s)
+                );
+              case 11:
+                if (((t.t1 = o = t.sent), (t.t0 = null === t.t1), t.t0)) {
+                  t.next = 15;
+                  break;
+                }
+                t.t0 = void 0 === o;
+              case 15:
+                if (!t.t0) {
+                  t.next = 19;
+                  break;
+                }
+                (t.t2 = void 0), (t.next = 20);
+                break;
+              case 19:
+                t.t2 =
+                  null ===
+                    (u = o.find(function (t) {
+                      return "axfer" === t.txn.txn.type;
+                    })) || void 0 === u
+                    ? void 0
+                    : u.txn.txn;
+              case 20:
+                return (
+                  (m = t.t2),
+                  t.abrupt("return", {
+                    round: d,
+                    assetOut: m ? {amount: m.aamt, id: m.xaid} : void 0,
+                    fees: H(s),
+                    poolTokenID: r.poolTokenID,
+                    txnID: f,
+                    groupID: Z(s)
+                  })
+                );
+              case 24:
+                throw (
+                  ((t.prev = 24),
+                  (t.t3 = t.catch(1)),
+                  "SlippageTolerance" ===
+                    (g = new P(
+                      t.t3,
+                      "We encountered something unexpected while adding liquidity. Try again later."
+                    )).type &&
+                    g.setMessage(
+                      "Adding liquidity failed due to too much slippage in the price. Please adjust the slippage tolerance and try again."
+                    ),
+                  g)
+                );
+              case 29:
+              case "end":
+                return t.stop();
+            }
+        },
+        t,
+        null,
+        [[1, 24]]
+      );
+    })
+  )).apply(this, arguments);
+}
+function Qe() {
+  return (Qe = c(
+    i().mark(function e(n) {
+      var s, a, o, u, c, p, l, d, f, m, g, A, I, x, T, h, y, w;
+      return i().wrap(function (e) {
+        for (;;)
+          switch ((e.prev = e.next)) {
+            case 0:
+              return (
+                (s = n.client),
+                (a = n.network),
+                (o = n.poolAddress),
+                (u = n.asset1In),
+                (c = n.asset2In),
+                (p = n.poolTokenOut),
+                (l = n.initiatorAddr),
+                (d = n.minPoolTokenAssetAmount),
+                (e.next = 3),
+                s.getTransactionParams().do()
+              );
+            case 3:
+              return (
+                (f = e.sent),
+                (m = st(u, c)),
+                (g = v(m, 2)),
+                (A = g[0]),
+                (I = g[1]),
+                (x = ot(I.id)),
+                (T = r.default.makeAssetTransferTxnWithSuggestedParamsFromObject({
+                  from: l,
+                  to: o,
+                  assetIndex: A.id,
+                  amount: A.amount,
+                  suggestedParams: f
+                })),
+                (h = x
+                  ? r.default.makePaymentTxnWithSuggestedParamsFromObject({
+                      from: l,
+                      to: o,
+                      amount: I.amount,
+                      suggestedParams: f
+                    })
+                  : r.default.makeAssetTransferTxnWithSuggestedParamsFromObject({
+                      from: l,
+                      to: o,
+                      assetIndex: I.id,
+                      amount: I.amount,
+                      suggestedParams: f
+                    })),
+                ((y = r.default.makeApplicationNoOpTxnFromObject({
+                  from: l,
+                  appIndex: ft(a, ut.V2),
+                  note: lt.getAppCallTxnNoteWithClientName(ut.V2),
+                  appArgs: [].concat(_(Be.v2.FLEXIBLE_MODE), [t.encodeUint64(d)]),
+                  accounts: [o],
+                  foreignAssets: [p.id],
+                  suggestedParams: f
+                })).fee = Le(exports.V2AddLiquidityType.FLEXIBLE)),
+                (w = r.default.assignGroupID([T, h, y])),
+                e.abrupt("return", [
+                  {txn: w[0], signers: [l]},
+                  {txn: w[1], signers: [l]},
+                  {txn: w[2], signers: [l]}
+                ])
+              );
+            case 12:
+            case "end":
+              return e.stop();
+          }
+      }, e);
+    })
+  )).apply(this, arguments);
+}
+var qe = Object.freeze({
+  __proto__: null,
+  getQuote: function (t) {
+    var e = t.pool,
+      n = t.slippage,
+      r = void 0 === n ? 0.05 : n,
+      s = t.asset1,
+      a = t.asset2;
+    if (0n === e.issuedPoolTokens)
+      throw new Error(
+        "Pool has no liquidity at the moment. To be able to do Flexible Swap, you should first add initial liquidity."
+      );
+    if (e.status !== exports.PoolStatus.READY) throw new Error("Pool is not ready");
+    var o = {
+        asset1: e.asset1Reserves || 0n,
+        asset2: e.asset2Reserves || 0n,
+        issuedLiquidity: e.issuedPoolTokens || 0n
+      },
+      i = Pe({
+        reserves: o,
+        totalFeeShare: e.totalFeeShare,
+        asset1Amount: s.amount,
+        asset2Amount: a.amount,
+        decimals: {asset1: s.decimals, asset2: a.decimals}
+      }),
+      u = i.poolTokenAssetAmount,
+      c = i.swapInAmount,
+      p = i.swapOutAmount,
+      l = i.swapPriceImpact,
+      d = i.swapTotalFeeAmount,
+      f = u - BigInt(Math.ceil(Number(u) * r));
+    return {
+      asset1In: {id: e.asset1ID, amount: BigInt(s.amount)},
+      asset2In: {id: e.asset2ID, amount: BigInt(a.amount)},
+      poolTokenOut: {id: e.poolTokenID, amount: u},
+      share: Jt.getPoolShare(o.issuedLiquidity + u, u),
+      slippage: r,
+      internalSwapQuote: {amountIn: c, amountOut: p, swapFees: d, priceImpact: l},
+      minPoolTokenAssetAmountWithSlippage: f
+    };
+  },
+  generateTxns: function (t) {
+    return Qe.apply(this, arguments);
+  },
+  signTxns: Xe,
+  execute: je
+});
+function Ge() {
+  return (Ge = c(
+    i().mark(function e(n) {
+      var s, a, o, u, c, p, l, d, f, m, g, A;
+      return i().wrap(function (e) {
+        for (;;)
+          switch ((e.prev = e.next)) {
+            case 0:
+              return (
+                (s = n.client),
+                (a = n.network),
+                (o = n.poolAddress),
+                (u = n.assetIn),
+                (c = n.poolTokenId),
+                (p = n.initiatorAddr),
+                (l = n.minPoolTokenAssetAmount),
+                (e.next = 3),
+                s.getTransactionParams().do()
+              );
+            case 3:
+              return (
+                (d = e.sent),
+                (f = ot(u.id)),
+                (m = f
+                  ? r.default.makePaymentTxnWithSuggestedParamsFromObject({
+                      from: p,
+                      to: o,
+                      amount: u.amount,
+                      suggestedParams: d
+                    })
+                  : r.default.makeAssetTransferTxnWithSuggestedParamsFromObject({
+                      from: p,
+                      to: o,
+                      assetIndex: u.id,
+                      amount: u.amount,
+                      suggestedParams: d
+                    })),
+                ((g = r.default.makeApplicationNoOpTxnFromObject({
+                  from: p,
+                  appIndex: ft(a, ut.V2),
+                  note: lt.getAppCallTxnNoteWithClientName(ut.V2),
+                  appArgs: [].concat(_(Be.v2.SINGLE_ASSET_MODE), [t.encodeUint64(l)]),
+                  accounts: [o],
+                  foreignAssets: [c],
+                  suggestedParams: d
+                })).fee = Le(exports.V2AddLiquidityType.SINGLE)),
+                (A = r.default.assignGroupID([m, g])),
+                e.abrupt("return", [
+                  {txn: A[0], signers: [p]},
+                  {txn: A[1], signers: [p]}
+                ])
+              );
+            case 10:
+            case "end":
+              return e.stop();
+          }
+      }, e);
+    })
+  )).apply(this, arguments);
+}
+var We = Object.freeze({
+  __proto__: null,
+  getQuote: function (t) {
+    var e = t.pool,
+      n = t.assetIn,
+      r = t.slippage,
+      s = void 0 === r ? 0.05 : r,
+      a = t.decimals;
+    if (0n === e.issuedPoolTokens) throw new Error("Pool has no liquidity");
+    if (e.status !== exports.PoolStatus.READY) throw new Error("Pool is not ready");
+    var o = n.id === e.asset1ID,
+      i = {
+        asset1: e.asset1Reserves || 0n,
+        asset2: e.asset2Reserves || 0n,
+        issuedLiquidity: e.issuedPoolTokens || 0n
+      },
+      u = Pe({
+        reserves: i,
+        totalFeeShare: e.totalFeeShare,
+        asset1Amount: o ? n.amount : 0,
+        asset2Amount: o ? 0 : n.amount,
+        decimals: a
+      }),
+      c = u.poolTokenAssetAmount,
+      p = u.swapInAmount,
+      l = u.swapOutAmount,
+      d = u.swapPriceImpact,
+      f = u.swapTotalFeeAmount,
+      m = c - BigInt(Math.ceil(Number(c) * s));
+    return {
+      assetIn: {id: o ? e.asset1ID : e.asset2ID, amount: BigInt(n.amount)},
+      poolTokenOut: {id: e.poolTokenID, amount: c},
+      share: Jt.getPoolShare(i.issuedLiquidity + c, c),
+      slippage: s,
+      internalSwapQuote: {amountIn: p, amountOut: l, swapFees: f, priceImpact: d},
+      minPoolTokenAssetAmountWithSlippage: m
+    };
+  },
+  generateTxns: function (t) {
+    return Ge.apply(this, arguments);
+  },
+  signTxns: Xe,
+  execute: je
+});
+function ze() {
+  return (ze = c(
+    i().mark(function t(e) {
+      var n, s, a, o, u, c, p, l, d, f, m, g, A;
+      return i().wrap(function (t) {
+        for (;;)
+          switch ((t.prev = t.next)) {
+            case 0:
+              return (
+                (n = e.client),
+                (s = e.pool),
+                (a = e.network),
+                (o = e.poolAddress),
+                (u = e.asset1In),
+                (c = e.asset2In),
+                (p = e.poolTokenId),
+                (l = e.initiatorAddr),
+                (d = ot(s.asset2ID)),
+                (t.next = 4),
+                n.getTransactionParams().do()
+              );
+            case 4:
+              return (
+                (f = t.sent),
+                (m = r.default.makeAssetTransferTxnWithSuggestedParamsFromObject({
+                  from: l,
+                  to: o,
+                  assetIndex: s.asset1ID,
+                  amount: u.amount,
+                  suggestedParams: f
+                })),
+                (g = d
+                  ? r.default.makePaymentTxnWithSuggestedParamsFromObject({
+                      from: l,
+                      to: o,
+                      amount: c.amount,
+                      suggestedParams: f
+                    })
+                  : r.default.makeAssetTransferTxnWithSuggestedParamsFromObject({
+                      from: l,
+                      to: o,
+                      assetIndex: s.asset2ID,
+                      amount: c.amount,
+                      suggestedParams: f
+                    })),
+                ((A = r.default.makeApplicationNoOpTxnFromObject({
+                  from: l,
+                  appIndex: ft(a, ut.V2),
+                  appArgs: Be.v2.INITIAL_LIQUIDITY,
+                  note: lt.getAppCallTxnNoteWithClientName(ut.V2),
+                  accounts: [o],
+                  foreignAssets: [p],
+                  suggestedParams: f
+                })).fee = Le(exports.V2AddLiquidityType.INITIAL)),
+                t.abrupt(
+                  "return",
+                  r.default.assignGroupID([m, g, A]).map(function (t) {
+                    return {txn: t, signers: [l]};
+                  })
+                )
+              );
+            case 10:
+            case "end":
+              return t.stop();
+          }
+      }, t);
+    })
+  )).apply(this, arguments);
+}
+var Je,
+  Ye,
+  Ke = Object.freeze({
+    __proto__: null,
+    getQuote: function (t) {
+      var e = t.pool,
+        n = t.asset1,
+        r = t.asset2,
+        s = t.slippage,
+        a = void 0 === s ? 0.05 : s;
+      if (0n !== e.issuedPoolTokens) throw new Error("Pool already has liquidity");
+      var o = BigInt(Math.floor(Math.sqrt(Number(n.amount) * Number(r.amount))));
+      if (o <= BigInt(1e3))
+        throw new Error(
+          "Initial liquidity amount is too small. Liquidity amount must be greater than "
+            .concat(1e3, ", this quote is for ")
+            .concat(o, ".")
+        );
+      var i = (function (t, e) {
+        if (!t.amount || !e.amount)
+          throw new Error("Both assets are required for the initial add liquidity");
+        return BigInt(
+          Math.abs(
+            Math.floor(
+              Math.sqrt(
+                G(t.decimals, Math.floor(Number(t.amount))) *
+                  G(e.decimals, Math.floor(Number(e.amount)))
+              ) - 1e3
+            )
+          )
+        );
+      })(n, r);
+      return {
+        asset1In: {id: e.asset1ID, amount: BigInt(n.amount)},
+        asset2In: {id: e.asset2ID, amount: BigInt(r.amount)},
+        poolTokenOut: {id: e.poolTokenID, amount: i},
+        slippage: a
+      };
+    },
+    generateTxns: function (t) {
+      return ze.apply(this, arguments);
+    },
+    signTxns: Xe,
+    execute: je
+  }),
+  He = Object.freeze({__proto__: null, flexible: qe, withSingleAsset: We, initial: Ke}),
+  Ze = (f((Je = {}), ut.V1_1, Ve), f(Je, ut.V2, He), Je);
+!(function (t) {
+  (t[(t.FEE_TXN = 0)] = "FEE_TXN"),
+    (t[(t.VALIDATOR_APP_CALL_TXN = 1)] = "VALIDATOR_APP_CALL_TXN"),
+    (t[(t.ASSET1_OUT_TXN = 2)] = "ASSET1_OUT_TXN"),
+    (t[(t.ASSET2_OUT_TXN = 3)] = "ASSET2_OUT_TXN"),
+    (t[(t.POOL_TOKEN_IN_TXN = 4)] = "POOL_TOKEN_IN_TXN");
+})(Ye || (Ye = {}));
+var $e,
+  tn = Object.values(Ye).length,
+  en = tt("remove_liquidity");
+function nn() {
+  return (nn = c(
+    i().mark(function t(e) {
+      var n, a, o, u, c, p, l, d, f, m, g, A, I, x, T, h, y, v, _, w;
+      return i().wrap(function (t) {
+        for (;;)
+          switch ((t.prev = t.next)) {
+            case 0:
+              return (
+                (n = e.client),
+                (a = e.pool),
+                (o = e.poolTokenIn),
+                (u = e.asset1Out),
+                (c = e.asset2Out),
+                (p = e.slippage),
+                (l = e.initiatorAddr),
+                (t.next = 3),
+                n.getTransactionParams().do()
+              );
+            case 3:
+              return (
+                (d = t.sent),
+                (f = a.account.address()),
+                (m = ot(a.asset2ID)),
+                (g = r.default.makeApplicationNoOpTxnFromObject({
+                  from: f,
+                  appIndex: a.validatorAppID,
+                  appArgs: [tt("burn")],
+                  note: lt.getAppCallTxnNoteWithClientName(ut.V1_1),
+                  accounts: [l],
+                  foreignAssets: m
+                    ? [a.asset1ID, a.poolTokenID]
+                    : [a.asset1ID, a.asset2ID, a.poolTokenID],
+                  suggestedParams: d
+                })),
+                (A = Q("negative", p, u)),
+                (I = r.default.makeAssetTransferTxnWithSuggestedParamsFromObject({
+                  from: f,
+                  to: l,
+                  assetIndex: a.asset1ID,
+                  amount: A,
+                  suggestedParams: d
+                })),
+                (x = Q("negative", p, c)),
+                (T = m
+                  ? r.default.makePaymentTxnWithSuggestedParamsFromObject({
+                      from: f,
+                      to: l,
+                      amount: x,
+                      suggestedParams: d
+                    })
+                  : r.default.makeAssetTransferTxnWithSuggestedParamsFromObject({
+                      from: f,
+                      to: l,
+                      assetIndex: a.asset2ID,
+                      amount: x,
+                      suggestedParams: d
+                    })),
+                (h = r.default.makeAssetTransferTxnWithSuggestedParamsFromObject({
+                  from: l,
+                  to: f,
+                  assetIndex: a.poolTokenID,
+                  amount: o,
+                  suggestedParams: d
+                })),
+                (y = g.fee + I.fee + T.fee),
+                (v = r.default.makePaymentTxnWithSuggestedParamsFromObject({
+                  from: l,
+                  to: f,
+                  amount: y,
+                  note: s,
+                  suggestedParams: d
+                })),
+                ((_ = [])[Ye.FEE_TXN] = v),
+                (_[Ye.VALIDATOR_APP_CALL_TXN] = g),
+                (_[Ye.ASSET1_OUT_TXN] = I),
+                (_[Ye.ASSET2_OUT_TXN] = T),
+                (_[Ye.POOL_TOKEN_IN_TXN] = h),
+                (w = r.default.assignGroupID(_)),
+                t.abrupt("return", [
+                  {txn: w[Ye.FEE_TXN], signers: [l]},
+                  {txn: w[Ye.VALIDATOR_APP_CALL_TXN], signers: [f]},
+                  {txn: w[Ye.ASSET1_OUT_TXN], signers: [f]},
+                  {txn: w[Ye.ASSET2_OUT_TXN], signers: [f]},
+                  {txn: w[Ye.POOL_TOKEN_IN_TXN], signers: [l]}
+                ])
+              );
+            case 22:
+            case "end":
+              return t.stop();
+          }
+      }, t);
+    })
+  )).apply(this, arguments);
+}
+function rn() {
+  return (rn = c(
+    i().mark(function t(e) {
+      var n, s, a, o, u, c, p, l, d;
+      return i().wrap(function (t) {
+        for (;;)
+          switch ((t.prev = t.next)) {
+            case 0:
+              return (
+                (n = e.pool),
+                (s = e.txGroup),
+                (a = e.initiatorSigner),
+                (t.next = 3),
+                a([s])
+              );
+            case 3:
+              return (
+                (o = t.sent),
+                (u = v(o, 2)),
+                (c = u[0]),
+                (p = u[1]),
+                (l = n.account),
+                (d = s.map(function (t, e) {
+                  return e === Ye.FEE_TXN
+                    ? c
+                    : e === Ye.POOL_TOKEN_IN_TXN
+                    ? p
+                    : r.default.signLogicSigTransactionObject(t.txn, l).blob;
+                })),
+                t.abrupt("return", d)
+              );
+            case 10:
+            case "end":
+              return t.stop();
+          }
+      }, t);
+    })
+  )).apply(this, arguments);
+}
+function sn() {
+  return (sn = c(
+    i().mark(function t(e) {
+      var n, r, s, a, o, u, c, p, l, d, f, m, g, A, I, x, T, h;
+      return i().wrap(
+        function (t) {
+          for (;;)
+            switch ((t.prev = t.next)) {
+              case 0:
+                return (
+                  (n = e.client),
+                  (r = e.pool),
+                  (s = e.txGroup),
+                  (a = e.signedTxns),
+                  (o = e.initiatorAddr),
+                  (t.prev = 1),
+                  (u = s[Ye.ASSET1_OUT_TXN].txn.amount),
+                  (c = s[Ye.ASSET2_OUT_TXN].txn.amount),
+                  (p = s[Ye.POOL_TOKEN_IN_TXN].txn.amount),
+                  (t.next = 7),
+                  St({client: n, pool: r, accountAddr: o})
+                );
+              case 7:
+                return (l = t.sent), (t.next = 10), Y(n, [a]);
+              case 10:
+                return (
+                  (d = t.sent),
+                  (f = v(d, 1)),
+                  (m = f[0]),
+                  (g = m.confirmedRound),
+                  (A = m.txnID),
+                  (t.next = 17),
+                  St({client: n, pool: r, accountAddr: o})
+                );
+              case 17:
+                return (
+                  (I = t.sent),
+                  (x = I.excessAsset1 - l.excessAsset1) < 0n && (x = 0n),
+                  (T = I.excessAsset2 - l.excessAsset2) < 0n && (T = 0n),
+                  t.abrupt("return", {
+                    round: g,
+                    fees: H(s),
+                    asset1ID: r.asset1ID,
+                    asset1Out: BigInt(u) + x,
+                    asset2ID: r.asset2ID,
+                    asset2Out: BigInt(c) + T,
+                    poolTokenID: r.poolTokenID,
+                    poolTokenIn: BigInt(p),
+                    excessAmounts: [
+                      {
+                        assetID: r.asset1ID,
+                        excessAmountForBurning: x,
+                        totalExcessAmount: I.excessAsset1
+                      },
+                      {
+                        assetID: r.asset2ID,
+                        excessAmountForBurning: T,
+                        totalExcessAmount: I.excessAsset2
+                      }
+                    ],
+                    txnID: A,
+                    groupID: Z(s)
+                  })
+                );
+              case 25:
+                throw (
+                  ((t.prev = 25),
+                  (t.t0 = t.catch(1)),
+                  "SlippageTolerance" ===
+                    (h = new P(
+                      t.t0,
+                      "We encountered something unexpected while burning liquidity. Try again later."
+                    )).type &&
+                    h.setMessage(
+                      "The burn failed due to too much slippage in the price. Please adjust the slippage tolerance and try again."
+                    ),
+                  h)
+                );
+              case 30:
+              case "end":
+                return t.stop();
+            }
+        },
+        t,
+        null,
+        [[1, 25]]
+      );
+    })
+  )).apply(this, arguments);
+}
+!(function (t) {
+  (t[(t.ASSET_TRANSFER_TXN = 0)] = "ASSET_TRANSFER_TXN"),
+    (t[(t.APP_CALL_TXN = 1)] = "APP_CALL_TXN");
+})($e || ($e = {}));
+var an,
+  on,
+  un,
+  cn,
+  pn = {
+    generateTxns: function (t) {
+      return nn.apply(this, arguments);
+    },
+    getQuote: function (t) {
+      var e = t.pool,
+        n = t.reserves,
+        r = t.poolTokenIn,
+        s = BigInt(r),
+        a = n.issuedLiquidity && (s * n.asset1) / n.issuedLiquidity,
+        o = n.issuedLiquidity && (s * n.asset2) / n.issuedLiquidity;
+      return {
+        round: n.round,
+        poolTokenID: e.poolTokenID,
+        poolTokenIn: s,
+        asset1ID: e.asset1ID,
+        asset1Out: a,
+        asset2ID: e.asset2ID,
+        asset2Out: o
+      };
+    },
+    signTxns: function (t) {
+      return rn.apply(this, arguments);
+    },
+    execute: function (t) {
+      return sn.apply(this, arguments);
+    }
+  };
+(exports.SwapType = void 0),
+  ((an = exports.SwapType || (exports.SwapType = {})).FixedInput = "fixed-input"),
+  (an.FixedOutput = "fixed-output"),
+  (function (t) {
+    (t[(t.INPUT_TXN = 0)] = "INPUT_TXN"), (t[(t.APP_CALL_TXN = 1)] = "APP_CALL_TXN");
+  })(cn || (cn = {}));
+var ln =
+    (f((on = {}), exports.SwapType.FixedInput, 1),
+    f(on, exports.SwapType.FixedOutput, 2),
+    on),
+  dn = tt("swap"),
+  fn =
+    (f((un = {}), exports.SwapType.FixedInput, tt("fixed-input")),
+    f(un, exports.SwapType.FixedOutput, tt("fixed-output")),
+    un);
+function mn() {
+  return (mn = c(
+    i().mark(function t(e) {
+      var n, s, a, o, u, c, p, l, d, f, m, g, A, I, x, T;
+      return i().wrap(function (t) {
+        for (;;)
+          switch ((t.prev = t.next)) {
+            case 0:
+              return (
+                (n = e.client),
+                (s = e.pool),
+                (a = e.swapType),
+                (o = e.assetIn),
+                (u = e.assetOut),
+                (c = e.initiatorAddr),
+                (p = e.slippage),
+                (t.next = 3),
+                n.getTransactionParams().do()
+              );
+            case 3:
+              return (
+                (l = t.sent),
+                (d = s.account.address()),
+                (f = ot(o.id)),
+                (m =
+                  a === exports.SwapType.FixedInput
+                    ? o.amount
+                    : Q("positive", p, o.amount)),
+                (g =
+                  a === exports.SwapType.FixedOutput
+                    ? u.amount
+                    : Q("negative", p, u.amount)),
+                (A = f
+                  ? r.default.makePaymentTxnWithSuggestedParamsFromObject({
+                      from: c,
+                      to: d,
+                      amount: m,
+                      suggestedParams: l
+                    })
+                  : r.default.makeAssetTransferTxnWithSuggestedParamsFromObject({
+                      from: c,
+                      to: d,
+                      amount: m,
+                      assetIndex: o.id,
+                      suggestedParams: l
+                    })),
+                ((I = r.default.makeApplicationNoOpTxnFromObject({
+                  from: c,
+                  appIndex: s.validatorAppID,
+                  appArgs: [dn, fn[a], r.default.encodeUint64(g)],
+                  note: lt.getAppCallTxnNoteWithClientName(ut.V2),
+                  accounts: [d],
+                  foreignAssets: [s.asset1ID, s.asset2ID],
+                  suggestedParams: l
+                })).fee = gn(a)),
+                ((x = [])[cn.INPUT_TXN] = A),
+                (x[cn.APP_CALL_TXN] = I),
+                (T = r.default.assignGroupID(x)),
+                t.abrupt("return", [
+                  {txn: T[cn.INPUT_TXN], signers: [c]},
+                  {txn: T[cn.APP_CALL_TXN], signers: [c]}
+                ])
+              );
+            case 16:
+            case "end":
+              return t.stop();
+          }
+      }, t);
+    })
+  )).apply(this, arguments);
+}
+function gn(e) {
+  return (ln[e] + 1) * t.ALGORAND_MIN_TX_FEE;
+}
+function An() {
+  return (An = c(
+    i().mark(function t(e) {
+      var n, r, s, a, o, u, c, p, l, d, f, m, g, A, I, x, T;
+      return i().wrap(function (t) {
+        for (;;)
+          switch ((t.prev = t.next)) {
+            case 0:
+              return (
+                (s = e.client),
+                (a = e.pool),
+                (o = e.txGroup),
+                (u = e.signedTxns),
+                (c = e.network),
+                (p = e.assetIn),
+                (t.next = 3),
+                Y(s, [u])
+              );
+            case 3:
+              return (
+                (l = t.sent),
+                (d = v(l, 1)),
+                (f = d[0]),
+                (m = f.confirmedRound),
+                (g = f.txnID),
+                (t.next = 10),
+                ce(s, o)
+              );
+            case 10:
+              return (
+                (A = t.sent),
+                (I = [a.asset1ID, a.asset2ID].filter(function (t) {
+                  return t !== p.id;
+                })[0]),
+                (x =
+                  null == A ||
+                  null ===
+                    (n = A.find(function (t) {
+                      return t.txn.txn.xaid === p.id;
+                    })) ||
+                  void 0 === n
+                    ? void 0
+                    : n.txn.txn),
+                (T =
+                  null == A ||
+                  null ===
+                    (r = A.find(function (t) {
+                      return t.txn.txn.xaid === I;
+                    })) ||
+                  void 0 === r
+                    ? void 0
+                    : r.txn.txn),
+                (t.t0 = m),
+                (t.t1 = x && {amount: BigInt(p.amount) - BigInt(x.aamt || 0), id: p.id}),
+                (t.t2 = T && {amount: T.aamt, id: I}),
+                (t.next = 19),
+                Jt.v2.getPoolInfo({
+                  client: s,
+                  network: c,
+                  asset1ID: a.asset1ID,
+                  asset2ID: a.asset2ID
+                })
+              );
+            case 19:
+              return (
+                (t.t3 = t.sent),
+                (t.t4 = g),
+                t.abrupt("return", {
+                  round: t.t0,
+                  assetIn: t.t1,
+                  assetOut: t.t2,
+                  pool: t.t3,
+                  txnID: t.t4
+                })
+              );
+            case 22:
+            case "end":
+              return t.stop();
+          }
+      }, t);
+    })
+  )).apply(this, arguments);
+}
+function In(t) {
+  var e = t.pool,
+    n = t.assetIn,
+    r = t.decimals;
+  if (e.status !== exports.PoolStatus.READY)
+    throw new P({pool: e, assetIn: n}, "Trying to swap on a non-existent pool");
+  var s,
+    a,
+    o,
+    i = BigInt(n.amount),
+    u = e.totalFeeShare;
+  n.id === e.asset1ID
+    ? ((s = e.asset2ID), (a = e.asset1Reserves), (o = e.asset2Reserves))
+    : ((s = e.asset1ID), (a = e.asset2Reserves), (o = e.asset1Reserves));
+  var c = Tn({
+      inputSupply: a,
+      outputSupply: o,
+      swapInputAmount: i,
+      totalFeeShare: u,
+      decimals: r
+    }),
+    p = c.swapOutputAmount,
+    l = c.totalFeeAmount,
+    d = c.priceImpact;
+  return {
+    assetInID: n.id,
+    assetInAmount: i,
+    assetOutID: s,
+    assetOutAmount: p,
+    swapFee: Number(l),
+    rate: q(r.assetOut, Number(p)) / q(r.assetIn, Number(i)),
+    priceImpact: d
+  };
+}
+function xn(t) {
+  var e,
+    n,
+    r,
+    s = t.pool,
+    a = t.assetOut,
+    o = t.decimals,
+    i = BigInt(a.amount),
+    u = s.totalFeeShare;
+  a.id === s.asset1ID
+    ? ((e = s.asset2ID), (n = s.asset2Reserves), (r = s.asset1Reserves))
+    : ((e = s.asset1ID), (n = s.asset1Reserves), (r = s.asset2Reserves));
+  var c = (function (t) {
+      var e = t.inputSupply,
+        n = t.outputSupply,
+        r = t.swapOutputAmount,
+        s = t.totalFeeShare,
+        a = t.decimals,
+        o = (function (t) {
+          var e = t.inputSupply,
+            n = t.outputSupply,
+            r = t.outputAmount,
+            s = BigInt((e * n) / (n - r)) - e;
+          return (s += BigInt(1));
+        })({inputSupply: e, outputSupply: n, outputAmount: r}),
+        i = (function (t) {
+          var e = t.swapAmount,
+            n = t.totalFeeShare,
+            r = Math.floor(Number((e * BigInt(1e4)) / (BigInt(1e4) - BigInt(n))));
+          return BigInt(r) - e;
+        })({swapAmount: o, totalFeeShare: s}),
+        u = o + i,
+        c = Oe({
+          inputSupply: e,
+          outputSupply: n,
+          assetIn: {amount: u, decimals: a.assetIn},
+          assetOut: {amount: r, decimals: a.assetOut}
+        });
+      return {swapInputAmount: u, totalFeeAmount: i, priceImpact: c};
+    })({
+      inputSupply: n,
+      outputSupply: r,
+      swapOutputAmount: i,
+      totalFeeShare: u,
+      decimals: o
+    }),
+    p = c.swapInputAmount,
+    l = c.totalFeeAmount,
+    d = c.priceImpact;
+  return {
+    assetInID: e,
+    assetInAmount: p,
+    assetOutID: a.id,
+    assetOutAmount: i,
+    swapFee: Number(l),
+    rate: q(o.assetOut, Number(i)) / q(o.assetIn, Number(p)),
+    priceImpact: d
+  };
+}
+function Tn(t) {
+  var e = t.inputSupply,
+    n = t.outputSupply,
+    r = t.swapInputAmount,
+    s = t.totalFeeShare,
+    a = t.decimals,
+    o = BigInt(
+      (function (t) {
+        var e = t.inputAmount,
+          n = t.totalFeeShare;
+        return Math.floor(Number(e * BigInt(n)) / 1e4);
+      })({inputAmount: r, totalFeeShare: s})
+    ),
+    i = (function (t) {
+      var e = t.inputSupply,
+        n = t.outputSupply,
+        r = t.swapAmount,
+        s = n - BigInt((e * n) / (e + BigInt(r)));
+      return (s -= BigInt(1));
+    })({inputSupply: e, outputSupply: n, swapAmount: r - o});
+  return {
+    swapOutputAmount: i,
+    totalFeeAmount: o,
+    priceImpact: Oe({
+      inputSupply: e,
+      outputSupply: n,
+      assetIn: {amount: r, decimals: a.assetIn},
+      assetOut: {amount: i, decimals: a.assetOut}
+    })
+  };
+}
+var hn = {
+  getQuote: function (t, e, n, r) {
+    if (e.status !== exports.PoolStatus.READY)
+      throw new P({pool: e, asset: n}, "Trying to swap on a non-existent pool");
+    return t === exports.SwapType.FixedInput
+      ? In({pool: e, assetIn: n, decimals: r})
+      : xn({pool: e, assetOut: n, decimals: r});
+  },
+  getFixedInputSwapQuote: In,
+  getFixedOutputSwapQuote: xn,
+  generateTxns: function (t) {
+    return mn.apply(this, arguments);
+  },
+  signTxns: function (t) {
+    var e = t.txGroup;
+    return (0, t.initiatorSigner)([e]);
+  },
+  execute: function (t) {
+    return An.apply(this, arguments);
+  },
+  calculateFixedInputSwap: Tn
+};
+function yn(t, e) {
+  var n,
+    r,
+    s = BigInt(t),
+    a = e.issuedLiquidity;
+  return (
+    a > s + BigInt(1e3)
+      ? ((n = (s * e.asset1) / a), (r = (s * e.asset2) / a))
+      : ((n = e.asset1), (r = e.asset2)),
+    {asset1OutputAmount: n, asset2OutputAmount: r}
+  );
+}
+function vn() {
+  return (vn = c(
+    i().mark(function e(n) {
+      var s, a, o, u, c, p, l, d, f, m, g, A, I, x;
+      return i().wrap(function (e) {
+        for (;;)
+          switch ((e.prev = e.next)) {
+            case 0:
+              return (
+                (s = n.client),
+                (a = n.pool),
+                (o = n.poolTokenIn),
+                (u = n.initiatorAddr),
+                (c = n.minAsset1Amount),
+                (p = n.minAsset2Amount),
+                (l = n.slippage),
+                (e.next = 3),
+                s.getTransactionParams().do()
+              );
+            case 3:
+              if (((d = e.sent), (f = a.account.address()), (m = a.poolTokenID))) {
+                e.next = 8;
+                break;
+              }
+              throw new Error("Pool token asset ID is missing");
+            case 8:
+              return (
+                (g = r.default.makeAssetTransferTxnWithSuggestedParamsFromObject({
+                  from: u,
+                  to: f,
+                  assetIndex: m,
+                  amount: o,
+                  suggestedParams: d
+                })),
+                ((A = r.default.makeApplicationNoOpTxnFromObject({
+                  from: u,
+                  appIndex: a.validatorAppID,
+                  note: lt.getAppCallTxnNoteWithClientName(ut.V2),
+                  appArgs: [
+                    en,
+                    r.default.encodeUint64(Q("negative", l, c)),
+                    r.default.encodeUint64(Q("negative", l, p))
+                  ],
+                  accounts: [f],
+                  foreignAssets: [a.asset1ID, a.asset2ID],
+                  suggestedParams: d
+                })).fee = 3 * t.ALGORAND_MIN_TX_FEE),
+                ((I = [])[$e.ASSET_TRANSFER_TXN] = g),
+                (I[$e.APP_CALL_TXN] = A),
+                (x = r.default.assignGroupID(I)),
+                e.abrupt("return", [
+                  {txn: x[$e.ASSET_TRANSFER_TXN], signers: [u]},
+                  {txn: x[$e.APP_CALL_TXN], signers: [u]}
+                ])
+              );
+            case 16:
+            case "end":
+              return e.stop();
+          }
+      }, e);
+    })
+  )).apply(this, arguments);
+}
+function _n() {
+  return (_n = c(
+    i().mark(function e(n) {
+      var s, a, o, u, c, p, l, d, f, m, g, A, I, x, T, h, y, v, _;
+      return i().wrap(function (e) {
+        for (;;)
+          switch ((e.prev = e.next)) {
+            case 0:
+              return (
+                (s = n.client),
+                (a = n.pool),
+                (o = n.initiatorAddr),
+                (u = n.poolTokenIn),
+                (c = n.outputAssetId),
+                (p = n.minOutputAssetAmount),
+                (l = n.slippage),
+                (e.next = 3),
+                s.getTransactionParams().do()
+              );
+            case 3:
+              if (
+                ((d = e.sent),
+                (f = a.asset1ID),
+                (m = a.asset2ID),
+                (g = a.account.address()),
+                (A = a.poolTokenID))
+              ) {
+                e.next = 9;
+                break;
+              }
+              throw new Error("Pool token asset ID is missing");
+            case 9:
+              if (((I = 0), (x = 0), (T = Q("negative", l, p)), c !== f)) {
+                e.next = 17;
+                break;
+              }
+              (I = T), (x = 0), (e.next = 23);
+              break;
+            case 17:
+              if (c !== m) {
+                e.next = 22;
+                break;
+              }
+              (I = 0), (x = T), (e.next = 23);
+              break;
+            case 22:
+              throw new Error(
+                "Invalid output asset id. It doesn't match with pool assets"
+              );
+            case 23:
+              return (
+                (h = r.default.makeAssetTransferTxnWithSuggestedParamsFromObject({
+                  from: o,
+                  to: g,
+                  assetIndex: A,
+                  amount: u,
+                  suggestedParams: d
+                })),
+                ((y = r.default.makeApplicationNoOpTxnFromObject({
+                  from: o,
+                  appIndex: a.validatorAppID,
+                  note: lt.getAppCallTxnNoteWithClientName(ut.V2),
+                  appArgs: [en, r.default.encodeUint64(I), r.default.encodeUint64(x)],
+                  accounts: [g],
+                  foreignAssets: [c],
+                  suggestedParams: d
+                })).fee = 3 * t.ALGORAND_MIN_TX_FEE),
+                ((v = [])[$e.ASSET_TRANSFER_TXN] = h),
+                (v[$e.APP_CALL_TXN] = y),
+                (_ = r.default.assignGroupID(v)),
+                e.abrupt("return", [
+                  {txn: _[$e.ASSET_TRANSFER_TXN], signers: [o]},
+                  {txn: _[$e.APP_CALL_TXN], signers: [o]}
+                ])
+              );
+            case 31:
+            case "end":
+              return e.stop();
+          }
+      }, e);
+    })
+  )).apply(this, arguments);
+}
+function wn() {
+  return (wn = c(
+    i().mark(function t(e) {
+      var n, r, s, a, o, u, c, p;
+      return i().wrap(function (t) {
+        for (;;)
+          switch ((t.prev = t.next)) {
+            case 0:
+              return (
+                (r = e.client),
+                (s = e.txGroup),
+                (a = e.signedTxns),
+                (t.next = 3),
+                Y(r, [a])
+              );
+            case 3:
+              return (
+                (o = t.sent), (u = v(o, 1)), (c = u[0].txnID), (t.next = 8), ce(r, s)
+              );
+            case 8:
+              if (((t.t1 = n = t.sent), (t.t0 = null === t.t1), t.t0)) {
+                t.next = 12;
+                break;
+              }
+              t.t0 = void 0 === n;
+            case 12:
+              if (!t.t0) {
+                t.next = 16;
+                break;
+              }
+              (t.t2 = void 0), (t.next = 17);
+              break;
+            case 16:
+              t.t2 = n.map(function (t) {
+                return {assetId: t.txn.txn.xaid, amount: t.txn.txn.aamt};
+              });
+            case 17:
+              return (p = t.t2), t.abrupt("return", {outputAssets: p, txnID: c});
+            case 19:
+            case "end":
+              return t.stop();
+          }
+      }, t);
+    })
+  )).apply(this, arguments);
+}
+var Dn,
+  bn,
+  En = {
+    getQuote: function (t) {
+      var e = t.pool,
+        n = t.reserves,
+        r = t.poolTokenIn,
+        s = BigInt(r),
+        a = yn(s, n),
+        o = a.asset1OutputAmount,
+        i = a.asset2OutputAmount;
+      return {
+        round: n.round,
+        asset1Out: {assetId: e.asset1ID, amount: o},
+        asset2Out: {assetId: e.asset2ID, amount: i},
+        poolTokenIn: {assetId: e.poolTokenID, amount: s}
+      };
+    },
+    getSingleAssetRemoveLiquidityQuote: function (t) {
+      var e,
+        n = t.pool,
+        r = t.reserves,
+        s = t.poolTokenIn,
+        a = t.assetOutID,
+        o = t.decimals,
+        i = BigInt(s),
+        u = yn(i, r),
+        c = u.asset1OutputAmount,
+        p = u.asset2OutputAmount,
+        l = n.totalFeeShare;
+      if (a === n.asset1ID) {
+        var d = hn.calculateFixedInputSwap({
+            inputSupply: r.asset2 - p,
+            outputSupply: r.asset1 - c,
+            swapInputAmount: p,
+            totalFeeShare: l,
+            decimals: o
+          }),
+          f = d.swapOutputAmount,
+          m = d.totalFeeAmount,
+          g = d.priceImpact;
+        e = {
+          round: r.round,
+          assetOut: {assetId: a, amount: c + f},
+          poolTokenIn: {assetId: n.poolTokenID, amount: i},
+          internalSwapQuote: {
+            amountIn: {assetId: n.asset2ID, amount: p},
+            amountOut: {assetId: n.asset1ID, amount: f},
+            swapFees: {assetId: n.asset2ID, amount: m},
+            priceImpact: g
+          }
+        };
+      } else {
+        if (a !== n.asset2ID)
+          throw new Error("assetOutID must be one of the pool assets");
+        var A = hn.calculateFixedInputSwap({
+            inputSupply: r.asset1 - c,
+            outputSupply: r.asset2 - p,
+            swapInputAmount: c,
+            totalFeeShare: l,
+            decimals: o
+          }),
+          I = A.swapOutputAmount,
+          x = A.totalFeeAmount,
+          T = A.priceImpact;
+        e = {
+          round: r.round,
+          assetOut: {assetId: a, amount: p + I},
+          poolTokenIn: {assetId: n.poolTokenID, amount: i},
+          internalSwapQuote: {
+            amountIn: {assetId: n.asset2ID, amount: p},
+            amountOut: {assetId: n.asset1ID, amount: I},
+            swapFees: {assetId: n.asset2ID, amount: x},
+            priceImpact: T
+          }
+        };
+      }
+      return e;
+    },
+    generateTxns: function (t) {
+      return vn.apply(this, arguments);
+    },
+    generateSingleAssetOutTxns: function (t) {
+      return _n.apply(this, arguments);
+    },
+    signTxns: function (t) {
+      var e = t.txGroup;
+      return (0, t.initiatorSigner)([e]);
+    },
+    execute: function (t) {
+      return wn.apply(this, arguments);
+    }
+  },
+  Sn = (f((Dn = {}), ut.V1_1, pn), f(Dn, ut.V2, En), Dn),
+  Nn = 3n,
+  On = 1000n;
+function Pn() {
+  return (Pn = c(
+    i().mark(function t(e) {
+      var n, s, a, o, u, c, p, l;
+      return i().wrap(function (t) {
+        for (;;)
+          switch ((t.prev = t.next)) {
+            case 0:
+              return (
+                (n = e.pool),
+                (s = e.txGroup),
+                (a = e.initiatorSigner),
+                (t.next = 3),
+                a([s])
+              );
+            case 3:
+              return (
+                (o = t.sent),
+                (u = v(o, 2)),
+                (c = u[0]),
+                (p = u[1]),
+                (l = s.map(function (t, e) {
+                  return e === bn.FEE_TXN_INDEX
+                    ? c
+                    : e === bn.ASSET_IN_TXN_INDEX
+                    ? p
+                    : r.default.signLogicSigTransactionObject(t.txn, n.account.lsig).blob;
+                })),
+                t.abrupt("return", l)
+              );
+            case 9:
+            case "end":
+              return t.stop();
+          }
+      }, t);
+    })
+  )).apply(this, arguments);
+}
+function kn() {
+  return (kn = c(
+    i().mark(function t(e) {
+      var n, a, o, u, c, p, l, d, f, m, g, A, I, x, T, h, y;
+      return i().wrap(function (t) {
+        for (;;)
+          switch ((t.prev = t.next)) {
+            case 0:
+              return (
+                (n = e.client),
+                (a = e.pool),
+                (o = e.swapType),
+                (u = e.assetIn),
+                (c = e.assetOut),
+                (p = e.slippage),
+                (l = e.initiatorAddr),
+                (t.next = 3),
+                n.getTransactionParams().do()
+              );
+            case 3:
+              return (
+                (d = t.sent),
+                (f = a.account.address()),
+                (m = [
+                  tt("swap"),
+                  o === exports.SwapType.FixedInput ? tt("fi") : tt("fo")
+                ]),
+                (g = r.default.makeApplicationNoOpTxnFromObject({
+                  from: f,
+                  appIndex: a.validatorAppID,
+                  appArgs: m,
+                  accounts: [l],
+                  note: lt.getAppCallTxnNoteWithClientName(ut.V1_1),
+                  foreignAssets:
+                    0 == a.asset2ID
+                      ? [a.asset1ID, a.poolTokenID]
+                      : [a.asset1ID, a.asset2ID, a.poolTokenID],
+                  suggestedParams: d
+                })),
+                (A =
+                  o === exports.SwapType.FixedOutput
+                    ? Q("positive", p, u.amount)
+                    : u.amount),
+                (I =
+                  0 === u.id
+                    ? r.default.makePaymentTxnWithSuggestedParamsFromObject({
+                        from: l,
+                        to: f,
+                        amount: A,
+                        suggestedParams: d
+                      })
+                    : r.default.makeAssetTransferTxnWithSuggestedParamsFromObject({
+                        from: l,
+                        to: f,
+                        assetIndex: u.id,
+                        amount: A,
+                        suggestedParams: d
+                      })),
+                (x =
+                  o === exports.SwapType.FixedInput
+                    ? Q("negative", p, c.amount)
+                    : c.amount),
+                (T =
+                  0 === c.id
+                    ? r.default.makePaymentTxnWithSuggestedParamsFromObject({
+                        from: f,
+                        to: l,
+                        amount: x,
+                        suggestedParams: d
+                      })
+                    : r.default.makeAssetTransferTxnWithSuggestedParamsFromObject({
+                        from: f,
+                        to: l,
+                        assetIndex: c.id,
+                        amount: x,
+                        suggestedParams: d
+                      })),
+                (h = r.default.makePaymentTxnWithSuggestedParamsFromObject({
+                  from: l,
+                  to: f,
+                  amount: g.fee + T.fee,
+                  note: s,
+                  suggestedParams: d
+                })),
+                (y = r.default.assignGroupID([h, g, I, T])),
+                t.abrupt("return", [
+                  {txn: y[0], signers: [l]},
+                  {txn: y[1], signers: [f]},
+                  {txn: y[2], signers: [l]},
+                  {txn: y[3], signers: [f]}
+                ])
+              );
+            case 14:
+            case "end":
+              return t.stop();
+          }
+      }, t);
+    })
+  )).apply(this, arguments);
+}
+function Ln(t) {
+  var e,
+    n,
+    r,
+    s = t.pool,
+    a = t.reserves,
+    i = t.assetIn,
+    u = t.decimals,
+    c = BigInt(i.amount);
+  i.id === s.asset1ID
+    ? ((e = s.asset2ID), (n = a.asset1), (r = a.asset2))
+    : ((e = s.asset1ID), (n = a.asset2), (r = a.asset1));
+  var p = (c * Nn) / On,
+    l = r - (n * r) / (n + (c - p));
+  if (l > r) throw new Error("Output amount exceeds available liquidity.");
+  var d = {
+    assetIn: {amount: c, decimals: u.assetIn},
+    assetOut: {amount: l, decimals: u.assetOut}
+  };
+  return {
+    round: a.round,
+    assetInID: i.id,
+    assetInAmount: c,
+    assetOutID: e,
+    assetOutAmount: l,
+    swapFee: Number(p),
+    rate: Ne(d),
+    priceImpact: Oe(o({inputSupply: n, outputSupply: r}, d))
+  };
+}
+function Fn(t) {
+  return Bn.apply(this, arguments);
+}
+function Bn() {
+  return (Bn = c(
+    i().mark(function t(e) {
+      var n, r, s, a, o, u, c, p, l, d, f, m, g, A, I, x;
+      return i().wrap(function (t) {
+        for (;;)
+          switch ((t.prev = t.next)) {
+            case 0:
+              return (
+                (n = e.client),
+                (r = e.pool),
+                (s = e.signedTxns),
+                (a = e.assetIn),
+                (o = e.assetOut),
+                (u = e.initiatorAddr),
+                (t.next = 3),
+                St({client: n, pool: r, accountAddr: u})
+              );
+            case 3:
+              return (c = t.sent), (t.next = 6), Y(n, [s]);
+            case 6:
+              return (
+                (p = t.sent),
+                (l = v(p, 1)),
+                (d = l[0]),
+                (f = d.confirmedRound),
+                (m = d.txnID),
+                (t.next = 13),
+                St({client: n, pool: r, accountAddr: u})
+              );
+            case 13:
+              return (
+                (g = t.sent),
+                o.id === r.asset1ID
+                  ? ((A = c.excessAsset1), (I = g.excessAsset1))
+                  : ((A = c.excessAsset2), (I = g.excessAsset2)),
+                (x = I - A) < 0n && (x = 0n),
+                t.abrupt("return", {
+                  round: f,
+                  assetInID: a.id,
+                  assetInAmount: BigInt(a.amount),
+                  assetOutID: o.id,
+                  assetOutAmount: BigInt(o.amount) + x,
+                  excessAmount: {
+                    assetID: o.id,
+                    excessAmountForSwap: x,
+                    totalExcessAmount: I
+                  },
+                  txnID: m
+                })
+              );
+            case 18:
+            case "end":
+              return t.stop();
+          }
+      }, t);
+    })
+  )).apply(this, arguments);
+}
+function Rn(t) {
+  var e,
+    n,
+    r,
+    s = t.pool,
+    a = t.reserves,
+    o = t.assetOut,
+    i = t.decimals,
+    u = BigInt(o.amount);
+  if (
+    (o.id === s.asset1ID
+      ? ((e = s.asset2ID), (n = a.asset2), (r = a.asset1))
+      : ((e = s.asset1ID), (n = a.asset1), (r = a.asset2)),
+    u > r)
+  )
+    throw new Error("Output amount exceeds available liquidity.");
+  var c = (n * r) / (r - u) - n,
+    p = (c * On) / (On - Nn),
+    l = p - c,
+    d = q(i.assetOut, Number(u)) / q(i.assetIn, Number(p)),
+    f = q(i.assetOut, Number(r)) / q(i.assetIn, Number(n)),
+    m = W({decimalPlaces: 5}, Math.abs(d / f - 1));
+  return {
+    round: a.round,
+    assetInID: e,
+    assetInAmount: p,
+    assetOutID: o.id,
+    assetOutAmount: u,
+    swapFee: Number(l),
+    rate: d,
+    priceImpact: m
+  };
+}
+function Mn(t) {
+  return Cn.apply(this, arguments);
+}
+function Cn() {
+  return (Cn = c(
+    i().mark(function t(e) {
+      var n, r, s, a, o, u, c, p, l, d, f, m, g, A, I, x;
+      return i().wrap(function (t) {
+        for (;;)
+          switch ((t.prev = t.next)) {
+            case 0:
+              return (
+                (n = e.client),
+                (r = e.pool),
+                (s = e.signedTxns),
+                (a = e.assetIn),
+                (o = e.assetOut),
+                (u = e.initiatorAddr),
+                (t.next = 3),
+                St({client: n, pool: r, accountAddr: u})
+              );
+            case 3:
+              return (c = t.sent), (t.next = 6), Y(n, [s]);
+            case 6:
+              return (
+                (p = t.sent),
+                (l = v(p, 1)),
+                (d = l[0]),
+                (f = d.confirmedRound),
+                (m = d.txnID),
+                (t.next = 13),
+                St({client: n, pool: r, accountAddr: u})
+              );
+            case 13:
+              return (
+                (g = t.sent),
+                a.id === r.asset1ID
+                  ? ((A = c.excessAsset1), (I = g.excessAsset1))
+                  : ((A = c.excessAsset2), (I = g.excessAsset2)),
+                (x = I - A) < 0n && (x = 0n),
+                t.abrupt("return", {
+                  round: f,
+                  assetInID: a.id,
+                  assetInAmount: BigInt(a.amount) - x,
+                  assetOutID: o.id,
+                  assetOutAmount: BigInt(o.amount),
+                  excessAmount: {
+                    assetID: a.id,
+                    excessAmountForSwap: x,
+                    totalExcessAmount: I
+                  },
+                  txnID: m
+                })
+              );
+            case 18:
+            case "end":
+              return t.stop();
+          }
+      }, t);
+    })
+  )).apply(this, arguments);
+}
+function Vn() {
+  return (Vn = c(
+    i().mark(function t(e) {
+      var n, r, s, a, u, c, p, l, d, f;
+      return i().wrap(
+        function (t) {
+          for (;;)
+            switch ((t.prev = t.next)) {
+              case 0:
+                if (
+                  ((n = e.client),
+                  (r = e.pool),
+                  (s = e.swapType),
+                  (a = e.txGroup),
+                  (u = e.signedTxns),
+                  (c = e.initiatorAddr),
+                  r.status === exports.PoolStatus.READY)
+                ) {
+                  t.next = 3;
+                  break;
+                }
+                throw new P(
+                  {pool: r, swapType: s, txGroup: a},
+                  "Trying to swap on a non-existent pool"
+                );
+              case 3:
+                if (
+                  ((t.prev = 3),
+                  (p = {
+                    id: a[bn.ASSET_IN_TXN_INDEX].txn.assetIndex || 0,
+                    amount: a[bn.ASSET_IN_TXN_INDEX].txn.amount
+                  }),
+                  (l = {
+                    id: a[bn.ASSET_OUT_TXN_INDEX].txn.assetIndex || 0,
+                    amount: a[bn.ASSET_OUT_TXN_INDEX].txn.amount
+                  }),
+                  s !== exports.SwapType.FixedInput)
+                ) {
+                  t.next = 12;
+                  break;
+                }
+                return (
+                  (t.next = 9),
+                  Fn({
+                    client: n,
+                    pool: r,
+                    signedTxns: u,
+                    assetIn: p,
+                    assetOut: l,
+                    initiatorAddr: c
+                  })
+                );
+              case 9:
+                (d = t.sent), (t.next = 15);
+                break;
+              case 12:
+                return (
+                  (t.next = 14),
+                  Mn({
+                    client: n,
+                    pool: r,
+                    signedTxns: u,
+                    assetIn: p,
+                    assetOut: l,
+                    initiatorAddr: c
+                  })
+                );
+              case 14:
+                d = t.sent;
+              case 15:
+                return t.abrupt("return", o(o({}, d), {}, {groupID: Z(a), fees: H(a)}));
+              case 18:
+                throw (
+                  ((t.prev = 18),
+                  (t.t0 = t.catch(3)),
+                  "SlippageTolerance" ===
+                    (f = new P(
+                      t.t0,
+                      "We encountered something unexpected while swapping. Try again later."
+                    )).type &&
+                    f.setMessage(
+                      "The swap failed due to too much slippage in the price. Please adjust the slippage tolerance and try again."
+                    ),
+                  f)
+                );
+              case 23:
+              case "end":
+                return t.stop();
+            }
+        },
+        t,
+        null,
+        [[3, 18]]
+      );
+    })
+  )).apply(this, arguments);
+}
+!(function (t) {
+  (t[(t.FEE_TXN_INDEX = 0)] = "FEE_TXN_INDEX"),
+    (t[(t.VALIDATOR_APP_CALL_TXN_INDEX = 1)] = "VALIDATOR_APP_CALL_TXN_INDEX"),
+    (t[(t.ASSET_IN_TXN_INDEX = 2)] = "ASSET_IN_TXN_INDEX"),
+    (t[(t.ASSET_OUT_TXN_INDEX = 3)] = "ASSET_OUT_TXN_INDEX");
+})(bn || (bn = {}));
+var Xn,
+  jn = {
+    getQuote: function (t, e, n, r, s) {
+      if (e.status !== exports.PoolStatus.READY)
+        throw new P({pool: e, asset: r}, "Trying to swap on a non-existent pool");
+      return t === exports.SwapType.FixedInput
+        ? Ln({pool: e, reserves: n, assetIn: r, decimals: s})
+        : Rn({pool: e, reserves: n, assetOut: r, decimals: s});
+    },
+    getFixedInputSwapQuote: Ln,
+    getFixedOutputSwapQuote: Rn,
+    generateTxns: function (t) {
+      return kn.apply(this, arguments);
+    },
+    signTxns: function (t) {
+      return Pn.apply(this, arguments);
+    },
+    execute: function (t) {
+      return Vn.apply(this, arguments);
+    },
+    executeFixedOutputSwap: Mn
+  },
+  Un = 4 * t.ALGORAND_MIN_TX_FEE;
+function Qn(t) {
+  return t
+    .filter(function (t) {
+      return !qt(t.pool.reserves);
+    })
+    .sort(function (t, e) {
+      return e.quote.rate - t.quote.rate;
+    })[0];
+}
+var qn =
+  (f((Xn = {}), ut.V1_1, jn),
+  f(Xn, ut.V2, hn),
+  f(Xn, "getQuote", function (t) {
+    if (
+      t.pools.every(function (t) {
+        return qt(t.reserves);
+      })
+    )
+      throw new Error("No pools available for swap");
+    return t.type === exports.SwapType.FixedInput
+      ? ((n = (e = t).pools),
+        (r = e.assetIn),
+        (s = e.assetOut),
+        (a = e.amount),
+        Qn(
+          n.map(function (t) {
+            var e = {
+              pool: t.info,
+              assetIn: {amount: a, id: Number(r.id)},
+              decimals: {assetIn: r.decimals, assetOut: s.decimals},
+              reserves: t.reserves
+            };
+            return {
+              pool: t,
+              quote:
+                t.info.contractVersion === ut.V1_1
+                  ? jn.getFixedInputSwapQuote(e)
+                  : hn.getFixedInputSwapQuote(e)
+            };
+          })
+        ))
+      : (function (t) {
+          var e = t.pools,
+            n = t.assetIn,
+            r = t.assetOut,
+            s = t.amount;
+          return Qn(
+            e.map(function (t) {
+              var e = {
+                pool: t.info,
+                assetOut: {amount: s, id: Number(r.id)},
+                decimals: {assetIn: n.decimals, assetOut: r.decimals},
+                reserves: t.reserves
+              };
+              return {
+                pool: t,
+                quote:
+                  t.info.contractVersion === ut.V1_1
+                    ? jn.getFixedOutputSwapQuote(e)
+                    : hn.getFixedOutputSwapQuote(e)
+              };
+            })
+          );
+        })(t);
+    var e, n, r, s, a;
+  }),
+  f(Xn, "generateTxns", function (t) {
+    return t.pool.contractVersion === ut.V1_1 ? jn.generateTxns(t) : hn.generateTxns(t);
+  }),
+  f(Xn, "signTxns", function (t) {
+    return t.pool.contractVersion === ut.V1_1 ? jn.signTxns(t) : hn.signTxns(t);
+  }),
+  f(Xn, "execute", function (t) {
+    return t.contractVersion === ut.V1_1 ? jn.execute(t) : hn.execute(t);
+  }),
+  Xn);
+function Gn() {
+  return (Gn = c(
+    i().mark(function t(e) {
+      var n, r, s, a, o, u, c, p, l, d;
+      return i().wrap(
+        function (t) {
+          for (;;)
+            switch ((t.prev = t.next)) {
+              case 0:
+                return (
+                  (n = e.client),
+                  (r = e.pool),
+                  (s = e.txGroup),
+                  (a = e.initiatorSigner),
+                  (t.prev = 1),
+                  (t.next = 4),
+                  Wn({txGroup: s, pool: r, initiatorSigner: a})
+                );
+              case 4:
+                return (o = t.sent), (t.next = 7), Y(n, [o]);
+              case 7:
+                return (
+                  (u = t.sent),
+                  (c = v(u, 1)),
+                  (p = c[0]),
+                  (l = p.txnID),
+                  (d = p.confirmedRound),
+                  t.abrupt("return", {
+                    fees: H(s),
+                    confirmedRound: d,
+                    txnID: l,
+                    groupID: Z(s)
+                  })
+                );
+              case 15:
+                throw (
+                  ((t.prev = 15),
+                  (t.t0 = t.catch(1)),
+                  new P(
+                    t.t0,
+                    "We encountered something unexpected while redeeming. Try again later."
+                  ))
+                );
+              case 18:
+              case "end":
+                return t.stop();
+            }
+        },
+        t,
+        null,
+        [[1, 15]]
+      );
+    })
+  )).apply(this, arguments);
+}
+function Wn(t) {
+  return zn.apply(this, arguments);
+}
+function zn() {
+  return (zn = c(
+    i().mark(function t(e) {
+      var n, s, a, o, u, c, p, l;
+      return i().wrap(function (t) {
+        for (;;)
+          switch ((t.prev = t.next)) {
+            case 0:
+              return (
+                (n = e.txGroup),
+                (s = e.pool),
+                (a = e.initiatorSigner),
+                (t.next = 3),
+                a([n])
+              );
+            case 3:
+              return (
+                (o = t.sent),
+                (u = v(o, 1)),
+                (c = u[0]),
+                (p = s.account.lsig),
+                (l = n.map(function (t, e) {
+                  return 0 === e
+                    ? c
+                    : r.default.signLogicSigTransactionObject(t.txn, p).blob;
+                })),
+                t.abrupt("return", l)
+              );
+            case 9:
+            case "end":
+              return t.stop();
+          }
+      }, t);
+    })
+  )).apply(this, arguments);
+}
+function Jn() {
+  return (
+    (Jn = c(
+      i().mark(function t(e) {
+        var n, s, a, o, u, p;
+        return i().wrap(
+          function (t) {
+            for (;;)
+              switch ((t.prev = t.next)) {
+                case 0:
+                  return (
+                    (n = e.client),
+                    (s = e.data),
+                    (a = e.initiatorSigner),
+                    (t.prev = 1),
+                    (o = s.map(function (t) {
+                      var e = t.txGroup,
+                        n = t.pool;
+                      return {
+                        txns: e,
+                        txnFees: H(e),
+                        groupID: Z(e),
+                        lsig: n.account.lsig
+                      };
+                    })),
+                    (t.next = 5),
+                    a(
+                      o.map(function (t) {
+                        return t.txns;
+                      })
+                    )
+                  );
+                case 5:
+                  return (
+                    (u = t.sent),
+                    (p = Promise.all(
+                      o.map(function (t, e) {
+                        return new Promise(
+                          (function () {
+                            var s = c(
+                              i().mark(function s(a, o) {
+                                var c, p, l, d, f, m;
+                                return i().wrap(
+                                  function (s) {
+                                    for (;;)
+                                      switch ((s.prev = s.next)) {
+                                        case 0:
+                                          return (
+                                            (s.prev = 0),
+                                            (c = t.txns.map(function (n, s) {
+                                              return 0 === s
+                                                ? u[e]
+                                                : r.default.signLogicSigTransactionObject(
+                                                    n.txn,
+                                                    t.lsig
+                                                  ).blob;
+                                            })),
+                                            (s.next = 4),
+                                            Y(n, [c])
+                                          );
+                                        case 4:
+                                          (p = s.sent),
+                                            (l = v(p, 1)),
+                                            (d = l[0]),
+                                            (f = d.txnID),
+                                            (m = d.confirmedRound),
+                                            a({
+                                              fees: t.txnFees,
+                                              groupID: t.groupID,
+                                              txnID: f,
+                                              confirmedRound: m
+                                            }),
+                                            (s.next = 15);
+                                          break;
+                                        case 12:
+                                          (s.prev = 12), (s.t0 = s.catch(0)), o(s.t0);
+                                        case 15:
+                                        case "end":
+                                          return s.stop();
+                                      }
+                                  },
+                                  s,
+                                  null,
+                                  [[0, 12]]
+                                );
+                              })
+                            );
+                            return function (t, e) {
+                              return s.apply(this, arguments);
+                            };
+                          })()
+                        );
+                      })
+                    )),
+                    t.abrupt("return", p)
+                  );
+                case 10:
+                  throw (
+                    ((t.prev = 10),
+                    (t.t0 = t.catch(1)),
+                    new P(
+                      t.t0,
+                      "We encountered something unexpected while redeeming. Try again later."
+                    ))
+                  );
+                case 13:
+                case "end":
+                  return t.stop();
+              }
+          },
+          t,
+          null,
+          [[1, 10]]
+        );
+      })
+    )),
+    Jn.apply(this, arguments)
+  );
+}
+function Yn() {
+  return (Yn = c(
+    i().mark(function t(e) {
+      var n, a, o, u, c, p, l, d, f, m, g;
+      return i().wrap(function (t) {
+        for (;;)
+          switch ((t.prev = t.next)) {
+            case 0:
+              return (
+                (n = e.client),
+                (a = e.pool),
+                (o = e.assetID),
+                (u = e.assetOut),
+                (c = e.initiatorAddr),
+                (t.next = 3),
+                n.getTransactionParams().do()
+              );
+            case 3:
+              return (
+                (p = t.sent),
+                (l = a.account.address()),
+                (d = r.default.makeApplicationNoOpTxnFromObject({
+                  from: l,
+                  appIndex: a.validatorAppID,
+                  appArgs: [tt("redeem")],
+                  note: lt.getAppCallTxnNoteWithClientName(a.contractVersion),
+                  accounts: [c],
+                  foreignAssets:
+                    0 == a.asset2ID
+                      ? [a.asset1ID, a.poolTokenID]
+                      : [a.asset1ID, a.asset2ID, a.poolTokenID],
+                  suggestedParams: p
+                })),
+                (f =
+                  0 === o
+                    ? r.default.makePaymentTxnWithSuggestedParamsFromObject({
+                        from: l,
+                        to: c,
+                        amount: BigInt(u),
+                        suggestedParams: p
+                      })
+                    : r.default.makeAssetTransferTxnWithSuggestedParamsFromObject({
+                        from: l,
+                        to: c,
+                        assetIndex: o,
+                        amount: BigInt(u),
+                        suggestedParams: p
+                      })),
+                (m = r.default.makePaymentTxnWithSuggestedParamsFromObject({
+                  from: c,
+                  to: l,
+                  amount: d.fee + f.fee,
+                  note: s,
+                  suggestedParams: p
+                })),
+                (g = r.default.assignGroupID([m, d, f])),
+                t.abrupt("return", [
+                  {txn: g[0], signers: [c]},
+                  {txn: g[1], signers: [l]},
+                  {txn: g[2], signers: [l]}
+                ])
+              );
+            case 10:
+            case "end":
+              return t.stop();
+          }
+      }, t);
+    })
+  )).apply(this, arguments);
+}
+function Kn(e) {
+  var n = e.suggestedParams,
+    r = e.stakingAppID,
+    s = e.initiatorAddr,
+    a = e.liquidityAssetID,
+    o = e.program,
+    i = e.amount,
+    u = t.encodeUint64(i),
+    c = t.encodeUint64(o.id);
+  return t.makeApplicationNoOpTxnFromObject({
+    appIndex: r,
+    from: s,
+    suggestedParams: n,
+    foreignAssets: [a],
+    accounts: [o.accountAddress],
+    appArgs: [tt("commit"), u],
+    note: L([tt("tinymanStaking/v1:b"), c, t.encodeUint64(a), u])
+  });
+}
+function Hn() {
+  return (Hn = c(
+    i().mark(function e(n) {
+      var r, s, a, o, u, c, p, l, d, f, m;
+      return i().wrap(function (e) {
+        for (;;)
+          switch ((e.prev = e.next)) {
+            case 0:
+              return (
+                (r = n.client),
+                (s = n.stakingAppID),
+                (a = n.program),
+                (o = n.requiredAssetID),
+                (u = n.liquidityAssetID),
+                (c = n.amount),
+                (p = n.initiatorAddr),
+                (e.next = 3),
+                r.getTransactionParams().do()
+              );
+            case 3:
+              if (
+                ((l = e.sent),
+                (d = Kn({
+                  suggestedParams: l,
+                  stakingAppID: s,
+                  program: a,
+                  liquidityAssetID: u,
+                  initiatorAddr: p,
+                  amount: c
+                })),
+                (f = [d]),
+                "number" != typeof o)
+              ) {
+                e.next = 10;
+                break;
+              }
+              return (
+                (m = t.makeApplicationNoOpTxnFromObject({
+                  appIndex: s,
+                  from: p,
+                  suggestedParams: l,
+                  foreignAssets: [o],
+                  accounts: [a.accountAddress],
+                  appArgs: [tt("log_balance")]
+                })),
+                (f = t.assignGroupID([d, m])),
+                e.abrupt("return", [
+                  {txn: f[0], signers: [p]},
+                  {txn: f[1], signers: [p]}
+                ])
+              );
+            case 10:
+              return e.abrupt("return", [{txn: f[0], signers: [p]}]);
+            case 11:
+            case "end":
+              return e.stop();
+          }
+      }, e);
+    })
+  )).apply(this, arguments);
+}
+(exports.ALGO_ASSET = et),
+  (exports.ALGO_ASSET_ID = 0),
+  (exports.ASSET_OPT_IN_PROCESS_TXN_COUNT = 1),
+  (exports.AddLiquidity = Ze),
+  (exports.BASE_MINIMUM_BALANCE = 1e5),
+  (exports.Bootstrap = Te),
+  (exports.CONTRACT_VERSION = ut),
+  (exports.MINIMUM_ADD_LIQUIDITY_AMOUNT = 1e3),
+  (exports.MINIMUM_BALANCE_REQUIRED_PER_APP = 1e5),
+  (exports.MINIMUM_BALANCE_REQUIRED_PER_ASSET = 1e5),
+  (exports.MINIMUM_BALANCE_REQUIRED_PER_BYTE_SCHEMA = 5e4),
+  (exports.MINIMUM_BALANCE_REQUIRED_PER_INT_SCHEMA_VALUE = 28500),
+  (exports.OPT_IN_VALIDATOR_APP_PROCESS_TXN_COUNT = 1),
+  (exports.OPT_OUT_VALIDATOR_APP_PROCESS_TXN_COUNT = 1),
+  (exports.POOL_TOKEN_UNIT_NAME = nt),
+  (exports.REDEEM_PROCESS_TXN_COUNT = 3),
+  (exports.RemoveLiquidity = Sn),
+  (exports.Swap = qn),
+  (exports.V1_1_ADD_LIQUIDITY_PROCESS_TXN_COUNT = 5),
+  (exports.V1_1_REMOVE_LIQUIDITY_TXN_COUNT = tn),
+  (exports.V2AddLiquidityTxnIndices = be),
+  (exports.V2_REMOVE_LIQUIDITY_APP_CALL_INNER_TXN_COUNT = 2),
+  (exports.applySlippageToAmount = Q),
+  (exports.calculateAccountMinimumRequiredBalance = wt),
+  (exports.combineAndRegroupSignerTxns = function () {
+    for (var e = arguments.length, n = new Array(e), r = 0; r < e; r++)
+      n[r] = arguments[r];
+    var s = n.flat(),
+      a = s.map(function (e) {
+        var n = e.txn;
+        return (
+          (n.group = void 0), t.decodeUnsignedTransaction(t.encodeUnsignedTransaction(n))
+        );
+      }),
+      i = t.assignGroupID(a);
+    return s.map(function (t, e) {
+      return o(o({}, t), {}, {txn: i[e]});
+    });
+  }),
+  (exports.convertFromBaseUnits = q),
+  (exports.convertToBaseUnits = G),
+  (exports.generateOptIntoAssetTxns = function (t) {
+    return rt.apply(this, arguments);
+  }),
+  (exports.generateOptIntoValidatorTxns = function (t) {
+    return mt.apply(this, arguments);
+  }),
+  (exports.generateOptOutOfValidatorTxns = function (t) {
+    return gt.apply(this, arguments);
+  }),
+  (exports.generateRedeemTxns = function (t) {
+    return Yn.apply(this, arguments);
+  }),
+  (exports.getAccountExcess = function (t) {
+    return Ot.apply(this, arguments);
+  }),
+  (exports.getAccountExcessWithinPool = St),
+  (exports.getAccountInformation = vt),
+  (exports.getAddLiquidityTotalFee = function (e) {
+    switch (e.version) {
+      case ut.V1_1:
+        return we;
+      case ut.V2:
+        return (n = e.type), (Ee[n] + Se[n]) * t.ALGORAND_MIN_TX_FEE;
+      default:
+        throw new Error("Provided contract version was not valid.");
+    }
+    var n;
+  }),
+  (exports.getMinRequiredBalanceToOptIn = function (t) {
+    var e,
+      n = t.currentMinumumBalanceForAccount,
+      r = t.suggestedTransactionFee;
+    if ("app-opt-in" === t.type) {
+      var s = yt(t.contractVersion);
+      e = 1e5 + 5e4 * s.schema.numLocalByteSlices + 28500 * s.schema.numLocalInts;
+    } else e = 1e5;
+    return e + (n || 0) + (r || 0);
+  }),
+  (exports.getStakingAppID = function (t) {
+    return "testnet" === t ? 51948952 : 649588853;
+  }),
+  (exports.getSwapTotalFee = function (e) {
+    switch (e.version) {
+      case ut.V1_1:
+        return Un;
+      case ut.V2:
+        return (n = e.type), (ln[n] + 2) * t.ALGORAND_MIN_TX_FEE;
+      default:
+        throw new Error("Provided contract version was not valid.");
+    }
+    var n;
+  }),
+  (exports.getTxnGroupID = Z),
+  (exports.getValidatorAppID = ft),
+  (exports.hasSufficientMinimumBalance = function (t) {
+    return t.amount >= t.minimum_required_balance;
+  }),
+  (exports.isAccountOptedIntoApp = function (t) {
+    var e = t.appID;
+    return t.accountAppsLocalState.some(function (t) {
+      return t.id === e;
+    });
+  }),
+  (exports.poolUtils = Jt),
+  (exports.prepareCommitTransactions = function (t) {
+    return Hn.apply(this, arguments);
+  }),
+  (exports.redeemAllExcessAsset = function (t) {
+    return Jn.apply(this, arguments);
+  }),
+  (exports.redeemExcessAsset = function (t) {
+    return Gn.apply(this, arguments);
+  }),
+  (exports.sendAndWaitRawTransaction = Y),
+  (exports.sumUpTxnFees = H),
+  (exports.tinymanContract_v1_1 = It),
+  (exports.tinymanContract_v2 = ht),
+  (exports.tinymanJSSDKConfig = lt);