<<<<<<< HEAD
"use strict";Object.defineProperty(exports,"__esModule",{value:!0});var t=require("algosdk"),e=require("base64-js");function s(t){return t&&"object"==typeof t&&"default"in t?t:{default:t}}var n=s(t);const a=Uint8Array.from([1]),o="- would result negative",r="logic eval error:",i="exceeds schema integer count",c=/transaction \w+:/;class u extends Error{constructor(t,e,...s){super(...s);const n=this.extractMessageFromAlgoSDKError(t);this.data=t,this.type=this.getErrorType(n),this.setMessage(this.getErrorMessage(n,this.type,e))}setMessage(t){this.message=t}getErrorType(t){let e="Unknown";return t.includes(o)?e="SlippageTolerance":t.includes(i)?e="ExceedingExcessAmountCount":t.includes(r)?e="LogicError":t.match(c)&&(e="TransactionError"),e}getErrorMessage(t,e,s){let n;switch(e){case"SlippageTolerance":n="The process failed due to too much slippage in the price. Please adjust the slippage tolerance and try again.";break;case"ExceedingExcessAmountCount":n="The process failed due to the number of excess amounts accumulated for your account in the Tinyman app.";break;case"LogicError":n=t.split(r)[1];break;case"TransactionError":n=t.split(c)[1];break;case"Unknown":t&&(n=t)}return n||(n=s||"We encountered an unexpected error, try again later."),n.trim()}extractMessageFromAlgoSDKError(t){let e="";return t?.response?.body?.message?e=t.response.body.message:t?.response?.text?e=t.response.text:"string"==typeof t?.message&&(e=this.isMessageObjectString(t?.message)?JSON.parse(t.message||"{message: ''}").message:t.message),"string"!=typeof e&&(e=String(e)),e}isMessageObjectString(t){return"string"==typeof t&&t.includes("{message:")}}function A(t=[]){const e={};for(const s of t){const{key:t}=s;let n;if(1==s.value.type)n=s.value.bytes;else{if(2!=s.value.type)throw new Error(`Unexpected state type: ${s.value.type}`);n=s.value.uint}e[t]=n}return e}function l(t){let e=t.reduce(((t,e)=>t+e.length),0),s=new Uint8Array(e),n=0;for(let e of t)s.set(e,n),n+=e.length;return s}const d=100000n,I=100000n,p=100000n,g=25000n+25000n,m=25000n+3500n;function E(t){return new Promise((e=>{setTimeout((()=>{e(null)}),t)}))}async function D(t,e){for(;;){await E(1e3);let s=null;try{s=await t.pendingTransactionInformation(e).do()}catch(t){}if(s){if(s["confirmed-round"])return s;if(s["pool-error"])throw new Error(`Transaction Rejected: ${s["pool-error"]}`)}}}function T(t,e,s){if(e>1||e<0)throw new Error(`Invalid slippage value. Must be between 0 and 1, got ${e}`);let n;try{const a="negative"===t?1-e:1+e;n=BigInt(Math.floor(Number(s)*a))}catch(t){throw new Error(t.message)}return n}function x(t,e){const s=Number(t);return f({decimalPlaces:s},Math.pow(10,-s)*Number(e))}function f({decimalPlaces:t=0},e){return Number(Math.round(Number(e+`e+${t}`))+`e-${t}`)}async function N(t,e){try{let s=[];for(let n of e){const{txId:e}=await t.sendRawTransaction(n).do(),a=(await D(t,e))["confirmed-round"];s.push({confirmedRound:a,txnID:e})}return s}catch(t){throw new u(t,"We encountered an error while processing this transaction. Try again later.")}}function y(t){return t.reduce(((t,e)=>t+e.txn.fee),0)}function S(t){return(e=t[0].txn.group)?Buffer.from(e).toString("base64"):"";var e}function _(t){return(new TextEncoder).encode(t)}const w={id:"0",name:"Algorand",unit_name:"ALGO",decimals:6,url:"https://algorand.org",is_liquidity_token:!1,total_amount:"6615503326932151"},h={DEFAULT:"TMPOOL11",V1:"TM1POOL"};var B={type:"logicsig",logic:{bytecode:"BCAIAQCBgICAgICAgPABgICAgICAgIDwAQMEBQYlJA1EMQkyAxJEMRUyAxJEMSAyAxJEMgQiDUQzAQAxABJEMwEQIQcSRDMBGIGCgICAgICAgPABEkQzARkiEjMBGyEEEhA3ARoAgAlib290c3RyYXASEEAAXDMBGSMSRDMBG4ECEjcBGgCABHN3YXASEEACOzMBGyISRDcBGgCABG1pbnQSQAE7NwEaAIAEYnVybhJAAZg3ARoAgAZyZWRlZW0SQAJbNwEaAIAEZmVlcxJAAnkAIQYhBSQjEk0yBBJENwEaARclEjcBGgIXJBIQRDMCADEAEkQzAhAhBBJEMwIhIxJEMwIiIxwSRDMCIyEHEkQzAiQjEkQzAiWACFRNUE9PTDExEkQzAiZRAA+AD1RpbnltYW5Qb29sMS4xIBJEMwIngBNodHRwczovL3RpbnltYW4ub3JnEkQzAikyAxJEMwIqMgMSRDMCKzIDEkQzAiwyAxJEMwMAMQASRDMDECEFEkQzAxElEkQzAxQxABJEMwMSIxJEJCMTQAAQMwEBMwIBCDMDAQg1AUIBsTMEADEAEkQzBBAhBRJEMwQRJBJEMwQUMQASRDMEEiMSRDMBATMCAQgzAwEIMwQBCDUBQgF8MgQhBhJENwEcATEAE0Q3ARwBMwQUEkQzAgAxABNEMwIUMQASRDMDADMCABJEMwIRJRJEMwMUMwMHMwMQIhJNMQASRDMDESMzAxAiEk0kEkQzBAAxABJEMwQUMwIAEkQzAQEzBAEINQFCAREyBCEGEkQ3ARwBMQATRDcBHAEzAhQSRDMDFDMDBzMDECISTTcBHAESRDMCADEAEkQzAhQzBAASRDMCESUSRDMDADEAEkQzAxQzAwczAxAiEk0zBAASRDMDESMzAxAiEk0kEkQzBAAxABNEMwQUMQASRDMBATMCAQgzAwEINQFCAJAyBCEFEkQ3ARwBMQATRDMCADcBHAESRDMCADEAE0QzAwAxABJEMwIUMwIHMwIQIhJNMQASRDMDFDMDBzMDECISTTMCABJEMwEBMwMBCDUBQgA+MgQhBBJENwEcATEAE0QzAhQzAgczAhAiEk03ARwBEkQzAQEzAgEINQFCABIyBCEEEkQzAQEzAgEINQFCAAAzAAAxABNEMwAHMQASRDMACDQBD0M=",address:"ABUKAXTANWR6K6ZYV75DWJEPVWWOU6SFUVRI6QHO44E4SIDLHBTD2CZ64A",size:881,variables:[{name:"TMPL_ASSET_ID_1",type:"int",index:15,length:10},{name:"TMPL_ASSET_ID_2",type:"int",index:5,length:10},{name:"TMPL_VALIDATOR_APP_ID",type:"int",index:74,length:10}],source:"https://github.com/tinymanorg/tinyman-contracts-v1/tree/dc9ab40c58b85c15d58f63a1507e18be76720dbb/contracts/pool_logicsig.teal.tmpl"},name:"pool_logicsig"},M={type:"app",approval_program:{bytecode:"BCAHAAHoB+UHBf///////////wHAhD0mDQFvAWUBcAJhMQJhMgJsdARzd2FwBG1pbnQBdAJjMQJwMQJjMgJwMjEZgQQSMRkhBBIRMRmBAhIRQATxMRkjEjEbIhIQQATjNhoAgAZjcmVhdGUSQATUMRkjEjYaAIAJYm9vdHN0cmFwEhBAA/MzAhIzAggINTQiK2I1ZSI0ZXAARDUBIicEYjVmNGZAABEiYCJ4CTEBCDMACAk1AkIACCI0ZnAARDUCIicFYjVnKDRlFlA1byI0b2I1PSg0ZhZQNXAiNHBiNT4oNGcWUDVxIjRxYjU/IipiNUA0ATQ9CTVHNAI0Pgk1SDEAKVA0ZRZQNXkxAClQNGYWUDV6MQApUDRnFlA1ezYaAIAGcmVkZWVtEkAAWjYaAIAEZmVlcxJAABw2GgAnBhI2GgAnBxIRNhoAgARidXJuEhFAAG0ANGdJRDMCERJEMwISRDMCFDIJEkQ0PzMCEgk1PzRAMwISCTVAIio0QGYiNHE0P2YjQzMCFDMCBzMCECMSTTYcARJENDREIigzAhEWUEpiNDQJZiMxAClQMwIRFlBKYjQ0CUlBAANmI0NIaCNDMgciJwhiCUk1+kEARiInCWIiJwpiNPodTEAANx4hBSMeHzX7SEhIIicLYiInDGI0+h1MQAAdHiEFIx4fNfxISEgiJwk0+2YiJws0/GYiJwgyB2YzAxIzAwgINTU2HAExABNENGdBACIiNGdwAEQ1BiIcNAYJND8INQQ2GgAnBhJAASA0ZzMEERJENhoAJwcSQABVNhwBMwQAEkQzBBI0Rx00BCMdH0hITEhJNRA0NAk1yTMEEjRIHTQEIx0fSEhMSEk1ETQ1CTXKNBA0ERBENEc0EAk1UTRINBEJNVI0BDMEEgk1U0ICCjYcATMCABJENEc0NAg1UTRINDUINVI0BCISQAAuNDQ0BB00RyMdH0hITEg0NTQEHTRIIx0fSEhMSEoNTUk0BAg1UzMEEgk1y0IBvyInBTMEEUk1Z2YoNGcWUDVxIjRncABERDRnNGUTRDRnNGYTRDMEEiQISR018DQ0NDUdNfFKDEAACBJENPA08Q5EMwQSJAgjCEkdNfA0NDQ1HTXxSg1AAAgSRDTwNPENRCQ1PzQEMwQSJAgINVNCAU82HAEzAgASRDMCETRlEjMDETRmEhBJNWRAABkzAhE0ZhIzAxE0ZRIQRDRINRI0RzUTQgAINEc1EjRINRM2GgGAAmZpEkAAWjYaAYACZm8SRDQ1JAs0Eh00EzQ1CSUdH0hITEgjCEk1FSINNDU0EwwQRDQ0NBUJNGRBABM1yTRHNBUINVE0SDQ1CTVSQgBnNco0SDQVCDVSNEc0NQk1UUIAVDQ0STUVJQs0Ex00EiQLNDQlCx4fSEhMSEk1FCINNBQ0EwwQRDQUNDUJNGRBABM1yjRHNDQINVE0SDQUCTVSQgATNck0RzQUCTVRNEg0NAg1UkIAADQVIQQLNAQdgaCcATQSHR9ISExISTUqNAQINVNCADsiKzYaARdJNWVmIicENhoCF0k1ZmY0ZXEDRIABLVCABEFMR080ZkEABkg0ZnEDRFAzAiZJFYEPTFISQyIqNEA0KghmIjRxND80Kgg0ywhmIjRvND00yQhmIjRwND40yghmIoACczE0UWYigAJzMjRSZiInCjRSIQYdNFEjHR9ISExIZiInDDRRIQYdNFIjHR9ISExIZiKAA2lsdDRTZjTLQQAJIzR7SmI0ywhmNMlBAAkjNHlKYjTJCGY0ykEACSM0ekpiNMoIZiNDI0MiQw==",address:"BUQHXHPLMYUVS3P2INJ2EUJFCSNT6LNUGXVM6T2SZ27TDRDYLUMWCFYW3E",size:1351,variables:[],source:"https://github.com/tinymanorg/tinyman-contracts-v1/tree/dc9ab40c58b85c15d58f63a1507e18be76720dbb/contracts/validator_approval.teal"},clear_program:{bytecode:"BIEB",address:"P7GEWDXXW5IONRW6XRIRVPJCT2XXEQGOBGG65VJPBUOYZEJCBZWTPHS3VQ",size:3,variables:[],source:"https://github.com/tinymanorg/tinyman-contracts-v1/tree/dc9ab40c58b85c15d58f63a1507e18be76720dbb/contracts/validator_clear_state.teal"},global_state_schema:{num_uints:0,num_byte_slices:0},local_state_schema:{num_uints:16,num_byte_slices:0},name:"validator_app"};function R(t){let e=[];for(;;){let s=127&t;if(!(t>>=7)){e.push(s);break}e.push(128|s)}return e}function Q(t){return t===C.V2}const b={v1_1:{testnet:62368684,mainnet:552635992},v2:{testnet:113134165,mainnet:552635992}};function P(t,e){const s=b[e][t];if(!s)throw new Error(`No Validator App exists for ${t} network with ${e} contract version`);return s}const C={V1_1:"v1_1",V2:"v2"};class O{constructor(t,s){this.validatorApprovalContract=e.toByteArray(t.approval_program.bytecode),this.validatorClearStateContract=e.toByteArray(t.clear_program.bytecode),this.schema={numLocalInts:t.local_state_schema.num_uints,numLocalByteSlices:t.local_state_schema.num_byte_slices,numGlobalInts:t.global_state_schema.num_uints,numGlobalByteSlices:t.global_state_schema.num_byte_slices}}}class k extends O{constructor(t,e){super(t,e),this.poolLogicSigContractTemplate=e.logic.bytecode,this.templateVariables=e.logic.variables}generateLogicSigAccountForPool(s){const{network:n,asset1ID:a,asset2ID:o}=s;return function(s){const{validatorAppID:n,poolLogicSigContractTemplate:a,templateVariables:o}=s;let{asset1ID:r,asset2ID:i}=s;if(r===i)throw new Error("Assets are the same");if(i>r){const t=r;r=i,i=t}let c=Array.from(e.toByteArray(a));const u={asset_id_1:r,asset_id_2:i,validator_app_id:n};let A=0;o.sort(((t,e)=>t.index-e.index));for(let t=0;t<o.length;t++){const e=o[t];let s=u[e.name.split("TMPL_")[1].toLowerCase()],n=e.index-A,a=n+e.length,r=R(s);A+=e.length-r.length,c=c.slice(0,n).concat(r).concat(c.slice(a))}const l=new Uint8Array(c);return new t.LogicSigAccount(l)}({validatorAppID:P(n,C.V1_1),asset1ID:a,asset2ID:o,poolLogicSigContractTemplate:this.poolLogicSigContractTemplate,templateVariables:this.templateVariables})}}const U=new k(M,B),L=new class extends O{constructor(t,e){super(t,e),this.poolLogicSigContractTemplate=e.logic.bytecode}generateLogicSigAccountForPool(s){const{network:n,asset1ID:a,asset2ID:o}=s;return function(s){const{validatorAppID:n,poolLogicSigContractTemplate:a}=s;let{asset1ID:o,asset2ID:r}=s;if(o===r)throw new Error("Assets are the same");if(r>o){const t=o;o=r,r=t}let i=Array.from(e.toByteArray(a));const c=Array.from(e.toByteArray(n.toString())),u=Array.from(e.toByteArray(o.toString())),A=Array.from(e.toByteArray(r.toString()));i.slice(0,3).concat([...c,...u,...A]).concat(i.slice(27));const l=new Uint8Array(i);return new t.LogicSigAccount(l)}({validatorAppID:P(n,C.V2),asset1ID:a,asset2ID:o,poolLogicSigContractTemplate:this.poolLogicSigContractTemplate})}}(M,{type:"logicsig",logic:{bytecode:"BoAYAAAAAAAAAAAAAAAAAAAAAAAAAAAAAAAAgQBbNQA0ADEYEkQxGYEBEkSBAUM="},name:"pool_logicsig"});function F(t){const e=t["apps-total-schema"];return 1e5+1e5*(t.assets||[]).length+1e5*(t["created-apps"]||[]).length+1e5*(t["apps-local-state"]||[]).length+5e4*(e&&e["num-byte-slice"]||0)+28500*(e&&e["num-uint"]||0)+1e5*(t["apps-total-extra-pages"]||0)}const v=_("e");async function j({client:s,pool:a,accountAddr:o}){const r=(await s.accountInformation(o).setIntDecoding(t.IntDecoding.BIGINT).do())["apps-local-state"]||[];let i=0n,c=0n,u=0n;const d=a.account.address();for(const t of r){if(t.id!=a.validatorAppID)continue;const s=t["key-value"];if(!s)break;const o=A(s),r=e.fromByteArray(l([n.default.decodeAddress(d).publicKey,v,n.default.encodeUint64(a.asset1ID)])),I=e.fromByteArray(l([n.default.decodeAddress(d).publicKey,v,n.default.encodeUint64(a.asset2ID)])),p=e.fromByteArray(l([n.default.decodeAddress(d).publicKey,v,n.default.encodeUint64(a.liquidityTokenID)])),g=o[r],m=o[I],E=o[p];"bigint"==typeof g&&(i=g),"bigint"==typeof m&&(c=m),"bigint"==typeof E&&(u=E)}const I={excessAsset1:i,excessAsset2:c,excessLiquidityTokens:u};if(I.excessAsset1<0n||I.excessAsset2<0n||I.excessLiquidityTokens<0n)throw new Error(`Invalid account excess: ${I}`);return I}var J;async function X(t){const{client:e,network:s,contractVersion:n,asset1ID:a,asset2ID:o}=t,r=(n===C.V1_1?U:L).generateLogicSigAccountForPool(t),i=P(s,n),c=r.address();let u={account:r,validatorAppID:i,asset1ID:Math.max(a,o),asset2ID:Math.min(a,o),status:exports.PoolStatus.NOT_CREATED,contractVersion:n};const A=await Y({client:e,address:c,network:s,contractVersion:n});return A&&(u.asset1ID=A.asset1ID,u.asset2ID=A.asset2ID,u.liquidityTokenID=A.liquidityTokenID,u.status=exports.PoolStatus.READY),u}exports.PoolStatus=void 0,(J=exports.PoolStatus||(exports.PoolStatus={})).NOT_CREATED="not created",J.BOOTSTRAP="bootstrap",J.READY="ready",J.ERROR="error";const V=_("o"),z=0xffffffffffffffffn;const G={};async function Y({client:t,address:e,network:s,contractVersion:n},a=G){if(a[e])return a[e];const o=await t.accountInformation(e).do(),r=o["apps-local-state"].find((t=>t.id==P(s,n)));let i=null;if(r){const t=A(r["key-value"]),s=Q(n)?"asset_1_id":"a1",c=Q(n)?"asset_2_id":"a2",u=btoa(s),l=btoa(c),d=o["created-assets"][0].index;i={asset1ID:t[u],asset2ID:t[l],liquidityTokenID:d},a[e]=i}return i}function W(t){return Boolean(t&&!(t.asset1+t.asset2))}var q,H;function Z(t,e){return 3e5+(0===t?0:1e5)+1e5+28500*U.schema.numLocalInts+5e4*U.schema.numLocalByteSlices+e.liquidityTokenCreateTxn+e.asset1OptinTxn+e.asset2OptinTxn+e.validatorAppCallTxn}!function(t){t[t.FUNDING_TXN=0]="FUNDING_TXN",t[t.VALIDATOR_APP_CALL=1]="VALIDATOR_APP_CALL",t[t.LIQUIDITY_TOKEN_CREATE=2]="LIQUIDITY_TOKEN_CREATE",t[t.ASSET1_OPT_IN=3]="ASSET1_OPT_IN",t[t.ASSET2_OPT_IN=4]="ASSET2_OPT_IN"}(q||(q={})),function(t){t[t.FEE_TXN=0]="FEE_TXN",t[t.VALIDATOR_APP_CALL_TXN=1]="VALIDATOR_APP_CALL_TXN",t[t.ASSET1_OUT_TXN=2]="ASSET1_OUT_TXN",t[t.ASSET2_OUT_TXN=3]="ASSET2_OUT_TXN",t[t.LIQUDITY_IN_TXN=4]="LIQUDITY_IN_TXN"}(H||(H={}));const K=3n,$=1000n;var tt,et;exports.SwapType=void 0,(tt=exports.SwapType||(exports.SwapType={})).FixedInput="fixed-input",tt.FixedOutput="fixed-output",function(t){t[t.FEE_TXN_INDEX=0]="FEE_TXN_INDEX",t[t.VALIDATOR_APP_CALL_TXN_INDEX=1]="VALIDATOR_APP_CALL_TXN_INDEX",t[t.ASSET_IN_TXN_INDEX=2]="ASSET_IN_TXN_INDEX",t[t.ASSET_OUT_TXN_INDEX=3]="ASSET_OUT_TXN_INDEX"}(et||(et={}));exports.ALGO_ASSET=w,exports.ALGO_ASSET_ID=0,exports.ASSET_OPT_IN_PROCESS_TXN_COUNT=1,exports.BASE_MINIMUM_BALANCE=1e5,exports.BURN_PROCESS_TXN_COUNT=5,exports.CONTRACT_VERSION=C,exports.LIQUIDITY_TOKEN_UNIT_NAME=h,exports.MINIMUM_BALANCE_REQUIRED_PER_APP=1e5,exports.MINIMUM_BALANCE_REQUIRED_PER_ASSET=1e5,exports.MINIMUM_BALANCE_REQUIRED_PER_BYTE_SCHEMA=5e4,exports.MINIMUM_BALANCE_REQUIRED_PER_INT_SCHEMA_VALUE=28500,exports.MINIMUM_LIQUIDITY_MINTING_AMOUNT=1e3,exports.OPT_IN_VALIDATOR_APP_PROCESS_TXN_COUNT=1,exports.OPT_OUT_VALIDATOR_APP_PROCESS_TXN_COUNT=1,exports.REDEEM_PROCESS_TXN_COUNT=3,exports.SWAP_PROCESS_TXN_COUNT=4,exports.TinymanContractV1_1=k,exports.applySlippageToAmount=T,exports.burnLiquidity=async function({client:t,pool:e,txGroup:s,signedTxns:n,initiatorAddr:a}){try{const o=s[H.ASSET1_OUT_TXN].txn.amount,r=s[H.ASSET2_OUT_TXN].txn.amount,i=s[H.LIQUDITY_IN_TXN].txn.amount,c=await j({client:t,pool:e,accountAddr:a}),[{confirmedRound:u,txnID:A}]=await N(t,[n]),l=await j({client:t,pool:e,accountAddr:a});let d=l.excessAsset1-c.excessAsset1;d<0n&&(d=0n);let I=l.excessAsset2-c.excessAsset2;return I<0n&&(I=0n),{round:u,fees:y(s),asset1ID:e.asset1ID,asset1Out:BigInt(o)+d,asset2ID:e.asset2ID,asset2Out:BigInt(r)+I,liquidityID:e.liquidityTokenID,liquidityIn:BigInt(i),excessAmounts:[{assetID:e.asset1ID,excessAmountForBurning:d,totalExcessAmount:l.excessAsset1},{assetID:e.asset2ID,excessAmountForBurning:I,totalExcessAmount:l.excessAsset2}],txnID:A,groupID:S(s)}}catch(t){const e=new u(t,"We encountered something unexpected while burning liquidity. Try again later.");throw"SlippageTolerance"===e.type&&e.setMessage("The burn failed due to too much slippage in the price. Please adjust the slippage tolerance and try again."),e}},exports.calculateAccountMinimumRequiredBalance=F,exports.calculatePoolBootstrapFundingTxnAmount=Z,exports.convertFromBaseUnits=x,exports.convertToBaseUnits=function(t,e){return f({decimalPlaces:0},Math.pow(10,Number(t))*Number(e))},exports.createPool=async function(t,e,s,n){return await async function({client:t,signedTxns:e,txnIDs:s}){try{await t.sendRawTransaction(e).do();const n=(await D(t,s[q.LIQUIDITY_TOKEN_CREATE]))["asset-index"];if("number"!=typeof n)throw new Error(`Generated ID is not valid: got ${n}`);return{liquidityTokenID:n}}catch(t){throw new u(t,"We encountered something unexpected while bootstraping the pool. Try again later.")}}({client:t,signedTxns:s,txnIDs:n}),X({client:t,network:"testnet",asset1ID:e.asset1ID,asset2ID:e.asset2ID,contractVersion:C.V1_1})},exports.generateBootstrapTransactions=async function({client:t,validatorAppID:e,asset1ID:s,asset2ID:a,asset1UnitName:o,asset2UnitName:r,initiatorAddr:i}){const c=await t.getTransactionParams().do(),u=s>a?{asset1:{id:s,unitName:o},asset2:{id:a,unitName:r}}:{asset1:{id:a,unitName:r},asset2:{id:s,unitName:o}},A=U.generateLogicSigAccountForPool({asset1ID:u.asset1.id,asset2ID:u.asset2.id,network:"testnet"}).address(),l=n.default.makeApplicationOptInTxnFromObject({from:A,appIndex:e,appArgs:[_("bootstrap"),n.default.encodeUint64(u.asset1.id),n.default.encodeUint64(u.asset2.id)],foreignAssets:0==u.asset2.id?[u.asset1.id]:[u.asset1.id,u.asset2.id],suggestedParams:c}),d=n.default.makeAssetCreateTxnWithSuggestedParamsFromObject({from:A,total:0xffffffffffffffffn,decimals:6,defaultFrozen:!1,unitName:h.DEFAULT,assetName:`TinymanPool1.1 ${u.asset1.unitName}-${u.asset2.unitName}`,assetURL:"https://tinyman.org",suggestedParams:c}),I=n.default.makeAssetTransferTxnWithSuggestedParamsFromObject({from:A,to:A,assetIndex:u.asset1.id,amount:0,suggestedParams:c}),p=0===u.asset2.id?null:n.default.makeAssetTransferTxnWithSuggestedParamsFromObject({from:A,to:A,assetIndex:u.asset2.id,amount:0,suggestedParams:c});let g=[n.default.makePaymentTxnWithSuggestedParamsFromObject({from:i,to:A,amount:Z(u.asset2.id,{liquidityTokenCreateTxn:d.fee,asset1OptinTxn:I.fee,asset2OptinTxn:p?p.fee:0,validatorAppCallTxn:l.fee}),suggestedParams:c}),l,d,I];p&&g.push(p);const m=n.default.assignGroupID(g);let E=[{txn:m[0],signers:[i]},{txn:m[1],signers:[A]},{txn:m[2],signers:[A]},{txn:m[3],signers:[A]}];return m[4]&&E.push({txn:m[4],signers:[A]}),E},exports.generateBurnTxns=async function({client:t,pool:e,liquidityIn:s,asset1Out:o,asset2Out:r,slippage:i,initiatorAddr:c,poolAddress:u}){const A=await t.getTransactionParams().do(),l=n.default.makeApplicationNoOpTxnFromObject({from:u,appIndex:e.validatorAppID,appArgs:[_("burn")],accounts:[c],foreignAssets:0==e.asset2ID?[e.asset1ID,e.liquidityTokenID]:[e.asset1ID,e.asset2ID,e.liquidityTokenID],suggestedParams:A}),d=T("negative",i,o),I=n.default.makeAssetTransferTxnWithSuggestedParamsFromObject({from:u,to:c,assetIndex:e.asset1ID,amount:d,suggestedParams:A}),p=T("negative",i,r);let g;g=0===e.asset2ID?n.default.makePaymentTxnWithSuggestedParamsFromObject({from:u,to:c,amount:p,suggestedParams:A}):n.default.makeAssetTransferTxnWithSuggestedParamsFromObject({from:u,to:c,assetIndex:e.asset2ID,amount:p,suggestedParams:A});const m=n.default.makeAssetTransferTxnWithSuggestedParamsFromObject({from:c,to:u,assetIndex:e.liquidityTokenID,amount:s,suggestedParams:A});let E=l.fee+I.fee+g.fee;const D=n.default.makePaymentTxnWithSuggestedParamsFromObject({from:c,to:u,amount:E,note:a,suggestedParams:A});E+=m.fee+D.fee;const x=n.default.assignGroupID([D,l,I,g,m]);return[{txn:x[H.FEE_TXN],signers:[c]},{txn:x[H.VALIDATOR_APP_CALL_TXN],signers:[u]},{txn:x[H.ASSET1_OUT_TXN],signers:[u]},{txn:x[H.ASSET2_OUT_TXN],signers:[u]},{txn:x[H.LIQUDITY_IN_TXN],signers:[c]}]},exports.generateOptIntoAssetTxns=async function({client:t,assetID:e,initiatorAddr:s}){try{const a=await t.getTransactionParams().do();return[{txn:n.default.makeAssetTransferTxnWithSuggestedParamsFromObject({from:s,to:s,assetIndex:e,amount:0,suggestedParams:a}),signers:[s]}]}catch(t){throw new u(t,"We encountered something unexpected while opting into this asset. Try again later.")}},exports.generateOptIntoValidatorTxns=async function({client:t,validatorAppID:e,initiatorAddr:s}){const a=await t.getTransactionParams().do();return[{txn:n.default.makeApplicationOptInTxnFromObject({from:s,appIndex:e,suggestedParams:a}),signers:[s]}]},exports.generateOptOutOfValidatorTxns=async function({client:t,validatorAppID:e,initiatorAddr:s}){const a=await t.getTransactionParams().do();return[{txn:n.default.makeApplicationClearStateTxnFromObject({from:s,appIndex:e,suggestedParams:a}),signers:[s]}]},exports.generateRedeemTxns=async function({client:t,pool:e,assetID:s,assetOut:o,initiatorAddr:r,poolAddress:i}){const c=await t.getTransactionParams().do(),u=n.default.makeApplicationNoOpTxnFromObject({from:i,appIndex:e.validatorAppID,appArgs:[_("redeem")],accounts:[r],foreignAssets:0==e.asset2ID?[e.asset1ID,e.liquidityTokenID]:[e.asset1ID,e.asset2ID,e.liquidityTokenID],suggestedParams:c});let A;A=0===s?n.default.makePaymentTxnWithSuggestedParamsFromObject({from:i,to:r,amount:BigInt(o),suggestedParams:c}):n.default.makeAssetTransferTxnWithSuggestedParamsFromObject({from:i,to:r,assetIndex:s,amount:BigInt(o),suggestedParams:c});const l=n.default.makePaymentTxnWithSuggestedParamsFromObject({from:r,to:i,amount:u.fee+A.fee,note:a,suggestedParams:c}),d=n.default.assignGroupID([l,u,A]);return[{txn:d[0],signers:[r]},{txn:d[1],signers:[i]},{txn:d[2],signers:[i]}]},exports.generateSwapTransactions=async function({client:t,pool:e,swapType:s,assetIn:o,assetOut:r,slippage:i,initiatorAddr:c,poolAddress:u}){const A=await t.getTransactionParams().do(),l=[_("swap"),s===exports.SwapType.FixedInput?_("fi"):_("fo")],d=n.default.makeApplicationNoOpTxnFromObject({from:u,appIndex:e.validatorAppID,appArgs:l,accounts:[c],foreignAssets:0==e.asset2ID?[e.asset1ID,e.liquidityTokenID]:[e.asset1ID,e.asset2ID,e.liquidityTokenID],suggestedParams:A}),I=s===exports.SwapType.FixedOutput?T("positive",i,o.amount):o.amount;let p;p=0===o.assetID?n.default.makePaymentTxnWithSuggestedParamsFromObject({from:c,to:u,amount:I,suggestedParams:A}):n.default.makeAssetTransferTxnWithSuggestedParamsFromObject({from:c,to:u,assetIndex:o.assetID,amount:I,suggestedParams:A});const g=s===exports.SwapType.FixedInput?T("negative",i,r.amount):r.amount;let m;m=0===r.assetID?n.default.makePaymentTxnWithSuggestedParamsFromObject({from:u,to:c,amount:g,suggestedParams:A}):n.default.makeAssetTransferTxnWithSuggestedParamsFromObject({from:u,to:c,assetIndex:r.assetID,amount:g,suggestedParams:A});const E=n.default.makePaymentTxnWithSuggestedParamsFromObject({from:c,to:u,amount:d.fee+m.fee,note:a,suggestedParams:A}),D=n.default.assignGroupID([E,d,p,m]);return[{txn:D[0],signers:[c]},{txn:D[1],signers:[u]},{txn:D[2],signers:[c]},{txn:D[3],signers:[u]}]},exports.getAccountExcess=async function({client:t,accountAddr:s,validatorAppID:a}){const o=((await t.accountInformation(s).setIntDecoding("bigint").do())["apps-local-state"]||[]).find((t=>t.id==a));let r=[];if(o&&o["key-value"]){const t=A(o["key-value"]);for(let s of Object.entries(t)){const[t,a]=s,o=e.toByteArray(t);41===o.length&&101===o[32]&&r.push({poolAddress:n.default.encodeAddress(o.slice(0,32)),assetID:n.default.decodeUint64(o.slice(33,41),"safe"),amount:parseInt(a)})}}return r},exports.getAccountExcessWithinPool=j,exports.getAccountInformation=function(t,e){return new Promise((async(s,n)=>{try{const n=await t.accountInformation(e).do();s({...n,minimum_required_balance:F(n)})}catch(t){n(new Error(t.message||"Failed to fetch account information"))}}))},exports.getBootstrapProcessTxnCount=function(t){return 0===t?4:5},exports.getBurnLiquidityQuote=function({pool:t,reserves:e,liquidityIn:s}){const n=BigInt(s),a=e.issuedLiquidity&&n*e.asset1/e.issuedLiquidity,o=e.issuedLiquidity&&n*e.asset2/e.issuedLiquidity;return{round:e.round,liquidityID:t.liquidityTokenID,liquidityIn:n,asset1ID:t.asset1ID,asset1Out:a,asset2ID:t.asset2ID,asset2Out:o}},exports.getPoolAssets=Y,exports.getPoolInfo=X,exports.getPoolPairRatio=function(t,e){const s=W(e);let n=null;return e&&!s&&e.asset1&&e.asset2&&"number"==typeof t.asset2&&"number"==typeof t.asset1&&(n=x(t.asset1,e.asset1)/x(t.asset2,e.asset2)),n},exports.getPoolReserves=async function(s,a){const o=await s.accountInformation(a.account.address()).setIntDecoding(t.IntDecoding.BIGINT).do(),r=o["apps-local-state"]||[];let i=0n,c=0n,u=0n;for(const t of r){if(t.id!=a.validatorAppID)continue;const s=t["key-value"];if(!s)break;const o=A(s),r=e.fromByteArray(l([V,n.default.encodeUint64(a.asset1ID)])),d=e.fromByteArray(l([V,n.default.encodeUint64(a.asset2ID)])),I=e.fromByteArray(l([V,n.default.encodeUint64(a.liquidityTokenID)])),p=o[r],g=o[d],m=o[I];"bigint"==typeof p&&(i=p),"bigint"==typeof g&&(c=g),"bigint"==typeof m&&(u=m)}let E=0n,D=0n,T=0n;for(const t of o.assets){const e=t["asset-id"],{amount:s}=t;e==a.asset1ID?E=BigInt(s):e==a.asset2ID?D=BigInt(s):e==a.liquidityTokenID&&(T=BigInt(s))}if(0===a.asset2ID){const t=function(t){const e=t["apps-total-schema"];let s=0n,n=0n;e&&(e["num-byte-slice"]&&(s=e["num-byte-slice"]),e["num-uint"]&&(n=e["num-uint"]));const a=t["apps-local-state"]||[],o=t["created-apps"]||[],r=t.assets||[];return d+I*BigInt(r.length)+p*BigInt(o.length+a.length)+m*n+g*s}(o);D=BigInt(o.amount)-t}const x={round:Number(o.round),asset1:E-i,asset2:D-c,issuedLiquidity:z-T+u};if(x.asset1<0n||x.asset2<0n||x.issuedLiquidity<0n||x.issuedLiquidity>z)throw x.asset1=Number(x.asset1),x.asset2=Number(x.asset2),x.issuedLiquidity=Number(x.issuedLiquidity),new Error(`Invalid pool reserves: ${JSON.stringify(x)}`);return x},exports.getPoolShare=function(t,e){let s=Number(e)/Number(t);return Number.isFinite(s)||(s=0),s},exports.getPoolsForPair=function(t){return Promise.all(Object.values(C).map((e=>X({...t,contractVersion:e}))))},exports.getStakingAppID=function(t){return"testnet"===t?51948952:649588853},exports.getSwapQuote=function(t,e,s,n,a){let o;if(e.status!==exports.PoolStatus.READY)throw new u({pool:e,asset:n},"Trying to swap on a non-existent pool");return o="fixed-input"===t?function({pool:t,reserves:e,assetIn:s,decimals:n}){const a=BigInt(s.amount);let o,r,i;s.assetID===t.asset1ID?(o=t.asset2ID,r=e.asset1,i=e.asset2):(o=t.asset1ID,r=e.asset2,i=e.asset1);const c=a*K/$,u=i-r*i/(r+(a-c));if(u>i)throw new Error("Output amount exceeds available liquidity.");const A=x(n.assetOut,Number(u))/x(n.assetIn,Number(a)),l=x(n.assetOut,Number(i))/x(n.assetIn,Number(r)),d=f({decimalPlaces:5},Math.abs(A/l-1));return{round:e.round,assetInID:s.assetID,assetInAmount:a,assetOutID:o,assetOutAmount:u,swapFee:Number(c),rate:A,priceImpact:d}}({pool:e,reserves:s,assetIn:n,decimals:a}):function({pool:t,reserves:e,assetOut:s,decimals:n}){const a=BigInt(s.amount);let o,r,i;if(s.assetID===t.asset1ID?(o=t.asset2ID,r=e.asset2,i=e.asset1):(o=t.asset1ID,r=e.asset1,i=e.asset2),a>i)throw new Error("Output amount exceeds available liquidity.");const c=r*i/(i-a)-r,u=c*$/($-K),A=u-c,l=x(n.assetOut,Number(a))/x(n.assetIn,Number(u)),d=x(n.assetOut,Number(i))/x(n.assetIn,Number(r)),I=f({decimalPlaces:5},Math.abs(l/d-1));return{round:e.round,assetInID:o,assetInAmount:u,assetOutID:s.assetID,assetOutAmount:a,swapFee:Number(A),rate:l,priceImpact:I}}({pool:e,reserves:s,assetOut:n,decimals:a}),o},exports.getTxnGroupID=S,exports.getValidatorAppID=P,exports.hasSufficientMinimumBalance=function(t){return t.amount>=t.minimum_required_balance},exports.isAccountOptedIntoApp=function({appID:t,accountAppsLocalState:e}){return e.some((e=>e.id===t))},exports.isPoolEmpty=W,exports.isPoolNotCreated=function(t){return t?.status===exports.PoolStatus.NOT_CREATED},exports.isPoolReady=function(t){return t?.status===exports.PoolStatus.READY},exports.issueSwap=async function({client:t,pool:e,swapType:s,txGroup:n,signedTxns:a,initiatorAddr:o}){if(e.status!==exports.PoolStatus.READY)throw new u({pool:e,swapType:s,txGroup:n},"Trying to swap on a non-existent pool");try{const r={assetID:n[et.ASSET_IN_TXN_INDEX].txn.assetIndex||0,amount:n[et.ASSET_IN_TXN_INDEX].txn.amount},i={assetID:n[et.ASSET_OUT_TXN_INDEX].txn.assetIndex||0,amount:n[et.ASSET_OUT_TXN_INDEX].txn.amount};let c;return c=s===exports.SwapType.FixedInput?await async function({client:t,pool:e,signedTxns:s,assetIn:n,assetOut:a,initiatorAddr:o}){const r=await j({client:t,pool:e,accountAddr:o});let[{confirmedRound:i,txnID:c}]=await N(t,[s]);const u=await j({client:t,pool:e,accountAddr:o});let A,l;a.assetID===e.asset1ID?(A=r.excessAsset1,l=u.excessAsset1):(A=r.excessAsset2,l=u.excessAsset2);let d=l-A;return d<0n&&(d=0n),{round:i,assetInID:n.assetID,assetInAmount:BigInt(n.amount),assetOutID:a.assetID,assetOutAmount:BigInt(a.amount)+d,excessAmount:{assetID:a.assetID,excessAmountForSwap:d,totalExcessAmount:l},txnID:c}}({client:t,pool:e,signedTxns:a,assetIn:r,assetOut:i,initiatorAddr:o}):await async function({client:t,pool:e,signedTxns:s,assetIn:n,assetOut:a,initiatorAddr:o}){const r=await j({client:t,pool:e,accountAddr:o});let[{confirmedRound:i,txnID:c}]=await N(t,[s]);const u=await j({client:t,pool:e,accountAddr:o});let A,l;n.assetID===e.asset1ID?(A=r.excessAsset1,l=u.excessAsset1):(A=r.excessAsset2,l=u.excessAsset2);let d=l-A;return d<0n&&(d=0n),{round:i,assetInID:n.assetID,assetInAmount:BigInt(n.amount)-d,assetOutID:a.assetID,assetOutAmount:BigInt(a.amount),excessAmount:{assetID:n.assetID,excessAmountForSwap:d,totalExcessAmount:l},txnID:c}}({client:t,pool:e,signedTxns:a,assetIn:r,assetOut:i,initiatorAddr:o}),{...c,groupID:S(n),fees:y(n)}}catch(t){const e=new u(t,"We encountered something unexpected while swapping. Try again later.");throw"SlippageTolerance"===e.type&&e.setMessage("The swap failed due to too much slippage in the price. Please adjust the slippage tolerance and try again."),e}},exports.prepareCommitTransactions=async function({client:e,stakingAppID:s,program:n,requiredAssetID:a,liquidityAssetID:o,amount:r,initiatorAddr:i}){const c=await e.getTransactionParams().do(),u=function({suggestedParams:e,stakingAppID:s,initiatorAddr:n,liquidityAssetID:a,program:o,amount:r}){const i=t.encodeUint64(r),c=t.encodeUint64(o.id);return t.makeApplicationNoOpTxnFromObject({appIndex:s,from:n,suggestedParams:e,foreignAssets:[a],accounts:[o.accountAddress],appArgs:[_("commit"),i],note:l([_("tinymanStaking/v1:b"),c,t.encodeUint64(a),i])})}({suggestedParams:c,stakingAppID:s,program:n,liquidityAssetID:o,initiatorAddr:i,amount:r});let A=[u];if("number"==typeof a){const e=t.makeApplicationNoOpTxnFromObject({appIndex:s,from:i,suggestedParams:c,foreignAssets:[a],accounts:[n.accountAddress],appArgs:[_("log_balance")]});return A=t.assignGroupID([u,e]),[{txn:A[0],signers:[i]},{txn:A[1],signers:[i]}]}return[{txn:A[0],signers:[i]}]},exports.redeemAllExcessAsset=async function({client:t,data:e,initiatorSigner:s}){try{const a=e.map((({txGroup:t,pool:e})=>({txns:t,txnFees:y(t),groupID:S(t),lsig:e.account.lsig}))),o=await s(a.map((t=>t.txns)));return Promise.all(a.map(((e,s)=>new Promise((async(a,r)=>{try{const r=e.txns.map(((t,a)=>{if(0===a)return o[s];const{blob:r}=n.default.signLogicSigTransactionObject(t.txn,e.lsig);return r})),[{txnID:i,confirmedRound:c}]=await N(t,[r]);a({fees:e.txnFees,groupID:e.groupID,txnID:i,confirmedRound:c})}catch(t){r(t)}})))))}catch(t){throw new u(t,"We encountered something unexpected while redeeming. Try again later.")}},exports.redeemExcessAsset=async function({client:t,pool:e,txGroup:s,initiatorSigner:a}){try{const o=await async function({txGroup:t,pool:e,initiatorSigner:s}){const[a]=await s([t]),{lsig:o}=e.account;return t.map(((t,e)=>{if(0===e)return a;const{blob:s}=n.default.signLogicSigTransactionObject(t.txn,o);return s}))}({txGroup:s,pool:e,initiatorSigner:a}),[{txnID:r,confirmedRound:i}]=await N(t,[o]);return{fees:y(s),confirmedRound:i,txnID:r,groupID:S(s)}}catch(t){throw new u(t,"We encountered something unexpected while redeeming. Try again later.")}},exports.sendAndWaitRawTransaction=N,exports.signBootstrapTransactions=async function({txGroup:t,initiatorSigner:e,validatorAppID:s,asset1ID:a,asset2ID:o}){const[r]=await e([t]),i=a>o?{asset1ID:a,asset2ID:o}:{asset1ID:o,asset2ID:a},c=U.generateLogicSigAccountForPool({asset1ID:i.asset1ID,asset2ID:i.asset2ID,network:"testnet"}),u=[];return{signedTxns:t.map(((t,e)=>{if(e===q.FUNDING_TXN)return u.push(t.txn.txID().toString()),r;const{txID:s,blob:a}=n.default.signLogicSigTransactionObject(t.txn,c);return u.push(s),a})),txnIDs:u}},exports.signBurnTxns=async function({pool:t,txGroup:e,initiatorSigner:s}){const[a,o]=await s([e]),{lsig:r}=t.account;return e.map(((t,e)=>{if(e===H.FEE_TXN)return a;if(e===H.LIQUDITY_IN_TXN)return o;const{blob:s}=n.default.signLogicSigTransactionObject(t.txn,r);return s}))},exports.signSwapTransactions=async function({pool:t,txGroup:e,initiatorSigner:s}){const[a,o]=await s([e]);return e.map(((e,s)=>{if(s===et.FEE_TXN_INDEX)return a;if(s===et.ASSET_IN_TXN_INDEX)return o;const{blob:r}=n.default.signLogicSigTransactionObject(e.txn,t.account.lsig);return r}))},exports.sumUpTxnFees=y,exports.tinymanContract_v2=L;
=======
"use strict";Object.defineProperty(exports,"__esModule",{value:!0});var t=require("algosdk"),e=require("base64-js");function n(t){return t&&"object"==typeof t&&"default"in t?t:{default:t}}var r=n(t),a=Uint8Array.from([1]);function s(t,e){var n=Object.keys(t);if(Object.getOwnPropertySymbols){var r=Object.getOwnPropertySymbols(t);e&&(r=r.filter((function(e){return Object.getOwnPropertyDescriptor(t,e).enumerable}))),n.push.apply(n,r)}return n}function o(t){for(var e=1;e<arguments.length;e++){var n=null!=arguments[e]?arguments[e]:{};e%2?s(Object(n),!0).forEach((function(e){f(t,e,n[e])})):Object.getOwnPropertyDescriptors?Object.defineProperties(t,Object.getOwnPropertyDescriptors(n)):s(Object(n)).forEach((function(e){Object.defineProperty(t,e,Object.getOwnPropertyDescriptor(n,e))}))}return t}function i(){
/*! regenerator-runtime -- Copyright (c) 2014-present, Facebook, Inc. -- license (MIT): https://github.com/facebook/regenerator/blob/main/LICENSE */
i=function(){return t};var t={},e=Object.prototype,n=e.hasOwnProperty,r="function"==typeof Symbol?Symbol:{},a=r.iterator||"@@iterator",s=r.asyncIterator||"@@asyncIterator",o=r.toStringTag||"@@toStringTag";function u(t,e,n){return Object.defineProperty(t,e,{value:n,enumerable:!0,configurable:!0,writable:!0}),t[e]}try{u({},"")}catch(t){u=function(t,e,n){return t[e]=n}}function c(t,e,n,r){var a=e&&e.prototype instanceof d?e:d,s=Object.create(a.prototype),o=new v(r||[]);return s._invoke=function(t,e,n){var r="suspendedStart";return function(a,s){if("executing"===r)throw new Error("Generator is already running");if("completed"===r){if("throw"===a)throw s;return w()}for(n.method=a,n.arg=s;;){var o=n.delegate;if(o){var i=T(o,n);if(i){if(i===l)continue;return i}}if("next"===n.method)n.sent=n._sent=n.arg;else if("throw"===n.method){if("suspendedStart"===r)throw r="completed",n.arg;n.dispatchException(n.arg)}else"return"===n.method&&n.abrupt("return",n.arg);r="executing";var u=p(t,e,n);if("normal"===u.type){if(r=n.done?"completed":"suspendedYield",u.arg===l)continue;return{value:u.arg,done:n.done}}"throw"===u.type&&(r="completed",n.method="throw",n.arg=u.arg)}}}(t,n,o),s}function p(t,e,n){try{return{type:"normal",arg:t.call(e,n)}}catch(t){return{type:"throw",arg:t}}}t.wrap=c;var l={};function d(){}function f(){}function g(){}var m={};u(m,a,(function(){return this}));var A=Object.getPrototypeOf,I=A&&A(A(b([])));I&&I!==e&&n.call(I,a)&&(m=I);var h=g.prototype=d.prototype=Object.create(m);function x(t){["next","throw","return"].forEach((function(e){u(t,e,(function(t){return this._invoke(e,t)}))}))}function y(t,e){function r(a,s,o,i){var u=p(t[a],t,s);if("throw"!==u.type){var c=u.arg,l=c.value;return l&&"object"==typeof l&&n.call(l,"__await")?e.resolve(l.__await).then((function(t){r("next",t,o,i)}),(function(t){r("throw",t,o,i)})):e.resolve(l).then((function(t){c.value=t,o(c)}),(function(t){return r("throw",t,o,i)}))}i(u.arg)}var a;this._invoke=function(t,n){function s(){return new e((function(e,a){r(t,n,e,a)}))}return a=a?a.then(s,s):s()}}function T(t,e){var n=t.iterator[e.method];if(void 0===n){if(e.delegate=null,"throw"===e.method){if(t.iterator.return&&(e.method="return",e.arg=void 0,T(t,e),"throw"===e.method))return l;e.method="throw",e.arg=new TypeError("The iterator does not provide a 'throw' method")}return l}var r=p(n,t.iterator,e.arg);if("throw"===r.type)return e.method="throw",e.arg=r.arg,e.delegate=null,l;var a=r.arg;return a?a.done?(e[t.resultName]=a.value,e.next=t.nextLoc,"return"!==e.method&&(e.method="next",e.arg=void 0),e.delegate=null,l):a:(e.method="throw",e.arg=new TypeError("iterator result is not an object"),e.delegate=null,l)}function E(t){var e={tryLoc:t[0]};1 in t&&(e.catchLoc=t[1]),2 in t&&(e.finallyLoc=t[2],e.afterLoc=t[3]),this.tryEntries.push(e)}function D(t){var e=t.completion||{};e.type="normal",delete e.arg,t.completion=e}function v(t){this.tryEntries=[{tryLoc:"root"}],t.forEach(E,this),this.reset(!0)}function b(t){if(t){var e=t[a];if(e)return e.call(t);if("function"==typeof t.next)return t;if(!isNaN(t.length)){var r=-1,s=function e(){for(;++r<t.length;)if(n.call(t,r))return e.value=t[r],e.done=!1,e;return e.value=void 0,e.done=!0,e};return s.next=s}}return{next:w}}function w(){return{value:void 0,done:!0}}return f.prototype=g,u(h,"constructor",g),u(g,"constructor",f),f.displayName=u(g,o,"GeneratorFunction"),t.isGeneratorFunction=function(t){var e="function"==typeof t&&t.constructor;return!!e&&(e===f||"GeneratorFunction"===(e.displayName||e.name))},t.mark=function(t){return Object.setPrototypeOf?Object.setPrototypeOf(t,g):(t.__proto__=g,u(t,o,"GeneratorFunction")),t.prototype=Object.create(h),t},t.awrap=function(t){return{__await:t}},x(y.prototype),u(y.prototype,s,(function(){return this})),t.AsyncIterator=y,t.async=function(e,n,r,a,s){void 0===s&&(s=Promise);var o=new y(c(e,n,r,a),s);return t.isGeneratorFunction(n)?o:o.next().then((function(t){return t.done?t.value:o.next()}))},x(h),u(h,o,"Generator"),u(h,a,(function(){return this})),u(h,"toString",(function(){return"[object Generator]"})),t.keys=function(t){var e=[];for(var n in t)e.push(n);return e.reverse(),function n(){for(;e.length;){var r=e.pop();if(r in t)return n.value=r,n.done=!1,n}return n.done=!0,n}},t.values=b,v.prototype={constructor:v,reset:function(t){if(this.prev=0,this.next=0,this.sent=this._sent=void 0,this.done=!1,this.delegate=null,this.method="next",this.arg=void 0,this.tryEntries.forEach(D),!t)for(var e in this)"t"===e.charAt(0)&&n.call(this,e)&&!isNaN(+e.slice(1))&&(this[e]=void 0)},stop:function(){this.done=!0;var t=this.tryEntries[0].completion;if("throw"===t.type)throw t.arg;return this.rval},dispatchException:function(t){if(this.done)throw t;var e=this;function r(n,r){return o.type="throw",o.arg=t,e.next=n,r&&(e.method="next",e.arg=void 0),!!r}for(var a=this.tryEntries.length-1;a>=0;--a){var s=this.tryEntries[a],o=s.completion;if("root"===s.tryLoc)return r("end");if(s.tryLoc<=this.prev){var i=n.call(s,"catchLoc"),u=n.call(s,"finallyLoc");if(i&&u){if(this.prev<s.catchLoc)return r(s.catchLoc,!0);if(this.prev<s.finallyLoc)return r(s.finallyLoc)}else if(i){if(this.prev<s.catchLoc)return r(s.catchLoc,!0)}else{if(!u)throw new Error("try statement without catch or finally");if(this.prev<s.finallyLoc)return r(s.finallyLoc)}}}},abrupt:function(t,e){for(var r=this.tryEntries.length-1;r>=0;--r){var a=this.tryEntries[r];if(a.tryLoc<=this.prev&&n.call(a,"finallyLoc")&&this.prev<a.finallyLoc){var s=a;break}}s&&("break"===t||"continue"===t)&&s.tryLoc<=e&&e<=s.finallyLoc&&(s=null);var o=s?s.completion:{};return o.type=t,o.arg=e,s?(this.method="next",this.next=s.finallyLoc,l):this.complete(o)},complete:function(t,e){if("throw"===t.type)throw t.arg;return"break"===t.type||"continue"===t.type?this.next=t.arg:"return"===t.type?(this.rval=this.arg=t.arg,this.method="return",this.next="end"):"normal"===t.type&&e&&(this.next=e),l},finish:function(t){for(var e=this.tryEntries.length-1;e>=0;--e){var n=this.tryEntries[e];if(n.finallyLoc===t)return this.complete(n.completion,n.afterLoc),D(n),l}},catch:function(t){for(var e=this.tryEntries.length-1;e>=0;--e){var n=this.tryEntries[e];if(n.tryLoc===t){var r=n.completion;if("throw"===r.type){var a=r.arg;D(n)}return a}}throw new Error("illegal catch attempt")},delegateYield:function(t,e,n){return this.delegate={iterator:b(t),resultName:e,nextLoc:n},"next"===this.method&&(this.arg=void 0),l}},t}function u(t,e,n,r,a,s,o){try{var i=t[s](o),u=i.value}catch(t){return void n(t)}i.done?e(u):Promise.resolve(u).then(r,a)}function c(t){return function(){var e=this,n=arguments;return new Promise((function(r,a){var s=t.apply(e,n);function o(t){u(s,r,a,o,i,"next",t)}function i(t){u(s,r,a,o,i,"throw",t)}o(void 0)}))}}function p(t,e){if(!(t instanceof e))throw new TypeError("Cannot call a class as a function")}function l(t,e){for(var n=0;n<e.length;n++){var r=e[n];r.enumerable=r.enumerable||!1,r.configurable=!0,"value"in r&&(r.writable=!0),Object.defineProperty(t,r.key,r)}}function d(t,e,n){return e&&l(t.prototype,e),n&&l(t,n),Object.defineProperty(t,"prototype",{writable:!1}),t}function f(t,e,n){return e in t?Object.defineProperty(t,e,{value:n,enumerable:!0,configurable:!0,writable:!0}):t[e]=n,t}function g(t){return g=Object.setPrototypeOf?Object.getPrototypeOf.bind():function(t){return t.__proto__||Object.getPrototypeOf(t)},g(t)}function m(t,e){return m=Object.setPrototypeOf?Object.setPrototypeOf.bind():function(t,e){return t.__proto__=e,t},m(t,e)}function A(){if("undefined"==typeof Reflect||!Reflect.construct)return!1;if(Reflect.construct.sham)return!1;if("function"==typeof Proxy)return!0;try{return Boolean.prototype.valueOf.call(Reflect.construct(Boolean,[],(function(){}))),!0}catch(t){return!1}}function I(t,e,n){return I=A()?Reflect.construct.bind():function(t,e,n){var r=[null];r.push.apply(r,e);var a=new(Function.bind.apply(t,r));return n&&m(a,n.prototype),a},I.apply(null,arguments)}function h(t){var e="function"==typeof Map?new Map:void 0;return h=function(t){if(null===t||(n=t,-1===Function.toString.call(n).indexOf("[native code]")))return t;var n;if("function"!=typeof t)throw new TypeError("Super expression must either be null or a function");if(void 0!==e){if(e.has(t))return e.get(t);e.set(t,r)}function r(){return I(t,arguments,g(this).constructor)}return r.prototype=Object.create(t.prototype,{constructor:{value:r,enumerable:!1,writable:!0,configurable:!0}}),m(r,t)},h(t)}function x(t,e){if(e&&("object"==typeof e||"function"==typeof e))return e;if(void 0!==e)throw new TypeError("Derived constructors may only return object or undefined");return function(t){if(void 0===t)throw new ReferenceError("this hasn't been initialised - super() hasn't been called");return t}(t)}function y(t,e){return function(t){if(Array.isArray(t))return t}(t)||function(t,e){var n=null==t?null:"undefined"!=typeof Symbol&&t[Symbol.iterator]||t["@@iterator"];if(null==n)return;var r,a,s=[],o=!0,i=!1;try{for(n=n.call(t);!(o=(r=n.next()).done)&&(s.push(r.value),!e||s.length!==e);o=!0);}catch(t){i=!0,a=t}finally{try{o||null==n.return||n.return()}finally{if(i)throw a}}return s}(t,e)||T(t,e)||function(){throw new TypeError("Invalid attempt to destructure non-iterable instance.\nIn order to be iterable, non-array objects must have a [Symbol.iterator]() method.")}()}function T(t,e){if(t){if("string"==typeof t)return E(t,e);var n=Object.prototype.toString.call(t).slice(8,-1);return"Object"===n&&t.constructor&&(n=t.constructor.name),"Map"===n||"Set"===n?Array.from(t):"Arguments"===n||/^(?:Ui|I)nt(?:8|16|32)(?:Clamped)?Array$/.test(n)?E(t,e):void 0}}function E(t,e){(null==e||e>t.length)&&(e=t.length);for(var n=0,r=new Array(e);n<e;n++)r[n]=t[n];return r}function D(t,e){var n="undefined"!=typeof Symbol&&t[Symbol.iterator]||t["@@iterator"];if(!n){if(Array.isArray(t)||(n=T(t))||e&&t&&"number"==typeof t.length){n&&(t=n);var r=0,a=function(){};return{s:a,n:function(){return r>=t.length?{done:!0}:{done:!1,value:t[r++]}},e:function(t){throw t},f:a}}throw new TypeError("Invalid attempt to iterate non-iterable instance.\nIn order to be iterable, non-array objects must have a [Symbol.iterator]() method.")}var s,o=!0,i=!1;return{s:function(){n=n.call(t)},n:function(){var t=n.next();return o=t.done,t},e:function(t){i=!0,s=t},f:function(){try{o||null==n.return||n.return()}finally{if(i)throw s}}}}var v="- would result negative",b="logic eval error:",w="exceeds schema integer count",N=/transaction \w+:/,S=function(t){!function(t,e){if("function"!=typeof e&&null!==e)throw new TypeError("Super expression must either be null or a function");t.prototype=Object.create(e&&e.prototype,{constructor:{value:t,writable:!0,configurable:!0}}),Object.defineProperty(t,"prototype",{writable:!1}),e&&m(t,e)}(a,h(Error));var e,n,r=(e=a,n=A(),function(){var t,r=g(e);if(n){var a=g(this).constructor;t=Reflect.construct(r,arguments,a)}else t=r.apply(this,arguments);return x(this,t)});function a(t,e){var n;p(this,a);for(var s=arguments.length,o=new Array(s>2?s-2:0),i=2;i<s;i++)o[i-2]=arguments[i];var u=(n=r.call.apply(r,[this].concat(o))).extractMessageFromAlgoSDKError(t);return n.data=t,n.type=n.getErrorType(u),n.setMessage(n.getErrorMessage(u,n.type,e)),n}return d(a,[{key:"setMessage",value:function(t){this.message=t}},{key:"getErrorType",value:function(t){var e="Unknown";return t.includes(v)?e="SlippageTolerance":t.includes(w)?e="ExceedingExcessAmountCount":t.includes(b)?e="LogicError":t.match(N)&&(e="TransactionError"),e}},{key:"getErrorMessage",value:function(t,e,n){var r;switch(e){case"SlippageTolerance":r="The process failed due to too much slippage in the price. Please adjust the slippage tolerance and try again.";break;case"ExceedingExcessAmountCount":r="The process failed due to the number of excess amounts accumulated for your account in the Tinyman app.";break;case"LogicError":r=t.split(b)[1];break;case"TransactionError":r=t.split(N)[1];break;case"Unknown":t&&(r=t)}return r||(r=n||"We encountered an unexpected error, try again later."),r.trim()}},{key:"extractMessageFromAlgoSDKError",value:function(t){var e,n,r,a="";return null!=t&&null!==(e=t.response)&&void 0!==e&&null!==(n=e.body)&&void 0!==n&&n.message?a=t.response.body.message:null!=t&&null!==(r=t.response)&&void 0!==r&&r.text?a=t.response.text:"string"==typeof(null==t?void 0:t.message)&&(a=this.isMessageObjectString(null==t?void 0:t.message)?JSON.parse(t.message||"{message: ''}").message:t.message),"string"!=typeof a&&(a=String(a)),a}},{key:"isMessageObjectString",value:function(t){return"string"==typeof t&&t.includes("{message:")}}]),a}();function _(){var t,e=arguments.length>0&&void 0!==arguments[0]?arguments[0]:[],n={},r=D(e);try{for(r.s();!(t=r.n()).done;){var a=t.value,s=a.key,o=void 0;if(1==a.value.type)o=a.value.bytes;else{if(2!=a.value.type)throw new Error("Unexpected state type: ".concat(a.value.type));o=a.value.uint}n[s]=o}}catch(t){r.e(t)}finally{r.f()}return n}function k(t){var e,n=t.reduce((function(t,e){return t+e.length}),0),r=new Uint8Array(n),a=0,s=D(t);try{for(s.s();!(e=s.n()).done;){var o=e.value;r.set(o,a),a+=o.length}}catch(t){s.e(t)}finally{s.f()}return r}var O=100000n,M=100000n,P=100000n,B=25000n+25000n,R=25000n+3500n;function Q(t){var e=t["apps-total-schema"],n=0n,r=0n;e&&(e["num-byte-slice"]&&(n=e["num-byte-slice"]),e["num-uint"]&&(r=e["num-uint"]));var a=t["apps-local-state"]||[],s=t["created-apps"]||[],o=t.assets||[];return O+M*BigInt(o.length)+P*BigInt(s.length+a.length)+R*r+B*n}function C(t){return new Promise((function(e){setTimeout((function(){e(null)}),t)}))}function L(t,e){return U.apply(this,arguments)}function U(){return(U=c(i().mark((function t(e,n){var r;return i().wrap((function(t){for(;;)switch(t.prev=t.next){case 0:return t.next=3,C(1e3);case 3:return r=null,t.prev=4,t.next=7,e.pendingTransactionInformation(n).do();case 7:r=t.sent,t.next=12;break;case 10:t.prev=10,t.t0=t.catch(4);case 12:if(!r){t.next=17;break}if(!r["confirmed-round"]){t.next=15;break}return t.abrupt("return",r);case 15:if(!r["pool-error"]){t.next=17;break}throw new Error("Transaction Rejected: ".concat(r["pool-error"]));case 17:t.next=0;break;case 19:case"end":return t.stop()}}),t,null,[[4,10]])})))).apply(this,arguments)}function j(t,e,n){if(e>1||e<0)throw new Error("Invalid slippage value. Must be between 0 and 1, got ".concat(e));var r;try{var a="negative"===t?1-e:1+e;r=BigInt(Math.floor(Number(n)*a))}catch(t){throw new Error(t.message)}return r}function F(t,e){var n=Number(t);return X({decimalPlaces:n},Math.pow(10,-n)*Number(e))}function X(t,e){var n=t.decimalPlaces,r=void 0===n?0:n;return Number(Math.round(Number(e+"e+".concat(r)))+"e-".concat(r))}function J(t,e){return q.apply(this,arguments)}function q(){return(q=c(i().mark((function t(e,n){var r,a,s,o,u,c,p,l;return i().wrap((function(t){for(;;)switch(t.prev=t.next){case 0:t.prev=0,r=[],a=D(n),t.prev=3,a.s();case 5:if((s=a.n()).done){t.next=18;break}return o=s.value,t.next=9,e.sendRawTransaction(o).do();case 9:return u=t.sent,c=u.txId,t.next=13,L(e,c);case 13:p=t.sent,l=p["confirmed-round"],r.push({confirmedRound:l,txnID:c});case 16:t.next=5;break;case 18:t.next=23;break;case 20:t.prev=20,t.t0=t.catch(3),a.e(t.t0);case 23:return t.prev=23,a.f(),t.finish(23);case 26:return t.abrupt("return",r);case 29:throw t.prev=29,t.t1=t.catch(0),new S(t.t1,"We encountered an error while processing this transaction. Try again later.");case 32:case"end":return t.stop()}}),t,null,[[0,29],[3,20,23,26]])})))).apply(this,arguments)}function G(t){return t.reduce((function(t,e){return t+e.txn.fee}),0)}function z(t){return(e=t[0].txn.group)?Buffer.from(e).toString("base64"):"";var e}function Y(t){return(new TextEncoder).encode(t)}function W(){return(W=c(i().mark((function t(e){var n,a,s,o,u;return i().wrap((function(t){for(;;)switch(t.prev=t.next){case 0:return n=e.client,a=e.assetID,s=e.initiatorAddr,t.prev=1,t.next=4,n.getTransactionParams().do();case 4:return o=t.sent,u=r.default.makeAssetTransferTxnWithSuggestedParamsFromObject({from:s,to:s,assetIndex:a,amount:0,suggestedParams:o}),t.abrupt("return",[{txn:u,signers:[s]}]);case 9:throw t.prev=9,t.t0=t.catch(1),new S(t.t0,"We encountered something unexpected while opting into this asset. Try again later.");case 12:case"end":return t.stop()}}),t,null,[[1,9]])})))).apply(this,arguments)}var V={id:"".concat(0),name:"Algorand",unit_name:"ALGO",decimals:6,url:"https://algorand.org",is_liquidity_token:!1,total_amount:"6615503326932151"},H={DEFAULT:"TMPOOL11",V1:"TM1POOL"};function Z(t){var e=t["apps-total-schema"];return 1e5+1e5*(t.assets||[]).length+1e5*(t["created-apps"]||[]).length+1e5*(t["apps-local-state"]||[]).length+5e4*(e&&e["num-byte-slice"]||0)+28500*(e&&e["num-uint"]||0)+1e5*(t["apps-total-extra-pages"]||0)}var K=Y("e");function $(t){return tt.apply(this,arguments)}function tt(){return(tt=c(i().mark((function n(a){var s,o,u,c,p,l,d,f,g,m,A,I,h,x,y,T,E,v,b,w;return i().wrap((function(n){for(;;)switch(n.prev=n.next){case 0:return s=a.client,o=a.pool,u=a.accountAddr,n.next=3,s.accountInformation(u).setIntDecoding(t.IntDecoding.BIGINT).do();case 3:c=n.sent,p=c["apps-local-state"]||[],l=0n,d=0n,f=0n,g=D(p),n.prev=9,g.s();case 11:if((m=g.n()).done){n.next=30;break}if((A=m.value).id==o.validatorAppID){n.next=15;break}return n.abrupt("continue",28);case 15:if(I=A["key-value"]){n.next=18;break}return n.abrupt("break",30);case 18:h=_(I),x=e.fromByteArray(k([r.default.decodeAddress(o.addr).publicKey,K,r.default.encodeUint64(o.asset1ID)])),y=e.fromByteArray(k([r.default.decodeAddress(o.addr).publicKey,K,r.default.encodeUint64(o.asset2ID)])),T=e.fromByteArray(k([r.default.decodeAddress(o.addr).publicKey,K,r.default.encodeUint64(o.liquidityTokenID)])),E=h[x],v=h[y],b=h[T],"bigint"==typeof E&&(l=E),"bigint"==typeof v&&(d=v),"bigint"==typeof b&&(f=b);case 28:n.next=11;break;case 30:n.next=35;break;case 32:n.prev=32,n.t0=n.catch(9),g.e(n.t0);case 35:return n.prev=35,g.f(),n.finish(35);case 38:if(!((w={excessAsset1:l,excessAsset2:d,excessLiquidityTokens:f}).excessAsset1<0n||w.excessAsset2<0n||w.excessLiquidityTokens<0n)){n.next=41;break}throw new Error("Invalid account excess: ".concat(w));case 41:return n.abrupt("return",w);case 42:case"end":return n.stop()}}),n,null,[[9,32,35,38]])})))).apply(this,arguments)}function et(){return(et=c(i().mark((function t(n){var a,s,o,u,c,p,l,d,f,g,m,A,I,h,x;return i().wrap((function(t){for(;;)switch(t.prev=t.next){case 0:return a=n.client,s=n.accountAddr,o=n.validatorAppID,t.next=3,a.accountInformation(s).setIntDecoding("bigint").do();case 3:if(u=t.sent,c=u["apps-local-state"]||[],p=c.find((function(t){return t.id==o})),l=[],p&&p["key-value"])for(d=_(p["key-value"]),f=0,g=Object.entries(d);f<g.length;f++)m=g[f],A=y(m,2),I=A[0],h=A[1],41===(x=e.toByteArray(I)).length&&101===x[32]&&l.push({poolAddress:r.default.encodeAddress(x.slice(0,32)),assetID:r.default.decodeUint64(x.slice(33,41),"safe"),amount:parseInt(h)});return t.abrupt("return",l);case 9:case"end":return t.stop()}}),t)})))).apply(this,arguments)}var nt={type:"logicsig",logic:{bytecode:"BCAIAQCBgICAgICAgPABgICAgICAgIDwAQMEBQYlJA1EMQkyAxJEMRUyAxJEMSAyAxJEMgQiDUQzAQAxABJEMwEQIQcSRDMBGIGCgICAgICAgPABEkQzARkiEjMBGyEEEhA3ARoAgAlib290c3RyYXASEEAAXDMBGSMSRDMBG4ECEjcBGgCABHN3YXASEEACOzMBGyISRDcBGgCABG1pbnQSQAE7NwEaAIAEYnVybhJAAZg3ARoAgAZyZWRlZW0SQAJbNwEaAIAEZmVlcxJAAnkAIQYhBSQjEk0yBBJENwEaARclEjcBGgIXJBIQRDMCADEAEkQzAhAhBBJEMwIhIxJEMwIiIxwSRDMCIyEHEkQzAiQjEkQzAiWACFRNUE9PTDExEkQzAiZRAA+AD1RpbnltYW5Qb29sMS4xIBJEMwIngBNodHRwczovL3RpbnltYW4ub3JnEkQzAikyAxJEMwIqMgMSRDMCKzIDEkQzAiwyAxJEMwMAMQASRDMDECEFEkQzAxElEkQzAxQxABJEMwMSIxJEJCMTQAAQMwEBMwIBCDMDAQg1AUIBsTMEADEAEkQzBBAhBRJEMwQRJBJEMwQUMQASRDMEEiMSRDMBATMCAQgzAwEIMwQBCDUBQgF8MgQhBhJENwEcATEAE0Q3ARwBMwQUEkQzAgAxABNEMwIUMQASRDMDADMCABJEMwIRJRJEMwMUMwMHMwMQIhJNMQASRDMDESMzAxAiEk0kEkQzBAAxABJEMwQUMwIAEkQzAQEzBAEINQFCAREyBCEGEkQ3ARwBMQATRDcBHAEzAhQSRDMDFDMDBzMDECISTTcBHAESRDMCADEAEkQzAhQzBAASRDMCESUSRDMDADEAEkQzAxQzAwczAxAiEk0zBAASRDMDESMzAxAiEk0kEkQzBAAxABNEMwQUMQASRDMBATMCAQgzAwEINQFCAJAyBCEFEkQ3ARwBMQATRDMCADcBHAESRDMCADEAE0QzAwAxABJEMwIUMwIHMwIQIhJNMQASRDMDFDMDBzMDECISTTMCABJEMwEBMwMBCDUBQgA+MgQhBBJENwEcATEAE0QzAhQzAgczAhAiEk03ARwBEkQzAQEzAgEINQFCABIyBCEEEkQzAQEzAgEINQFCAAAzAAAxABNEMwAHMQASRDMACDQBD0M=",address:"ABUKAXTANWR6K6ZYV75DWJEPVWWOU6SFUVRI6QHO44E4SIDLHBTD2CZ64A",size:881,variables:[{name:"TMPL_ASSET_ID_1",type:"int",index:15,length:10},{name:"TMPL_ASSET_ID_2",type:"int",index:5,length:10},{name:"TMPL_VALIDATOR_APP_ID",type:"int",index:74,length:10}],source:"https://github.com/tinymanorg/tinyman-contracts-v1/tree/dc9ab40c58b85c15d58f63a1507e18be76720dbb/contracts/pool_logicsig.teal.tmpl"},name:"pool_logicsig"},rt={type:"app",approval_program:{bytecode:"BCAHAAHoB+UHBf///////////wHAhD0mDQFvAWUBcAJhMQJhMgJsdARzd2FwBG1pbnQBdAJjMQJwMQJjMgJwMjEZgQQSMRkhBBIRMRmBAhIRQATxMRkjEjEbIhIQQATjNhoAgAZjcmVhdGUSQATUMRkjEjYaAIAJYm9vdHN0cmFwEhBAA/MzAhIzAggINTQiK2I1ZSI0ZXAARDUBIicEYjVmNGZAABEiYCJ4CTEBCDMACAk1AkIACCI0ZnAARDUCIicFYjVnKDRlFlA1byI0b2I1PSg0ZhZQNXAiNHBiNT4oNGcWUDVxIjRxYjU/IipiNUA0ATQ9CTVHNAI0Pgk1SDEAKVA0ZRZQNXkxAClQNGYWUDV6MQApUDRnFlA1ezYaAIAGcmVkZWVtEkAAWjYaAIAEZmVlcxJAABw2GgAnBhI2GgAnBxIRNhoAgARidXJuEhFAAG0ANGdJRDMCERJEMwISRDMCFDIJEkQ0PzMCEgk1PzRAMwISCTVAIio0QGYiNHE0P2YjQzMCFDMCBzMCECMSTTYcARJENDREIigzAhEWUEpiNDQJZiMxAClQMwIRFlBKYjQ0CUlBAANmI0NIaCNDMgciJwhiCUk1+kEARiInCWIiJwpiNPodTEAANx4hBSMeHzX7SEhIIicLYiInDGI0+h1MQAAdHiEFIx4fNfxISEgiJwk0+2YiJws0/GYiJwgyB2YzAxIzAwgINTU2HAExABNENGdBACIiNGdwAEQ1BiIcNAYJND8INQQ2GgAnBhJAASA0ZzMEERJENhoAJwcSQABVNhwBMwQAEkQzBBI0Rx00BCMdH0hITEhJNRA0NAk1yTMEEjRIHTQEIx0fSEhMSEk1ETQ1CTXKNBA0ERBENEc0EAk1UTRINBEJNVI0BDMEEgk1U0ICCjYcATMCABJENEc0NAg1UTRINDUINVI0BCISQAAuNDQ0BB00RyMdH0hITEg0NTQEHTRIIx0fSEhMSEoNTUk0BAg1UzMEEgk1y0IBvyInBTMEEUk1Z2YoNGcWUDVxIjRncABERDRnNGUTRDRnNGYTRDMEEiQISR018DQ0NDUdNfFKDEAACBJENPA08Q5EMwQSJAgjCEkdNfA0NDQ1HTXxSg1AAAgSRDTwNPENRCQ1PzQEMwQSJAgINVNCAU82HAEzAgASRDMCETRlEjMDETRmEhBJNWRAABkzAhE0ZhIzAxE0ZRIQRDRINRI0RzUTQgAINEc1EjRINRM2GgGAAmZpEkAAWjYaAYACZm8SRDQ1JAs0Eh00EzQ1CSUdH0hITEgjCEk1FSINNDU0EwwQRDQ0NBUJNGRBABM1yTRHNBUINVE0SDQ1CTVSQgBnNco0SDQVCDVSNEc0NQk1UUIAVDQ0STUVJQs0Ex00EiQLNDQlCx4fSEhMSEk1FCINNBQ0EwwQRDQUNDUJNGRBABM1yjRHNDQINVE0SDQUCTVSQgATNck0RzQUCTVRNEg0NAg1UkIAADQVIQQLNAQdgaCcATQSHR9ISExISTUqNAQINVNCADsiKzYaARdJNWVmIicENhoCF0k1ZmY0ZXEDRIABLVCABEFMR080ZkEABkg0ZnEDRFAzAiZJFYEPTFISQyIqNEA0KghmIjRxND80Kgg0ywhmIjRvND00yQhmIjRwND40yghmIoACczE0UWYigAJzMjRSZiInCjRSIQYdNFEjHR9ISExIZiInDDRRIQYdNFIjHR9ISExIZiKAA2lsdDRTZjTLQQAJIzR7SmI0ywhmNMlBAAkjNHlKYjTJCGY0ykEACSM0ekpiNMoIZiNDI0MiQw==",address:"BUQHXHPLMYUVS3P2INJ2EUJFCSNT6LNUGXVM6T2SZ27TDRDYLUMWCFYW3E",size:1351,variables:[],source:"https://github.com/tinymanorg/tinyman-contracts-v1/tree/dc9ab40c58b85c15d58f63a1507e18be76720dbb/contracts/validator_approval.teal"},clear_program:{bytecode:"BIEB",address:"P7GEWDXXW5IONRW6XRIRVPJCT2XXEQGOBGG65VJPBUOYZEJCBZWTPHS3VQ",size:3,variables:[],source:"https://github.com/tinymanorg/tinyman-contracts-v1/tree/dc9ab40c58b85c15d58f63a1507e18be76720dbb/contracts/validator_clear_state.teal"},global_state_schema:{num_uints:0,num_byte_slices:0},local_state_schema:{num_uints:16,num_byte_slices:0},name:"validator_app"},at=new(function(){function n(t,r){p(this,n),this.poolLogicSigContractTemplate=r.logic.bytecode,this.templateVariables=r.logic.variables,this.validatorApprovalContract=e.toByteArray(t.approval_program.bytecode),this.validatorClearStateContract=e.toByteArray(t.clear_program.bytecode),this.schema={numLocalInts:t.local_state_schema.num_uints,numLocalByteSlices:t.local_state_schema.num_byte_slices,numGlobalInts:t.global_state_schema.num_uints,numGlobalByteSlices:t.global_state_schema.num_byte_slices}}return d(n,[{key:"getPoolLogicSig",value:function(n){var r=n.validatorAppID,a=n.asset1ID,s=n.asset2ID;if(a===s)throw new Error("Assets are the same");if(s>a){var o=a;a=s,s=o}var i=Array.from(e.toByteArray(this.poolLogicSigContractTemplate)),u={asset_id_1:a,asset_id_2:s,validator_app_id:r},c=0;this.templateVariables.sort((function(t,e){return t.index-e.index}));for(var p=0;p<this.templateVariables.length;p++){var l=this.templateVariables[p],d=u[l.name.split("TMPL_")[1].toLowerCase()],f=l.index-c,g=f+l.length,m=ot(d);c+=l.length-m.length,i=i.slice(0,f).concat(m).concat(i.slice(g))}var A=new Uint8Array(i);return{addr:new t.LogicSigAccount(A).address(),program:A}}}]),n}())(rt,nt),st=at.schema;function ot(t){for(var e=[];;){var n=127&t;if(!(t>>=7)){e.push(n);break}e.push(128|n)}return e}var it={testnet:62368684,mainnet:552635992};function ut(){return(ut=c(i().mark((function t(e){var n,a,s,o,u;return i().wrap((function(t){for(;;)switch(t.prev=t.next){case 0:return n=e.client,a=e.validatorAppID,s=e.initiatorAddr,t.next=3,n.getTransactionParams().do();case 3:return o=t.sent,u=r.default.makeApplicationOptInTxnFromObject({from:s,appIndex:a,suggestedParams:o}),t.abrupt("return",[{txn:u,signers:[s]}]);case 6:case"end":return t.stop()}}),t)})))).apply(this,arguments)}var ct;function pt(){return(pt=c(i().mark((function t(e){var n,a,s,o,u;return i().wrap((function(t){for(;;)switch(t.prev=t.next){case 0:return n=e.client,a=e.validatorAppID,s=e.initiatorAddr,t.next=3,n.getTransactionParams().do();case 3:return o=t.sent,u=r.default.makeApplicationClearStateTxnFromObject({from:s,appIndex:a,suggestedParams:o}),t.abrupt("return",[{txn:u,signers:[s]}]);case 6:case"end":return t.stop()}}),t)})))).apply(this,arguments)}function lt(t,e){return dt.apply(this,arguments)}function dt(){return(dt=c(i().mark((function t(e,n){var r,a,s;return i().wrap((function(t){for(;;)switch(t.prev=t.next){case 0:return r=at.getPoolLogicSig(n),a={addr:r.addr,program:r.program,validatorAppID:n.validatorAppID,asset1ID:Math.max(n.asset1ID,n.asset2ID),asset2ID:Math.min(n.asset1ID,n.asset2ID),status:ct.NOT_CREATED},t.next=4,yt({client:e,address:r.addr,validatorAppID:n.validatorAppID});case 4:return(s=t.sent)&&(a.asset1ID=s.asset1ID,a.asset2ID=s.asset2ID,a.liquidityTokenID=s.liquidityTokenID,a.status=ct.READY),t.abrupt("return",a);case 7:case"end":return t.stop()}}),t)})))).apply(this,arguments)}!function(t){t.NOT_CREATED="not created",t.BOOTSTRAP="bootstrap",t.READY="ready",t.ERROR="error"}(ct||(ct={}));var ft=Y("o"),gt=0xffffffffffffffffn;function mt(){return(mt=c(i().mark((function t(n,a){var s,o,u,c,p,l,d,f,g,m,A,I,h,x,y,T,E,v,b,w,N,S,O,M,P,B;return i().wrap((function(t){for(;;)switch(t.prev=t.next){case 0:return t.next=2,n.accountInformation(a.addr).setIntDecoding("bigint").do();case 2:s=t.sent,o=s["apps-local-state"]||[],u=0n,c=0n,p=0n,l=D(o),t.prev=8,l.s();case 10:if((d=l.n()).done){t.next=29;break}if((f=d.value).id==a.validatorAppID){t.next=14;break}return t.abrupt("continue",27);case 14:if(g=f["key-value"]){t.next=17;break}return t.abrupt("break",29);case 17:m=_(g),A=e.fromByteArray(k([ft,r.default.encodeUint64(a.asset1ID)])),I=e.fromByteArray(k([ft,r.default.encodeUint64(a.asset2ID)])),h=e.fromByteArray(k([ft,r.default.encodeUint64(a.liquidityTokenID)])),x=m[A],y=m[I],T=m[h],"bigint"==typeof x&&(u=x),"bigint"==typeof y&&(c=y),"bigint"==typeof T&&(p=T);case 27:t.next=10;break;case 29:t.next=34;break;case 31:t.prev=31,t.t0=t.catch(8),l.e(t.t0);case 34:return t.prev=34,l.f(),t.finish(34);case 37:E=0n,v=0n,b=0n,w=D(s.assets);try{for(w.s();!(N=w.n()).done;)S=N.value,O=S["asset-id"],M=S.amount,O==a.asset1ID?E=BigInt(M):O==a.asset2ID?v=BigInt(M):O==a.liquidityTokenID&&(b=BigInt(M))}catch(t){w.e(t)}finally{w.f()}if(0===a.asset2ID&&(P=Q(s),v=BigInt(s.amount)-P),!((B={round:Number(s.round),asset1:E-u,asset2:v-c,issuedLiquidity:gt-b+p}).asset1<0n||B.asset2<0n||B.issuedLiquidity<0n||B.issuedLiquidity>gt)){t.next=49;break}throw B.asset1=Number(B.asset1),B.asset2=Number(B.asset2),B.issuedLiquidity=Number(B.issuedLiquidity),new Error("Invalid pool reserves: ".concat(JSON.stringify(B)));case 49:return t.abrupt("return",B);case 50:case"end":return t.stop()}}),t,null,[[8,31,34,37]])})))).apply(this,arguments)}function At(t,e){var n=Number(e)/Number(t);return Number.isFinite(n)||(n=0),n}var It,ht,xt={};function yt(t){return Tt.apply(this,arguments)}function Tt(){return Tt=c(i().mark((function t(e){var n,r,a,s,o,u,c,p,l,d,f,g,m,A=arguments;return i().wrap((function(t){for(;;)switch(t.prev=t.next){case 0:if(n=e.client,r=e.address,a=e.validatorAppID,!(s=A.length>1&&void 0!==A[1]?A[1]:xt)[r]){t.next=4;break}return t.abrupt("return",s[r]);case 4:return t.next=6,n.accountInformation(r).do();case 6:return o=t.sent,u=o["apps-local-state"].find((function(t){return t.id==a})),c=null,u&&(p=u["key-value"],l=_(p),d="YTE=",f="YTI=",g=o["created-assets"][0],m=g.index,c={asset1ID:l[d],asset2ID:l[f],liquidityTokenID:m},s[r]=c),t.abrupt("return",c);case 11:case"end":return t.stop()}}),t)}))),Tt.apply(this,arguments)}function Et(t){return Boolean(t&&!(t.asset1+t.asset2))}function Dt(t,e){return 3e5+(0===t?0:1e5)+1e5+28500*at.schema.numLocalInts+5e4*at.schema.numLocalByteSlices+e.liquidityTokenCreateTxn+e.asset1OptinTxn+e.asset2OptinTxn+e.validatorAppCallTxn}function vt(){return(vt=c(i().mark((function t(e){var n,a,s,o,u,c,p,l,d,f,g,m,A,I,h,x,y,T;return i().wrap((function(t){for(;;)switch(t.prev=t.next){case 0:return n=e.client,a=e.validatorAppID,s=e.asset1ID,o=e.asset2ID,u=e.asset1UnitName,c=e.asset2UnitName,p=e.initiatorAddr,t.next=3,n.getTransactionParams().do();case 3:return l=t.sent,d=s>o?{asset1:{id:s,unitName:u},asset2:{id:o,unitName:c}}:{asset1:{id:o,unitName:c},asset2:{id:s,unitName:u}},f=at.getPoolLogicSig({asset1ID:d.asset1.id,asset2ID:d.asset2.id,validatorAppID:a}),g=r.default.makeApplicationOptInTxnFromObject({from:f.addr,appIndex:a,appArgs:[Y("bootstrap"),r.default.encodeUint64(d.asset1.id),r.default.encodeUint64(d.asset2.id)],foreignAssets:0==d.asset2.id?[d.asset1.id]:[d.asset1.id,d.asset2.id],suggestedParams:l}),m=r.default.makeAssetCreateTxnWithSuggestedParamsFromObject({from:f.addr,total:0xffffffffffffffffn,decimals:6,defaultFrozen:!1,unitName:H.DEFAULT,assetName:"TinymanPool1.1 ".concat(d.asset1.unitName,"-").concat(d.asset2.unitName),assetURL:"https://tinyman.org",suggestedParams:l}),A=r.default.makeAssetTransferTxnWithSuggestedParamsFromObject({from:f.addr,to:f.addr,assetIndex:d.asset1.id,amount:0,suggestedParams:l}),I=0===d.asset2.id?null:r.default.makeAssetTransferTxnWithSuggestedParamsFromObject({from:f.addr,to:f.addr,assetIndex:d.asset2.id,amount:0,suggestedParams:l}),h=r.default.makePaymentTxnWithSuggestedParamsFromObject({from:p,to:f.addr,amount:Dt(d.asset2.id,{liquidityTokenCreateTxn:m.fee,asset1OptinTxn:A.fee,asset2OptinTxn:I?I.fee:0,validatorAppCallTxn:g.fee}),suggestedParams:l}),x=[h,g,m,A],I&&x.push(I),y=r.default.assignGroupID(x),T=[{txn:y[0],signers:[p]},{txn:y[1],signers:[f.addr]},{txn:y[2],signers:[f.addr]},{txn:y[3],signers:[f.addr]}],y[4]&&T.push({txn:y[4],signers:[f.addr]}),t.abrupt("return",T);case 17:case"end":return t.stop()}}),t)})))).apply(this,arguments)}function bt(){return(bt=c(i().mark((function e(n){var a,s,o,u,c,p,l,d,f,g,m,A,I;return i().wrap((function(e){for(;;)switch(e.prev=e.next){case 0:return a=n.txGroup,s=n.initiatorSigner,o=n.validatorAppID,u=n.asset1ID,c=n.asset2ID,e.next=3,s([a]);case 3:return p=e.sent,l=y(p,1),d=l[0],f=u>c?{asset1ID:u,asset2ID:c}:{asset1ID:c,asset2ID:u},g=at.getPoolLogicSig({asset1ID:f.asset1ID,asset2ID:f.asset2ID,validatorAppID:o}),m=new t.LogicSigAccount(g.program),A=[],I=a.map((function(t,e){if(e===It.FUNDING_TXN)return A.push(t.txn.txID().toString()),d;var n=r.default.signLogicSigTransactionObject(t.txn,m),a=n.txID,s=n.blob;return A.push(a),s})),e.abrupt("return",{signedTxns:I,txnIDs:A});case 12:case"end":return e.stop()}}),e)})))).apply(this,arguments)}function wt(t){return Nt.apply(this,arguments)}function Nt(){return(Nt=c(i().mark((function t(e){var n,r,a,s,o;return i().wrap((function(t){for(;;)switch(t.prev=t.next){case 0:return n=e.client,r=e.signedTxns,a=e.txnIDs,t.prev=1,t.next=4,n.sendRawTransaction(r).do();case 4:return t.next=6,L(n,a[It.LIQUIDITY_TOKEN_CREATE]);case 6:if(s=t.sent,"number"==typeof(o=s["asset-index"])){t.next=10;break}throw new Error("Generated ID is not valid: got ".concat(o));case 10:return t.abrupt("return",{liquidityTokenID:o});case 13:throw t.prev=13,t.t0=t.catch(1),new S(t.t0,"We encountered something unexpected while bootstraping the pool. Try again later.");case 16:case"end":return t.stop()}}),t,null,[[1,13]])})))).apply(this,arguments)}function St(){return(St=c(i().mark((function t(e,n,r,a){return i().wrap((function(t){for(;;)switch(t.prev=t.next){case 0:return t.next=2,wt({client:e,signedTxns:r,txnIDs:a});case 2:return t.abrupt("return",lt(e,n));case 3:case"end":return t.stop()}}),t)})))).apply(this,arguments)}!function(t){t[t.FUNDING_TXN=0]="FUNDING_TXN",t[t.VALIDATOR_APP_CALL=1]="VALIDATOR_APP_CALL",t[t.LIQUIDITY_TOKEN_CREATE=2]="LIQUIDITY_TOKEN_CREATE",t[t.ASSET1_OPT_IN=3]="ASSET1_OPT_IN",t[t.ASSET2_OPT_IN=4]="ASSET2_OPT_IN"}(It||(It={})),function(t){t[t.FEE_TXN=0]="FEE_TXN",t[t.VALIDATOR_APP_CALL_TXN=1]="VALIDATOR_APP_CALL_TXN",t[t.ASSET1_IN_TXN=2]="ASSET1_IN_TXN",t[t.ASSET2_IN_TXN=3]="ASSET2_IN_TXN",t[t.LIQUDITY_OUT_TXN=4]="LIQUDITY_OUT_TXN"}(ht||(ht={}));var _t;function kt(){return(kt=c(i().mark((function t(e){var n,s,o,u,c,p,l,d,f,g,m,A,I,h,x;return i().wrap((function(t){for(;;)switch(t.prev=t.next){case 0:return n=e.client,s=e.pool,o=e.asset1In,u=e.asset2In,c=e.liquidityOut,p=e.slippage,l=e.initiatorAddr,d=j("negative",p,c),t.next=4,n.getTransactionParams().do();case 4:return f=t.sent,g=r.default.makeApplicationNoOpTxnFromObject({from:s.addr,appIndex:s.validatorAppID,appArgs:[Y("mint")],accounts:[l],foreignAssets:0==s.asset2ID?[s.asset1ID,s.liquidityTokenID]:[s.asset1ID,s.asset2ID,s.liquidityTokenID],suggestedParams:f}),m=r.default.makeAssetTransferTxnWithSuggestedParamsFromObject({from:l,to:s.addr,assetIndex:s.asset1ID,amount:o,suggestedParams:f}),A=0===s.asset2ID?r.default.makePaymentTxnWithSuggestedParamsFromObject({from:l,to:s.addr,amount:u,suggestedParams:f}):r.default.makeAssetTransferTxnWithSuggestedParamsFromObject({from:l,to:s.addr,assetIndex:s.asset2ID,amount:u,suggestedParams:f}),I=r.default.makeAssetTransferTxnWithSuggestedParamsFromObject({from:s.addr,to:l,assetIndex:s.liquidityTokenID,amount:d,suggestedParams:f}),h=r.default.makePaymentTxnWithSuggestedParamsFromObject({from:l,to:s.addr,amount:g.fee+I.fee,note:a,suggestedParams:f}),x=r.default.assignGroupID([h,g,m,A,I]),t.abrupt("return",[{txn:x[0],signers:[l]},{txn:x[1],signers:[s.addr]},{txn:x[2],signers:[l]},{txn:x[3],signers:[l]},{txn:x[4],signers:[s.addr]}]);case 12:case"end":return t.stop()}}),t)})))).apply(this,arguments)}function Ot(){return(Ot=c(i().mark((function e(n){var a,s,o,u,c,p,l,d,f,g;return i().wrap((function(e){for(;;)switch(e.prev=e.next){case 0:return a=n.pool,s=n.txGroup,o=n.initiatorSigner,u=new t.LogicSigAccount(a.program),e.next=4,o([s]);case 4:return c=e.sent,p=y(c,3),l=p[0],d=p[1],f=p[2],g=s.map((function(t,e){return e===ht.FEE_TXN?l:e===ht.ASSET1_IN_TXN?d:e===ht.ASSET2_IN_TXN?f:r.default.signLogicSigTransactionObject(t.txn,u).blob})),e.abrupt("return",g);case 11:case"end":return e.stop()}}),e)})))).apply(this,arguments)}function Mt(){return(Mt=c(i().mark((function t(e){var n,r,a,s,o,u,c,p,l,d,f,g,m,A,I,h,x;return i().wrap((function(t){for(;;)switch(t.prev=t.next){case 0:return n=e.client,r=e.pool,a=e.txGroup,s=e.signedTxns,o=e.initiatorAddr,t.prev=1,u=BigInt(a[ht.LIQUDITY_OUT_TXN].txn.amount),t.next=5,$({client:n,pool:r,accountAddr:o});case 5:return c=t.sent,t.next=8,J(n,[s]);case 8:return p=t.sent,l=y(p,1),d=l[0],f=d.confirmedRound,g=d.txnID,m=G(a),A=z(a),t.next=17,$({client:n,pool:r,accountAddr:o});case 17:return I=t.sent,(h=I.excessLiquidityTokens-c.excessLiquidityTokens)<0n&&(h=0n),t.abrupt("return",{round:f,fees:m,liquidityID:r.liquidityTokenID,liquidityOut:u+h,excessAmount:{excessAmountForMinting:h,totalExcessAmount:I.excessLiquidityTokens},txnID:g,groupID:A});case 23:throw t.prev=23,t.t0=t.catch(1),"SlippageTolerance"===(x=new S(t.t0,"We encountered something unexpected while minting liquidity. Try again later.")).type&&x.setMessage("Minting failed due to too much slippage in the price. Please adjust the slippage tolerance and try again."),x;case 28:case"end":return t.stop()}}),t,null,[[1,23]])})))).apply(this,arguments)}!function(t){t[t.FEE_TXN=0]="FEE_TXN",t[t.VALIDATOR_APP_CALL_TXN=1]="VALIDATOR_APP_CALL_TXN",t[t.ASSET1_OUT_TXN=2]="ASSET1_OUT_TXN",t[t.ASSET2_OUT_TXN=3]="ASSET2_OUT_TXN",t[t.LIQUDITY_IN_TXN=4]="LIQUDITY_IN_TXN"}(_t||(_t={}));function Pt(){return(Pt=c(i().mark((function t(e){var n,s,o,u,c,p,l,d,f,g,m,A,I,h,x,y,T;return i().wrap((function(t){for(;;)switch(t.prev=t.next){case 0:return n=e.client,s=e.pool,o=e.liquidityIn,u=e.asset1Out,c=e.asset2Out,p=e.slippage,l=e.initiatorAddr,t.next=3,n.getTransactionParams().do();case 3:return d=t.sent,f=r.default.makeApplicationNoOpTxnFromObject({from:s.addr,appIndex:s.validatorAppID,appArgs:[Y("burn")],accounts:[l],foreignAssets:0==s.asset2ID?[s.asset1ID,s.liquidityTokenID]:[s.asset1ID,s.asset2ID,s.liquidityTokenID],suggestedParams:d}),g=j("negative",p,u),m=r.default.makeAssetTransferTxnWithSuggestedParamsFromObject({from:s.addr,to:l,assetIndex:s.asset1ID,amount:g,suggestedParams:d}),A=j("negative",p,c),I=0===s.asset2ID?r.default.makePaymentTxnWithSuggestedParamsFromObject({from:s.addr,to:l,amount:A,suggestedParams:d}):r.default.makeAssetTransferTxnWithSuggestedParamsFromObject({from:s.addr,to:l,assetIndex:s.asset2ID,amount:A,suggestedParams:d}),h=r.default.makeAssetTransferTxnWithSuggestedParamsFromObject({from:l,to:s.addr,assetIndex:s.liquidityTokenID,amount:o,suggestedParams:d}),x=f.fee+m.fee+I.fee,y=r.default.makePaymentTxnWithSuggestedParamsFromObject({from:l,to:s.addr,amount:x,note:a,suggestedParams:d}),x+=h.fee+y.fee,T=r.default.assignGroupID([y,f,m,I,h]),t.abrupt("return",[{txn:T[_t.FEE_TXN],signers:[l]},{txn:T[_t.VALIDATOR_APP_CALL_TXN],signers:[s.addr]},{txn:T[_t.ASSET1_OUT_TXN],signers:[s.addr]},{txn:T[_t.ASSET2_OUT_TXN],signers:[s.addr]},{txn:T[_t.LIQUDITY_IN_TXN],signers:[l]}]);case 15:case"end":return t.stop()}}),t)})))).apply(this,arguments)}function Bt(){return(Bt=c(i().mark((function e(n){var a,s,o,u,c,p,l,d,f;return i().wrap((function(e){for(;;)switch(e.prev=e.next){case 0:return a=n.pool,s=n.txGroup,o=n.initiatorSigner,e.next=3,o([s]);case 3:return u=e.sent,c=y(u,2),p=c[0],l=c[1],d=new t.LogicSigAccount(a.program),f=s.map((function(t,e){return e===_t.FEE_TXN?p:e===_t.LIQUDITY_IN_TXN?l:r.default.signLogicSigTransactionObject(t.txn,d).blob})),e.abrupt("return",f);case 10:case"end":return e.stop()}}),e)})))).apply(this,arguments)}function Rt(){return(Rt=c(i().mark((function t(e){var n,r,a,s,o,u,c,p,l,d,f,g,m,A,I,h,x,T;return i().wrap((function(t){for(;;)switch(t.prev=t.next){case 0:return n=e.client,r=e.pool,a=e.txGroup,s=e.signedTxns,o=e.initiatorAddr,t.prev=1,u=a[_t.ASSET1_OUT_TXN].txn.amount,c=a[_t.ASSET2_OUT_TXN].txn.amount,p=a[_t.LIQUDITY_IN_TXN].txn.amount,t.next=7,$({client:n,pool:r,accountAddr:o});case 7:return l=t.sent,t.next=10,J(n,[s]);case 10:return d=t.sent,f=y(d,1),g=f[0],m=g.confirmedRound,A=g.txnID,t.next=17,$({client:n,pool:r,accountAddr:o});case 17:return I=t.sent,(h=I.excessAsset1-l.excessAsset1)<0n&&(h=0n),(x=I.excessAsset2-l.excessAsset2)<0n&&(x=0n),t.abrupt("return",{round:m,fees:G(a),asset1ID:r.asset1ID,asset1Out:BigInt(u)+h,asset2ID:r.asset2ID,asset2Out:BigInt(c)+x,liquidityID:r.liquidityTokenID,liquidityIn:BigInt(p),excessAmounts:[{assetID:r.asset1ID,excessAmountForBurning:h,totalExcessAmount:I.excessAsset1},{assetID:r.asset2ID,excessAmountForBurning:x,totalExcessAmount:I.excessAsset2}],txnID:A,groupID:z(a)});case 25:throw t.prev=25,t.t0=t.catch(1),"SlippageTolerance"===(T=new S(t.t0,"We encountered something unexpected while burning liquidity. Try again later.")).type&&T.setMessage("The burn failed due to too much slippage in the price. Please adjust the slippage tolerance and try again."),T;case 30:case"end":return t.stop()}}),t,null,[[1,25]])})))).apply(this,arguments)}var Qt,Ct,Lt=3n,Ut=1000n;function jt(){return(jt=c(i().mark((function e(n){var a,s,o,u,c,p,l,d,f;return i().wrap((function(e){for(;;)switch(e.prev=e.next){case 0:return a=n.pool,s=n.txGroup,o=n.initiatorSigner,u=new t.LogicSigAccount(a.program),e.next=4,o([s]);case 4:return c=e.sent,p=y(c,2),l=p[0],d=p[1],f=s.map((function(t,e){return e===Ct.FEE_TXN_INDEX?l:e===Ct.ASSET_IN_TXN_INDEX?d:r.default.signLogicSigTransactionObject(t.txn,u).blob})),e.abrupt("return",f);case 10:case"end":return e.stop()}}),e)})))).apply(this,arguments)}exports.SwapType=void 0,(Qt=exports.SwapType||(exports.SwapType={})).FixedInput="fixed-input",Qt.FixedOutput="fixed-output",function(t){t[t.FEE_TXN_INDEX=0]="FEE_TXN_INDEX",t[t.VALIDATOR_APP_CALL_TXN_INDEX=1]="VALIDATOR_APP_CALL_TXN_INDEX",t[t.ASSET_IN_TXN_INDEX=2]="ASSET_IN_TXN_INDEX",t[t.ASSET_OUT_TXN_INDEX=3]="ASSET_OUT_TXN_INDEX"}(Ct||(Ct={}));function Ft(){return(Ft=c(i().mark((function t(e){var n,s,o,u,c,p,l,d,f,g,m,A,I,h,x,y;return i().wrap((function(t){for(;;)switch(t.prev=t.next){case 0:return n=e.client,s=e.pool,o=e.swapType,u=e.assetIn,c=e.assetOut,p=e.slippage,l=e.initiatorAddr,t.next=3,n.getTransactionParams().do();case 3:return d=t.sent,f=[Y("swap"),o===exports.SwapType.FixedInput?Y("fi"):Y("fo")],g=r.default.makeApplicationNoOpTxnFromObject({from:s.addr,appIndex:s.validatorAppID,appArgs:f,accounts:[l],foreignAssets:0==s.asset2ID?[s.asset1ID,s.liquidityTokenID]:[s.asset1ID,s.asset2ID,s.liquidityTokenID],suggestedParams:d}),m=o===exports.SwapType.FixedOutput?j("positive",p,u.amount):u.amount,A=0===u.assetID?r.default.makePaymentTxnWithSuggestedParamsFromObject({from:l,to:s.addr,amount:m,suggestedParams:d}):r.default.makeAssetTransferTxnWithSuggestedParamsFromObject({from:l,to:s.addr,assetIndex:u.assetID,amount:m,suggestedParams:d}),I=o===exports.SwapType.FixedInput?j("negative",p,c.amount):c.amount,h=0===c.assetID?r.default.makePaymentTxnWithSuggestedParamsFromObject({from:s.addr,to:l,amount:I,suggestedParams:d}):r.default.makeAssetTransferTxnWithSuggestedParamsFromObject({from:s.addr,to:l,assetIndex:c.assetID,amount:I,suggestedParams:d}),x=r.default.makePaymentTxnWithSuggestedParamsFromObject({from:l,to:s.addr,amount:g.fee+h.fee,note:a,suggestedParams:d}),y=r.default.assignGroupID([x,g,A,h]),t.abrupt("return",[{txn:y[0],signers:[l]},{txn:y[1],signers:[s.addr]},{txn:y[2],signers:[l]},{txn:y[3],signers:[s.addr]}]);case 13:case"end":return t.stop()}}),t)})))).apply(this,arguments)}function Xt(t){return Jt.apply(this,arguments)}function Jt(){return(Jt=c(i().mark((function t(e){var n,r,a,s,o,u,c,p,l,d,f,g,m,A,I,h;return i().wrap((function(t){for(;;)switch(t.prev=t.next){case 0:return n=e.client,r=e.pool,a=e.signedTxns,s=e.assetIn,o=e.assetOut,u=e.initiatorAddr,t.next=3,$({client:n,pool:r,accountAddr:u});case 3:return c=t.sent,t.next=6,J(n,[a]);case 6:return p=t.sent,l=y(p,1),d=l[0],f=d.confirmedRound,g=d.txnID,t.next=13,$({client:n,pool:r,accountAddr:u});case 13:return m=t.sent,o.assetID===r.asset1ID?(A=c.excessAsset1,I=m.excessAsset1):(A=c.excessAsset2,I=m.excessAsset2),(h=I-A)<0n&&(h=0n),t.abrupt("return",{round:f,assetInID:s.assetID,assetInAmount:BigInt(s.amount),assetOutID:o.assetID,assetOutAmount:BigInt(o.amount)+h,excessAmount:{assetID:o.assetID,excessAmountForSwap:h,totalExcessAmount:I},txnID:g});case 18:case"end":return t.stop()}}),t)})))).apply(this,arguments)}function qt(t){return Gt.apply(this,arguments)}function Gt(){return(Gt=c(i().mark((function t(e){var n,r,a,s,o,u,c,p,l,d,f,g,m,A,I,h;return i().wrap((function(t){for(;;)switch(t.prev=t.next){case 0:return n=e.client,r=e.pool,a=e.signedTxns,s=e.assetIn,o=e.assetOut,u=e.initiatorAddr,t.next=3,$({client:n,pool:r,accountAddr:u});case 3:return c=t.sent,t.next=6,J(n,[a]);case 6:return p=t.sent,l=y(p,1),d=l[0],f=d.confirmedRound,g=d.txnID,t.next=13,$({client:n,pool:r,accountAddr:u});case 13:return m=t.sent,s.assetID===r.asset1ID?(A=c.excessAsset1,I=m.excessAsset1):(A=c.excessAsset2,I=m.excessAsset2),(h=I-A)<0n&&(h=0n),t.abrupt("return",{round:f,assetInID:s.assetID,assetInAmount:BigInt(s.amount)-h,assetOutID:o.assetID,assetOutAmount:BigInt(o.amount),excessAmount:{assetID:s.assetID,excessAmountForSwap:h,totalExcessAmount:I},txnID:g});case 18:case"end":return t.stop()}}),t)})))).apply(this,arguments)}function zt(){return(zt=c(i().mark((function t(e){var n,r,a,s,u,c,p,l,d,f;return i().wrap((function(t){for(;;)switch(t.prev=t.next){case 0:if(n=e.client,r=e.pool,a=e.swapType,s=e.txGroup,u=e.signedTxns,c=e.initiatorAddr,r.status===ct.READY){t.next=3;break}throw new S({pool:r,swapType:a,txGroup:s},"Trying to swap on a non-existent pool");case 3:if(t.prev=3,p={assetID:s[Ct.ASSET_IN_TXN_INDEX].txn.assetIndex||0,amount:s[Ct.ASSET_IN_TXN_INDEX].txn.amount},l={assetID:s[Ct.ASSET_OUT_TXN_INDEX].txn.assetIndex||0,amount:s[Ct.ASSET_OUT_TXN_INDEX].txn.amount},a!==exports.SwapType.FixedInput){t.next=12;break}return t.next=9,Xt({client:n,pool:r,signedTxns:u,assetIn:p,assetOut:l,initiatorAddr:c});case 9:d=t.sent,t.next=15;break;case 12:return t.next=14,qt({client:n,pool:r,signedTxns:u,assetIn:p,assetOut:l,initiatorAddr:c});case 14:d=t.sent;case 15:return t.abrupt("return",o(o({},d),{},{groupID:z(s),fees:G(s)}));case 18:throw t.prev=18,t.t0=t.catch(3),"SlippageTolerance"===(f=new S(t.t0,"We encountered something unexpected while swapping. Try again later.")).type&&f.setMessage("The swap failed due to too much slippage in the price. Please adjust the slippage tolerance and try again."),f;case 23:case"end":return t.stop()}}),t,null,[[3,18]])})))).apply(this,arguments)}function Yt(){return(Yt=c(i().mark((function t(e){var n,r,a,s,o,u,c,p,l,d;return i().wrap((function(t){for(;;)switch(t.prev=t.next){case 0:return n=e.client,r=e.pool,a=e.txGroup,s=e.initiatorSigner,t.prev=1,t.next=4,Wt({txGroup:a,pool:r,initiatorSigner:s});case 4:return o=t.sent,t.next=7,J(n,[o]);case 7:return u=t.sent,c=y(u,1),p=c[0],l=p.txnID,d=p.confirmedRound,t.abrupt("return",{fees:G(a),confirmedRound:d,txnID:l,groupID:z(a)});case 15:throw t.prev=15,t.t0=t.catch(1),new S(t.t0,"We encountered something unexpected while redeeming. Try again later.");case 18:case"end":return t.stop()}}),t,null,[[1,15]])})))).apply(this,arguments)}function Wt(t){return Vt.apply(this,arguments)}function Vt(){return(Vt=c(i().mark((function e(n){var a,s,o,u,c,p,l,d;return i().wrap((function(e){for(;;)switch(e.prev=e.next){case 0:return a=n.txGroup,s=n.pool,o=n.initiatorSigner,e.next=3,o([a]);case 3:return u=e.sent,c=y(u,1),p=c[0],l=new t.LogicSigAccount(s.program),d=a.map((function(t,e){return 0===e?p:r.default.signLogicSigTransactionObject(t.txn,l).blob})),e.abrupt("return",d);case 9:case"end":return e.stop()}}),e)})))).apply(this,arguments)}function Ht(){return Ht=c(i().mark((function e(n){var a,s,o,u,p,l;return i().wrap((function(e){for(;;)switch(e.prev=e.next){case 0:return a=n.client,s=n.data,o=n.initiatorSigner,e.prev=1,u=s.map((function(e){var n=e.txGroup,r=e.pool;return{txns:n,txnFees:G(n),groupID:z(n),lsig:new t.LogicSigAccount(r.program)}})),e.next=5,o(u.map((function(t){return t.txns})));case 5:return p=e.sent,l=Promise.all(u.map((function(t,e){return new Promise(function(){var n=c(i().mark((function n(s,o){var u,c,l,d,f,g;return i().wrap((function(n){for(;;)switch(n.prev=n.next){case 0:return n.prev=0,u=t.txns.map((function(n,a){return 0===a?p[e]:r.default.signLogicSigTransactionObject(n.txn,t.lsig).blob})),n.next=4,J(a,[u]);case 4:c=n.sent,l=y(c,1),d=l[0],f=d.txnID,g=d.confirmedRound,s({fees:t.txnFees,groupID:t.groupID,txnID:f,confirmedRound:g}),n.next=15;break;case 12:n.prev=12,n.t0=n.catch(0),o(n.t0);case 15:case"end":return n.stop()}}),n,null,[[0,12]])})));return function(t,e){return n.apply(this,arguments)}}())}))),e.abrupt("return",l);case 10:throw e.prev=10,e.t0=e.catch(1),new S(e.t0,"We encountered something unexpected while redeeming. Try again later.");case 13:case"end":return e.stop()}}),e,null,[[1,10]])}))),Ht.apply(this,arguments)}function Zt(){return(Zt=c(i().mark((function t(e){var n,s,o,u,c,p,l,d,f,g;return i().wrap((function(t){for(;;)switch(t.prev=t.next){case 0:return n=e.client,s=e.pool,o=e.assetID,u=e.assetOut,c=e.initiatorAddr,t.next=3,n.getTransactionParams().do();case 3:return p=t.sent,l=r.default.makeApplicationNoOpTxnFromObject({from:s.addr,appIndex:s.validatorAppID,appArgs:[Y("redeem")],accounts:[c],foreignAssets:0==s.asset2ID?[s.asset1ID,s.liquidityTokenID]:[s.asset1ID,s.asset2ID,s.liquidityTokenID],suggestedParams:p}),d=0===o?r.default.makePaymentTxnWithSuggestedParamsFromObject({from:s.addr,to:c,amount:BigInt(u),suggestedParams:p}):r.default.makeAssetTransferTxnWithSuggestedParamsFromObject({from:s.addr,to:c,assetIndex:o,amount:BigInt(u),suggestedParams:p}),f=r.default.makePaymentTxnWithSuggestedParamsFromObject({from:c,to:s.addr,amount:l.fee+d.fee,note:a,suggestedParams:p}),g=r.default.assignGroupID([f,l,d]),t.abrupt("return",[{txn:g[0],signers:[c]},{txn:g[1],signers:[s.addr]},{txn:g[2],signers:[s.addr]}]);case 9:case"end":return t.stop()}}),t)})))).apply(this,arguments)}function Kt(e){var n=e.suggestedParams,r=e.stakingAppID,a=e.initiatorAddr,s=e.liquidityAssetID,o=e.program,i=e.amount,u=t.encodeUint64(i),c=t.encodeUint64(o.id);return t.makeApplicationNoOpTxnFromObject({appIndex:r,from:a,suggestedParams:n,foreignAssets:[s],accounts:[o.accountAddress],appArgs:[Y("commit"),u],note:k([Y("tinymanStaking/v1:b"),c,t.encodeUint64(s),u])})}function $t(){return($t=c(i().mark((function e(n){var r,a,s,o,u,c,p,l,d,f,g;return i().wrap((function(e){for(;;)switch(e.prev=e.next){case 0:return r=n.client,a=n.stakingAppID,s=n.program,o=n.requiredAssetID,u=n.liquidityAssetID,c=n.amount,p=n.initiatorAddr,e.next=3,r.getTransactionParams().do();case 3:if(l=e.sent,d=Kt({suggestedParams:l,stakingAppID:a,program:s,liquidityAssetID:u,initiatorAddr:p,amount:c}),f=[d],"number"!=typeof o){e.next=10;break}return g=t.makeApplicationNoOpTxnFromObject({appIndex:a,from:p,suggestedParams:l,foreignAssets:[o],accounts:[s.accountAddress],appArgs:[Y("log_balance")]}),f=t.assignGroupID([d,g]),e.abrupt("return",[{txn:f[0],signers:[p]},{txn:f[1],signers:[p]}]);case 10:return e.abrupt("return",[{txn:f[0],signers:[p]}]);case 11:case"end":return e.stop()}}),e)})))).apply(this,arguments)}exports.ALGO_ASSET=V,exports.ALGO_ASSET_ID=0,exports.ASSET_OPT_IN_PROCESS_TXN_COUNT=1,exports.BASE_MINIMUM_BALANCE=1e5,exports.BURN_PROCESS_TXN_COUNT=5,exports.LIQUIDITY_TOKEN_UNIT_NAME=H,exports.MINIMUM_BALANCE_REQUIRED_PER_APP=1e5,exports.MINIMUM_BALANCE_REQUIRED_PER_ASSET=1e5,exports.MINIMUM_BALANCE_REQUIRED_PER_BYTE_SCHEMA=5e4,exports.MINIMUM_BALANCE_REQUIRED_PER_INT_SCHEMA_VALUE=28500,exports.MINIMUM_LIQUIDITY_MINTING_AMOUNT=1e3,exports.MINT_PROCESS_TXN_COUNT=5,exports.OPT_IN_VALIDATOR_APP_PROCESS_TXN_COUNT=1,exports.OPT_OUT_VALIDATOR_APP_PROCESS_TXN_COUNT=1,exports.REDEEM_PROCESS_TXN_COUNT=3,exports.SWAP_PROCESS_TXN_COUNT=4,exports.applySlippageToAmount=j,exports.burnLiquidity=function(t){return Rt.apply(this,arguments)},exports.calculateAccountMinimumRequiredBalance=Z,exports.calculatePoolBootstrapFundingTxnAmount=Dt,exports.convertFromBaseUnits=F,exports.convertToBaseUnits=function(t,e){return X({decimalPlaces:0},Math.pow(10,Number(t))*Number(e))},exports.createPool=function(t,e,n,r){return St.apply(this,arguments)},exports.generateBootstrapTransactions=function(t){return vt.apply(this,arguments)},exports.generateBurnTxns=function(t){return Pt.apply(this,arguments)},exports.generateMintTxns=function(t){return kt.apply(this,arguments)},exports.generateOptIntoAssetTxns=function(t){return W.apply(this,arguments)},exports.generateOptIntoValidatorTxns=function(t){return ut.apply(this,arguments)},exports.generateOptOutOfValidatorTxns=function(t){return pt.apply(this,arguments)},exports.generateRedeemTxns=function(t){return Zt.apply(this,arguments)},exports.generateSwapTransactions=function(t){return Ft.apply(this,arguments)},exports.getAccountExcess=function(t){return et.apply(this,arguments)},exports.getAccountExcessWithinPool=$,exports.getAccountInformation=function(t,e){return new Promise(function(){var n=c(i().mark((function n(r,a){var s;return i().wrap((function(n){for(;;)switch(n.prev=n.next){case 0:return n.prev=0,n.next=3,t.accountInformation(e).do();case 3:s=n.sent,r(o(o({},s),{},{minimum_required_balance:Z(s)})),n.next=10;break;case 7:n.prev=7,n.t0=n.catch(0),a(new Error(n.t0.message||"Failed to fetch account information"));case 10:case"end":return n.stop()}}),n,null,[[0,7]])})));return function(t,e){return n.apply(this,arguments)}}())},exports.getBootstrapProcessTxnCount=function(t){return 0===t?4:5},exports.getBurnLiquidityQuote=function(t){var e=t.pool,n=t.reserves,r=t.liquidityIn,a=BigInt(r),s=n.issuedLiquidity&&a*n.asset1/n.issuedLiquidity,o=n.issuedLiquidity&&a*n.asset2/n.issuedLiquidity;return{round:n.round,liquidityID:e.liquidityTokenID,liquidityIn:a,asset1ID:e.asset1ID,asset1Out:s,asset2ID:e.asset2ID,asset2Out:o}},exports.getMintLiquidityQuote=function(t){var e=t.pool,n=t.reserves,r=t.asset1In,a=t.asset2In;if(0n===n.issuedLiquidity){var s=BigInt(Math.floor(Math.sqrt(Number(r)*Number(a))));if(s<=BigInt(1e3))throw new Error("Initial liquidity mint too small. Liquidity minting amount must be greater than ".concat(1e3,", this quote is for ").concat(s,"."));return{round:n.round,asset1ID:e.asset1ID,asset1In:BigInt(r),asset2ID:e.asset2ID,asset2In:BigInt(a),liquidityID:e.liquidityTokenID,liquidityOut:s-BigInt(1e3),share:1}}var o=BigInt(r)*n.issuedLiquidity/n.asset1,i=BigInt(a)*n.issuedLiquidity/n.asset2,u=o<i?o:i;return{round:n.round,asset1ID:e.asset1ID,asset1In:BigInt(r),asset2ID:e.asset2ID,asset2In:BigInt(a),liquidityID:e.liquidityTokenID,liquidityOut:u,share:At(n.issuedLiquidity+u,u)}},exports.getPoolAssets=yt,exports.getPoolInfo=lt,exports.getPoolPairRatio=function(t,e){var n=Et(e),r=null;return e&&!n&&e.asset1&&e.asset2&&"number"==typeof t.asset2&&"number"==typeof t.asset1&&(r=F(t.asset1,e.asset1)/F(t.asset2,e.asset2)),r},exports.getPoolReserves=function(t,e){return mt.apply(this,arguments)},exports.getPoolShare=At,exports.getStakingAppID=function(t){return"testnet"===t?51948952:649588853},exports.getSwapQuote=function(t,e,n,r,a){var s;if(e.status!==ct.READY)throw new S({pool:e,asset:r},"Trying to swap on a non-existent pool");return s="fixed-input"===t?function(t){var e,n,r,a=t.pool,s=t.reserves,o=t.assetIn,i=t.decimals,u=BigInt(o.amount);o.assetID===a.asset1ID?(e=a.asset2ID,n=s.asset1,r=s.asset2):(e=a.asset1ID,n=s.asset2,r=s.asset1);var c=u*Lt/Ut,p=r-n*r/(n+(u-c));if(p>r)throw new Error("Output amount exceeds available liquidity.");var l=F(i.assetOut,Number(p))/F(i.assetIn,Number(u)),d=F(i.assetOut,Number(r))/F(i.assetIn,Number(n)),f=X({decimalPlaces:5},Math.abs(l/d-1));return{round:s.round,assetInID:o.assetID,assetInAmount:u,assetOutID:e,assetOutAmount:p,swapFee:Number(c),rate:l,priceImpact:f}}({pool:e,reserves:n,assetIn:r,decimals:a}):function(t){var e,n,r,a=t.pool,s=t.reserves,o=t.assetOut,i=t.decimals,u=BigInt(o.amount);if(o.assetID===a.asset1ID?(e=a.asset2ID,n=s.asset2,r=s.asset1):(e=a.asset1ID,n=s.asset1,r=s.asset2),u>r)throw new Error("Output amount exceeds available liquidity.");var c=n*r/(r-u)-n,p=c*Ut/(Ut-Lt),l=p-c,d=F(i.assetOut,Number(u))/F(i.assetIn,Number(p)),f=F(i.assetOut,Number(r))/F(i.assetIn,Number(n)),g=X({decimalPlaces:5},Math.abs(d/f-1));return{round:s.round,assetInID:e,assetInAmount:p,assetOutID:o.assetID,assetOutAmount:u,swapFee:Number(l),rate:d,priceImpact:g}}({pool:e,reserves:n,assetOut:r,decimals:a}),s},exports.getTxnGroupID=z,exports.getValidatorAppID=function(t){var e=it[t];if(!e)throw new Error("No Validator App exists for network ".concat(t));return e},exports.hasSufficientMinimumBalance=function(t){return t.amount>=t.minimum_required_balance},exports.isAccountOptedIntoApp=function(t){var e=t.appID;return t.accountAppsLocalState.some((function(t){return t.id===e}))},exports.isPoolEmpty=Et,exports.isPoolNotCreated=function(t){return(null==t?void 0:t.status)===ct.NOT_CREATED},exports.isPoolReady=function(t){return(null==t?void 0:t.status)===ct.READY},exports.issueSwap=function(t){return zt.apply(this,arguments)},exports.mintLiquidity=function(t){return Mt.apply(this,arguments)},exports.prepareCommitTransactions=function(t){return $t.apply(this,arguments)},exports.redeemAllExcessAsset=function(t){return Ht.apply(this,arguments)},exports.redeemExcessAsset=function(t){return Yt.apply(this,arguments)},exports.sendAndWaitRawTransaction=J,exports.signBootstrapTransactions=function(t){return bt.apply(this,arguments)},exports.signBurnTxns=function(t){return Bt.apply(this,arguments)},exports.signMintTxns=function(t){return Ot.apply(this,arguments)},exports.signSwapTransactions=function(t){return jt.apply(this,arguments)},exports.sumUpTxnFees=G,exports.validatorAppSchema=st;
>>>>>>> ea0e533d
<|MERGE_RESOLUTION|>--- conflicted
+++ resolved
@@ -1,7 +1,1443 @@
-<<<<<<< HEAD
-"use strict";Object.defineProperty(exports,"__esModule",{value:!0});var t=require("algosdk"),e=require("base64-js");function s(t){return t&&"object"==typeof t&&"default"in t?t:{default:t}}var n=s(t);const a=Uint8Array.from([1]),o="- would result negative",r="logic eval error:",i="exceeds schema integer count",c=/transaction \w+:/;class u extends Error{constructor(t,e,...s){super(...s);const n=this.extractMessageFromAlgoSDKError(t);this.data=t,this.type=this.getErrorType(n),this.setMessage(this.getErrorMessage(n,this.type,e))}setMessage(t){this.message=t}getErrorType(t){let e="Unknown";return t.includes(o)?e="SlippageTolerance":t.includes(i)?e="ExceedingExcessAmountCount":t.includes(r)?e="LogicError":t.match(c)&&(e="TransactionError"),e}getErrorMessage(t,e,s){let n;switch(e){case"SlippageTolerance":n="The process failed due to too much slippage in the price. Please adjust the slippage tolerance and try again.";break;case"ExceedingExcessAmountCount":n="The process failed due to the number of excess amounts accumulated for your account in the Tinyman app.";break;case"LogicError":n=t.split(r)[1];break;case"TransactionError":n=t.split(c)[1];break;case"Unknown":t&&(n=t)}return n||(n=s||"We encountered an unexpected error, try again later."),n.trim()}extractMessageFromAlgoSDKError(t){let e="";return t?.response?.body?.message?e=t.response.body.message:t?.response?.text?e=t.response.text:"string"==typeof t?.message&&(e=this.isMessageObjectString(t?.message)?JSON.parse(t.message||"{message: ''}").message:t.message),"string"!=typeof e&&(e=String(e)),e}isMessageObjectString(t){return"string"==typeof t&&t.includes("{message:")}}function A(t=[]){const e={};for(const s of t){const{key:t}=s;let n;if(1==s.value.type)n=s.value.bytes;else{if(2!=s.value.type)throw new Error(`Unexpected state type: ${s.value.type}`);n=s.value.uint}e[t]=n}return e}function l(t){let e=t.reduce(((t,e)=>t+e.length),0),s=new Uint8Array(e),n=0;for(let e of t)s.set(e,n),n+=e.length;return s}const d=100000n,I=100000n,p=100000n,g=25000n+25000n,m=25000n+3500n;function E(t){return new Promise((e=>{setTimeout((()=>{e(null)}),t)}))}async function D(t,e){for(;;){await E(1e3);let s=null;try{s=await t.pendingTransactionInformation(e).do()}catch(t){}if(s){if(s["confirmed-round"])return s;if(s["pool-error"])throw new Error(`Transaction Rejected: ${s["pool-error"]}`)}}}function T(t,e,s){if(e>1||e<0)throw new Error(`Invalid slippage value. Must be between 0 and 1, got ${e}`);let n;try{const a="negative"===t?1-e:1+e;n=BigInt(Math.floor(Number(s)*a))}catch(t){throw new Error(t.message)}return n}function x(t,e){const s=Number(t);return f({decimalPlaces:s},Math.pow(10,-s)*Number(e))}function f({decimalPlaces:t=0},e){return Number(Math.round(Number(e+`e+${t}`))+`e-${t}`)}async function N(t,e){try{let s=[];for(let n of e){const{txId:e}=await t.sendRawTransaction(n).do(),a=(await D(t,e))["confirmed-round"];s.push({confirmedRound:a,txnID:e})}return s}catch(t){throw new u(t,"We encountered an error while processing this transaction. Try again later.")}}function y(t){return t.reduce(((t,e)=>t+e.txn.fee),0)}function S(t){return(e=t[0].txn.group)?Buffer.from(e).toString("base64"):"";var e}function _(t){return(new TextEncoder).encode(t)}const w={id:"0",name:"Algorand",unit_name:"ALGO",decimals:6,url:"https://algorand.org",is_liquidity_token:!1,total_amount:"6615503326932151"},h={DEFAULT:"TMPOOL11",V1:"TM1POOL"};var B={type:"logicsig",logic:{bytecode:"BCAIAQCBgICAgICAgPABgICAgICAgIDwAQMEBQYlJA1EMQkyAxJEMRUyAxJEMSAyAxJEMgQiDUQzAQAxABJEMwEQIQcSRDMBGIGCgICAgICAgPABEkQzARkiEjMBGyEEEhA3ARoAgAlib290c3RyYXASEEAAXDMBGSMSRDMBG4ECEjcBGgCABHN3YXASEEACOzMBGyISRDcBGgCABG1pbnQSQAE7NwEaAIAEYnVybhJAAZg3ARoAgAZyZWRlZW0SQAJbNwEaAIAEZmVlcxJAAnkAIQYhBSQjEk0yBBJENwEaARclEjcBGgIXJBIQRDMCADEAEkQzAhAhBBJEMwIhIxJEMwIiIxwSRDMCIyEHEkQzAiQjEkQzAiWACFRNUE9PTDExEkQzAiZRAA+AD1RpbnltYW5Qb29sMS4xIBJEMwIngBNodHRwczovL3RpbnltYW4ub3JnEkQzAikyAxJEMwIqMgMSRDMCKzIDEkQzAiwyAxJEMwMAMQASRDMDECEFEkQzAxElEkQzAxQxABJEMwMSIxJEJCMTQAAQMwEBMwIBCDMDAQg1AUIBsTMEADEAEkQzBBAhBRJEMwQRJBJEMwQUMQASRDMEEiMSRDMBATMCAQgzAwEIMwQBCDUBQgF8MgQhBhJENwEcATEAE0Q3ARwBMwQUEkQzAgAxABNEMwIUMQASRDMDADMCABJEMwIRJRJEMwMUMwMHMwMQIhJNMQASRDMDESMzAxAiEk0kEkQzBAAxABJEMwQUMwIAEkQzAQEzBAEINQFCAREyBCEGEkQ3ARwBMQATRDcBHAEzAhQSRDMDFDMDBzMDECISTTcBHAESRDMCADEAEkQzAhQzBAASRDMCESUSRDMDADEAEkQzAxQzAwczAxAiEk0zBAASRDMDESMzAxAiEk0kEkQzBAAxABNEMwQUMQASRDMBATMCAQgzAwEINQFCAJAyBCEFEkQ3ARwBMQATRDMCADcBHAESRDMCADEAE0QzAwAxABJEMwIUMwIHMwIQIhJNMQASRDMDFDMDBzMDECISTTMCABJEMwEBMwMBCDUBQgA+MgQhBBJENwEcATEAE0QzAhQzAgczAhAiEk03ARwBEkQzAQEzAgEINQFCABIyBCEEEkQzAQEzAgEINQFCAAAzAAAxABNEMwAHMQASRDMACDQBD0M=",address:"ABUKAXTANWR6K6ZYV75DWJEPVWWOU6SFUVRI6QHO44E4SIDLHBTD2CZ64A",size:881,variables:[{name:"TMPL_ASSET_ID_1",type:"int",index:15,length:10},{name:"TMPL_ASSET_ID_2",type:"int",index:5,length:10},{name:"TMPL_VALIDATOR_APP_ID",type:"int",index:74,length:10}],source:"https://github.com/tinymanorg/tinyman-contracts-v1/tree/dc9ab40c58b85c15d58f63a1507e18be76720dbb/contracts/pool_logicsig.teal.tmpl"},name:"pool_logicsig"},M={type:"app",approval_program:{bytecode:"BCAHAAHoB+UHBf///////////wHAhD0mDQFvAWUBcAJhMQJhMgJsdARzd2FwBG1pbnQBdAJjMQJwMQJjMgJwMjEZgQQSMRkhBBIRMRmBAhIRQATxMRkjEjEbIhIQQATjNhoAgAZjcmVhdGUSQATUMRkjEjYaAIAJYm9vdHN0cmFwEhBAA/MzAhIzAggINTQiK2I1ZSI0ZXAARDUBIicEYjVmNGZAABEiYCJ4CTEBCDMACAk1AkIACCI0ZnAARDUCIicFYjVnKDRlFlA1byI0b2I1PSg0ZhZQNXAiNHBiNT4oNGcWUDVxIjRxYjU/IipiNUA0ATQ9CTVHNAI0Pgk1SDEAKVA0ZRZQNXkxAClQNGYWUDV6MQApUDRnFlA1ezYaAIAGcmVkZWVtEkAAWjYaAIAEZmVlcxJAABw2GgAnBhI2GgAnBxIRNhoAgARidXJuEhFAAG0ANGdJRDMCERJEMwISRDMCFDIJEkQ0PzMCEgk1PzRAMwISCTVAIio0QGYiNHE0P2YjQzMCFDMCBzMCECMSTTYcARJENDREIigzAhEWUEpiNDQJZiMxAClQMwIRFlBKYjQ0CUlBAANmI0NIaCNDMgciJwhiCUk1+kEARiInCWIiJwpiNPodTEAANx4hBSMeHzX7SEhIIicLYiInDGI0+h1MQAAdHiEFIx4fNfxISEgiJwk0+2YiJws0/GYiJwgyB2YzAxIzAwgINTU2HAExABNENGdBACIiNGdwAEQ1BiIcNAYJND8INQQ2GgAnBhJAASA0ZzMEERJENhoAJwcSQABVNhwBMwQAEkQzBBI0Rx00BCMdH0hITEhJNRA0NAk1yTMEEjRIHTQEIx0fSEhMSEk1ETQ1CTXKNBA0ERBENEc0EAk1UTRINBEJNVI0BDMEEgk1U0ICCjYcATMCABJENEc0NAg1UTRINDUINVI0BCISQAAuNDQ0BB00RyMdH0hITEg0NTQEHTRIIx0fSEhMSEoNTUk0BAg1UzMEEgk1y0IBvyInBTMEEUk1Z2YoNGcWUDVxIjRncABERDRnNGUTRDRnNGYTRDMEEiQISR018DQ0NDUdNfFKDEAACBJENPA08Q5EMwQSJAgjCEkdNfA0NDQ1HTXxSg1AAAgSRDTwNPENRCQ1PzQEMwQSJAgINVNCAU82HAEzAgASRDMCETRlEjMDETRmEhBJNWRAABkzAhE0ZhIzAxE0ZRIQRDRINRI0RzUTQgAINEc1EjRINRM2GgGAAmZpEkAAWjYaAYACZm8SRDQ1JAs0Eh00EzQ1CSUdH0hITEgjCEk1FSINNDU0EwwQRDQ0NBUJNGRBABM1yTRHNBUINVE0SDQ1CTVSQgBnNco0SDQVCDVSNEc0NQk1UUIAVDQ0STUVJQs0Ex00EiQLNDQlCx4fSEhMSEk1FCINNBQ0EwwQRDQUNDUJNGRBABM1yjRHNDQINVE0SDQUCTVSQgATNck0RzQUCTVRNEg0NAg1UkIAADQVIQQLNAQdgaCcATQSHR9ISExISTUqNAQINVNCADsiKzYaARdJNWVmIicENhoCF0k1ZmY0ZXEDRIABLVCABEFMR080ZkEABkg0ZnEDRFAzAiZJFYEPTFISQyIqNEA0KghmIjRxND80Kgg0ywhmIjRvND00yQhmIjRwND40yghmIoACczE0UWYigAJzMjRSZiInCjRSIQYdNFEjHR9ISExIZiInDDRRIQYdNFIjHR9ISExIZiKAA2lsdDRTZjTLQQAJIzR7SmI0ywhmNMlBAAkjNHlKYjTJCGY0ykEACSM0ekpiNMoIZiNDI0MiQw==",address:"BUQHXHPLMYUVS3P2INJ2EUJFCSNT6LNUGXVM6T2SZ27TDRDYLUMWCFYW3E",size:1351,variables:[],source:"https://github.com/tinymanorg/tinyman-contracts-v1/tree/dc9ab40c58b85c15d58f63a1507e18be76720dbb/contracts/validator_approval.teal"},clear_program:{bytecode:"BIEB",address:"P7GEWDXXW5IONRW6XRIRVPJCT2XXEQGOBGG65VJPBUOYZEJCBZWTPHS3VQ",size:3,variables:[],source:"https://github.com/tinymanorg/tinyman-contracts-v1/tree/dc9ab40c58b85c15d58f63a1507e18be76720dbb/contracts/validator_clear_state.teal"},global_state_schema:{num_uints:0,num_byte_slices:0},local_state_schema:{num_uints:16,num_byte_slices:0},name:"validator_app"};function R(t){let e=[];for(;;){let s=127&t;if(!(t>>=7)){e.push(s);break}e.push(128|s)}return e}function Q(t){return t===C.V2}const b={v1_1:{testnet:62368684,mainnet:552635992},v2:{testnet:113134165,mainnet:552635992}};function P(t,e){const s=b[e][t];if(!s)throw new Error(`No Validator App exists for ${t} network with ${e} contract version`);return s}const C={V1_1:"v1_1",V2:"v2"};class O{constructor(t,s){this.validatorApprovalContract=e.toByteArray(t.approval_program.bytecode),this.validatorClearStateContract=e.toByteArray(t.clear_program.bytecode),this.schema={numLocalInts:t.local_state_schema.num_uints,numLocalByteSlices:t.local_state_schema.num_byte_slices,numGlobalInts:t.global_state_schema.num_uints,numGlobalByteSlices:t.global_state_schema.num_byte_slices}}}class k extends O{constructor(t,e){super(t,e),this.poolLogicSigContractTemplate=e.logic.bytecode,this.templateVariables=e.logic.variables}generateLogicSigAccountForPool(s){const{network:n,asset1ID:a,asset2ID:o}=s;return function(s){const{validatorAppID:n,poolLogicSigContractTemplate:a,templateVariables:o}=s;let{asset1ID:r,asset2ID:i}=s;if(r===i)throw new Error("Assets are the same");if(i>r){const t=r;r=i,i=t}let c=Array.from(e.toByteArray(a));const u={asset_id_1:r,asset_id_2:i,validator_app_id:n};let A=0;o.sort(((t,e)=>t.index-e.index));for(let t=0;t<o.length;t++){const e=o[t];let s=u[e.name.split("TMPL_")[1].toLowerCase()],n=e.index-A,a=n+e.length,r=R(s);A+=e.length-r.length,c=c.slice(0,n).concat(r).concat(c.slice(a))}const l=new Uint8Array(c);return new t.LogicSigAccount(l)}({validatorAppID:P(n,C.V1_1),asset1ID:a,asset2ID:o,poolLogicSigContractTemplate:this.poolLogicSigContractTemplate,templateVariables:this.templateVariables})}}const U=new k(M,B),L=new class extends O{constructor(t,e){super(t,e),this.poolLogicSigContractTemplate=e.logic.bytecode}generateLogicSigAccountForPool(s){const{network:n,asset1ID:a,asset2ID:o}=s;return function(s){const{validatorAppID:n,poolLogicSigContractTemplate:a}=s;let{asset1ID:o,asset2ID:r}=s;if(o===r)throw new Error("Assets are the same");if(r>o){const t=o;o=r,r=t}let i=Array.from(e.toByteArray(a));const c=Array.from(e.toByteArray(n.toString())),u=Array.from(e.toByteArray(o.toString())),A=Array.from(e.toByteArray(r.toString()));i.slice(0,3).concat([...c,...u,...A]).concat(i.slice(27));const l=new Uint8Array(i);return new t.LogicSigAccount(l)}({validatorAppID:P(n,C.V2),asset1ID:a,asset2ID:o,poolLogicSigContractTemplate:this.poolLogicSigContractTemplate})}}(M,{type:"logicsig",logic:{bytecode:"BoAYAAAAAAAAAAAAAAAAAAAAAAAAAAAAAAAAgQBbNQA0ADEYEkQxGYEBEkSBAUM="},name:"pool_logicsig"});function F(t){const e=t["apps-total-schema"];return 1e5+1e5*(t.assets||[]).length+1e5*(t["created-apps"]||[]).length+1e5*(t["apps-local-state"]||[]).length+5e4*(e&&e["num-byte-slice"]||0)+28500*(e&&e["num-uint"]||0)+1e5*(t["apps-total-extra-pages"]||0)}const v=_("e");async function j({client:s,pool:a,accountAddr:o}){const r=(await s.accountInformation(o).setIntDecoding(t.IntDecoding.BIGINT).do())["apps-local-state"]||[];let i=0n,c=0n,u=0n;const d=a.account.address();for(const t of r){if(t.id!=a.validatorAppID)continue;const s=t["key-value"];if(!s)break;const o=A(s),r=e.fromByteArray(l([n.default.decodeAddress(d).publicKey,v,n.default.encodeUint64(a.asset1ID)])),I=e.fromByteArray(l([n.default.decodeAddress(d).publicKey,v,n.default.encodeUint64(a.asset2ID)])),p=e.fromByteArray(l([n.default.decodeAddress(d).publicKey,v,n.default.encodeUint64(a.liquidityTokenID)])),g=o[r],m=o[I],E=o[p];"bigint"==typeof g&&(i=g),"bigint"==typeof m&&(c=m),"bigint"==typeof E&&(u=E)}const I={excessAsset1:i,excessAsset2:c,excessLiquidityTokens:u};if(I.excessAsset1<0n||I.excessAsset2<0n||I.excessLiquidityTokens<0n)throw new Error(`Invalid account excess: ${I}`);return I}var J;async function X(t){const{client:e,network:s,contractVersion:n,asset1ID:a,asset2ID:o}=t,r=(n===C.V1_1?U:L).generateLogicSigAccountForPool(t),i=P(s,n),c=r.address();let u={account:r,validatorAppID:i,asset1ID:Math.max(a,o),asset2ID:Math.min(a,o),status:exports.PoolStatus.NOT_CREATED,contractVersion:n};const A=await Y({client:e,address:c,network:s,contractVersion:n});return A&&(u.asset1ID=A.asset1ID,u.asset2ID=A.asset2ID,u.liquidityTokenID=A.liquidityTokenID,u.status=exports.PoolStatus.READY),u}exports.PoolStatus=void 0,(J=exports.PoolStatus||(exports.PoolStatus={})).NOT_CREATED="not created",J.BOOTSTRAP="bootstrap",J.READY="ready",J.ERROR="error";const V=_("o"),z=0xffffffffffffffffn;const G={};async function Y({client:t,address:e,network:s,contractVersion:n},a=G){if(a[e])return a[e];const o=await t.accountInformation(e).do(),r=o["apps-local-state"].find((t=>t.id==P(s,n)));let i=null;if(r){const t=A(r["key-value"]),s=Q(n)?"asset_1_id":"a1",c=Q(n)?"asset_2_id":"a2",u=btoa(s),l=btoa(c),d=o["created-assets"][0].index;i={asset1ID:t[u],asset2ID:t[l],liquidityTokenID:d},a[e]=i}return i}function W(t){return Boolean(t&&!(t.asset1+t.asset2))}var q,H;function Z(t,e){return 3e5+(0===t?0:1e5)+1e5+28500*U.schema.numLocalInts+5e4*U.schema.numLocalByteSlices+e.liquidityTokenCreateTxn+e.asset1OptinTxn+e.asset2OptinTxn+e.validatorAppCallTxn}!function(t){t[t.FUNDING_TXN=0]="FUNDING_TXN",t[t.VALIDATOR_APP_CALL=1]="VALIDATOR_APP_CALL",t[t.LIQUIDITY_TOKEN_CREATE=2]="LIQUIDITY_TOKEN_CREATE",t[t.ASSET1_OPT_IN=3]="ASSET1_OPT_IN",t[t.ASSET2_OPT_IN=4]="ASSET2_OPT_IN"}(q||(q={})),function(t){t[t.FEE_TXN=0]="FEE_TXN",t[t.VALIDATOR_APP_CALL_TXN=1]="VALIDATOR_APP_CALL_TXN",t[t.ASSET1_OUT_TXN=2]="ASSET1_OUT_TXN",t[t.ASSET2_OUT_TXN=3]="ASSET2_OUT_TXN",t[t.LIQUDITY_IN_TXN=4]="LIQUDITY_IN_TXN"}(H||(H={}));const K=3n,$=1000n;var tt,et;exports.SwapType=void 0,(tt=exports.SwapType||(exports.SwapType={})).FixedInput="fixed-input",tt.FixedOutput="fixed-output",function(t){t[t.FEE_TXN_INDEX=0]="FEE_TXN_INDEX",t[t.VALIDATOR_APP_CALL_TXN_INDEX=1]="VALIDATOR_APP_CALL_TXN_INDEX",t[t.ASSET_IN_TXN_INDEX=2]="ASSET_IN_TXN_INDEX",t[t.ASSET_OUT_TXN_INDEX=3]="ASSET_OUT_TXN_INDEX"}(et||(et={}));exports.ALGO_ASSET=w,exports.ALGO_ASSET_ID=0,exports.ASSET_OPT_IN_PROCESS_TXN_COUNT=1,exports.BASE_MINIMUM_BALANCE=1e5,exports.BURN_PROCESS_TXN_COUNT=5,exports.CONTRACT_VERSION=C,exports.LIQUIDITY_TOKEN_UNIT_NAME=h,exports.MINIMUM_BALANCE_REQUIRED_PER_APP=1e5,exports.MINIMUM_BALANCE_REQUIRED_PER_ASSET=1e5,exports.MINIMUM_BALANCE_REQUIRED_PER_BYTE_SCHEMA=5e4,exports.MINIMUM_BALANCE_REQUIRED_PER_INT_SCHEMA_VALUE=28500,exports.MINIMUM_LIQUIDITY_MINTING_AMOUNT=1e3,exports.OPT_IN_VALIDATOR_APP_PROCESS_TXN_COUNT=1,exports.OPT_OUT_VALIDATOR_APP_PROCESS_TXN_COUNT=1,exports.REDEEM_PROCESS_TXN_COUNT=3,exports.SWAP_PROCESS_TXN_COUNT=4,exports.TinymanContractV1_1=k,exports.applySlippageToAmount=T,exports.burnLiquidity=async function({client:t,pool:e,txGroup:s,signedTxns:n,initiatorAddr:a}){try{const o=s[H.ASSET1_OUT_TXN].txn.amount,r=s[H.ASSET2_OUT_TXN].txn.amount,i=s[H.LIQUDITY_IN_TXN].txn.amount,c=await j({client:t,pool:e,accountAddr:a}),[{confirmedRound:u,txnID:A}]=await N(t,[n]),l=await j({client:t,pool:e,accountAddr:a});let d=l.excessAsset1-c.excessAsset1;d<0n&&(d=0n);let I=l.excessAsset2-c.excessAsset2;return I<0n&&(I=0n),{round:u,fees:y(s),asset1ID:e.asset1ID,asset1Out:BigInt(o)+d,asset2ID:e.asset2ID,asset2Out:BigInt(r)+I,liquidityID:e.liquidityTokenID,liquidityIn:BigInt(i),excessAmounts:[{assetID:e.asset1ID,excessAmountForBurning:d,totalExcessAmount:l.excessAsset1},{assetID:e.asset2ID,excessAmountForBurning:I,totalExcessAmount:l.excessAsset2}],txnID:A,groupID:S(s)}}catch(t){const e=new u(t,"We encountered something unexpected while burning liquidity. Try again later.");throw"SlippageTolerance"===e.type&&e.setMessage("The burn failed due to too much slippage in the price. Please adjust the slippage tolerance and try again."),e}},exports.calculateAccountMinimumRequiredBalance=F,exports.calculatePoolBootstrapFundingTxnAmount=Z,exports.convertFromBaseUnits=x,exports.convertToBaseUnits=function(t,e){return f({decimalPlaces:0},Math.pow(10,Number(t))*Number(e))},exports.createPool=async function(t,e,s,n){return await async function({client:t,signedTxns:e,txnIDs:s}){try{await t.sendRawTransaction(e).do();const n=(await D(t,s[q.LIQUIDITY_TOKEN_CREATE]))["asset-index"];if("number"!=typeof n)throw new Error(`Generated ID is not valid: got ${n}`);return{liquidityTokenID:n}}catch(t){throw new u(t,"We encountered something unexpected while bootstraping the pool. Try again later.")}}({client:t,signedTxns:s,txnIDs:n}),X({client:t,network:"testnet",asset1ID:e.asset1ID,asset2ID:e.asset2ID,contractVersion:C.V1_1})},exports.generateBootstrapTransactions=async function({client:t,validatorAppID:e,asset1ID:s,asset2ID:a,asset1UnitName:o,asset2UnitName:r,initiatorAddr:i}){const c=await t.getTransactionParams().do(),u=s>a?{asset1:{id:s,unitName:o},asset2:{id:a,unitName:r}}:{asset1:{id:a,unitName:r},asset2:{id:s,unitName:o}},A=U.generateLogicSigAccountForPool({asset1ID:u.asset1.id,asset2ID:u.asset2.id,network:"testnet"}).address(),l=n.default.makeApplicationOptInTxnFromObject({from:A,appIndex:e,appArgs:[_("bootstrap"),n.default.encodeUint64(u.asset1.id),n.default.encodeUint64(u.asset2.id)],foreignAssets:0==u.asset2.id?[u.asset1.id]:[u.asset1.id,u.asset2.id],suggestedParams:c}),d=n.default.makeAssetCreateTxnWithSuggestedParamsFromObject({from:A,total:0xffffffffffffffffn,decimals:6,defaultFrozen:!1,unitName:h.DEFAULT,assetName:`TinymanPool1.1 ${u.asset1.unitName}-${u.asset2.unitName}`,assetURL:"https://tinyman.org",suggestedParams:c}),I=n.default.makeAssetTransferTxnWithSuggestedParamsFromObject({from:A,to:A,assetIndex:u.asset1.id,amount:0,suggestedParams:c}),p=0===u.asset2.id?null:n.default.makeAssetTransferTxnWithSuggestedParamsFromObject({from:A,to:A,assetIndex:u.asset2.id,amount:0,suggestedParams:c});let g=[n.default.makePaymentTxnWithSuggestedParamsFromObject({from:i,to:A,amount:Z(u.asset2.id,{liquidityTokenCreateTxn:d.fee,asset1OptinTxn:I.fee,asset2OptinTxn:p?p.fee:0,validatorAppCallTxn:l.fee}),suggestedParams:c}),l,d,I];p&&g.push(p);const m=n.default.assignGroupID(g);let E=[{txn:m[0],signers:[i]},{txn:m[1],signers:[A]},{txn:m[2],signers:[A]},{txn:m[3],signers:[A]}];return m[4]&&E.push({txn:m[4],signers:[A]}),E},exports.generateBurnTxns=async function({client:t,pool:e,liquidityIn:s,asset1Out:o,asset2Out:r,slippage:i,initiatorAddr:c,poolAddress:u}){const A=await t.getTransactionParams().do(),l=n.default.makeApplicationNoOpTxnFromObject({from:u,appIndex:e.validatorAppID,appArgs:[_("burn")],accounts:[c],foreignAssets:0==e.asset2ID?[e.asset1ID,e.liquidityTokenID]:[e.asset1ID,e.asset2ID,e.liquidityTokenID],suggestedParams:A}),d=T("negative",i,o),I=n.default.makeAssetTransferTxnWithSuggestedParamsFromObject({from:u,to:c,assetIndex:e.asset1ID,amount:d,suggestedParams:A}),p=T("negative",i,r);let g;g=0===e.asset2ID?n.default.makePaymentTxnWithSuggestedParamsFromObject({from:u,to:c,amount:p,suggestedParams:A}):n.default.makeAssetTransferTxnWithSuggestedParamsFromObject({from:u,to:c,assetIndex:e.asset2ID,amount:p,suggestedParams:A});const m=n.default.makeAssetTransferTxnWithSuggestedParamsFromObject({from:c,to:u,assetIndex:e.liquidityTokenID,amount:s,suggestedParams:A});let E=l.fee+I.fee+g.fee;const D=n.default.makePaymentTxnWithSuggestedParamsFromObject({from:c,to:u,amount:E,note:a,suggestedParams:A});E+=m.fee+D.fee;const x=n.default.assignGroupID([D,l,I,g,m]);return[{txn:x[H.FEE_TXN],signers:[c]},{txn:x[H.VALIDATOR_APP_CALL_TXN],signers:[u]},{txn:x[H.ASSET1_OUT_TXN],signers:[u]},{txn:x[H.ASSET2_OUT_TXN],signers:[u]},{txn:x[H.LIQUDITY_IN_TXN],signers:[c]}]},exports.generateOptIntoAssetTxns=async function({client:t,assetID:e,initiatorAddr:s}){try{const a=await t.getTransactionParams().do();return[{txn:n.default.makeAssetTransferTxnWithSuggestedParamsFromObject({from:s,to:s,assetIndex:e,amount:0,suggestedParams:a}),signers:[s]}]}catch(t){throw new u(t,"We encountered something unexpected while opting into this asset. Try again later.")}},exports.generateOptIntoValidatorTxns=async function({client:t,validatorAppID:e,initiatorAddr:s}){const a=await t.getTransactionParams().do();return[{txn:n.default.makeApplicationOptInTxnFromObject({from:s,appIndex:e,suggestedParams:a}),signers:[s]}]},exports.generateOptOutOfValidatorTxns=async function({client:t,validatorAppID:e,initiatorAddr:s}){const a=await t.getTransactionParams().do();return[{txn:n.default.makeApplicationClearStateTxnFromObject({from:s,appIndex:e,suggestedParams:a}),signers:[s]}]},exports.generateRedeemTxns=async function({client:t,pool:e,assetID:s,assetOut:o,initiatorAddr:r,poolAddress:i}){const c=await t.getTransactionParams().do(),u=n.default.makeApplicationNoOpTxnFromObject({from:i,appIndex:e.validatorAppID,appArgs:[_("redeem")],accounts:[r],foreignAssets:0==e.asset2ID?[e.asset1ID,e.liquidityTokenID]:[e.asset1ID,e.asset2ID,e.liquidityTokenID],suggestedParams:c});let A;A=0===s?n.default.makePaymentTxnWithSuggestedParamsFromObject({from:i,to:r,amount:BigInt(o),suggestedParams:c}):n.default.makeAssetTransferTxnWithSuggestedParamsFromObject({from:i,to:r,assetIndex:s,amount:BigInt(o),suggestedParams:c});const l=n.default.makePaymentTxnWithSuggestedParamsFromObject({from:r,to:i,amount:u.fee+A.fee,note:a,suggestedParams:c}),d=n.default.assignGroupID([l,u,A]);return[{txn:d[0],signers:[r]},{txn:d[1],signers:[i]},{txn:d[2],signers:[i]}]},exports.generateSwapTransactions=async function({client:t,pool:e,swapType:s,assetIn:o,assetOut:r,slippage:i,initiatorAddr:c,poolAddress:u}){const A=await t.getTransactionParams().do(),l=[_("swap"),s===exports.SwapType.FixedInput?_("fi"):_("fo")],d=n.default.makeApplicationNoOpTxnFromObject({from:u,appIndex:e.validatorAppID,appArgs:l,accounts:[c],foreignAssets:0==e.asset2ID?[e.asset1ID,e.liquidityTokenID]:[e.asset1ID,e.asset2ID,e.liquidityTokenID],suggestedParams:A}),I=s===exports.SwapType.FixedOutput?T("positive",i,o.amount):o.amount;let p;p=0===o.assetID?n.default.makePaymentTxnWithSuggestedParamsFromObject({from:c,to:u,amount:I,suggestedParams:A}):n.default.makeAssetTransferTxnWithSuggestedParamsFromObject({from:c,to:u,assetIndex:o.assetID,amount:I,suggestedParams:A});const g=s===exports.SwapType.FixedInput?T("negative",i,r.amount):r.amount;let m;m=0===r.assetID?n.default.makePaymentTxnWithSuggestedParamsFromObject({from:u,to:c,amount:g,suggestedParams:A}):n.default.makeAssetTransferTxnWithSuggestedParamsFromObject({from:u,to:c,assetIndex:r.assetID,amount:g,suggestedParams:A});const E=n.default.makePaymentTxnWithSuggestedParamsFromObject({from:c,to:u,amount:d.fee+m.fee,note:a,suggestedParams:A}),D=n.default.assignGroupID([E,d,p,m]);return[{txn:D[0],signers:[c]},{txn:D[1],signers:[u]},{txn:D[2],signers:[c]},{txn:D[3],signers:[u]}]},exports.getAccountExcess=async function({client:t,accountAddr:s,validatorAppID:a}){const o=((await t.accountInformation(s).setIntDecoding("bigint").do())["apps-local-state"]||[]).find((t=>t.id==a));let r=[];if(o&&o["key-value"]){const t=A(o["key-value"]);for(let s of Object.entries(t)){const[t,a]=s,o=e.toByteArray(t);41===o.length&&101===o[32]&&r.push({poolAddress:n.default.encodeAddress(o.slice(0,32)),assetID:n.default.decodeUint64(o.slice(33,41),"safe"),amount:parseInt(a)})}}return r},exports.getAccountExcessWithinPool=j,exports.getAccountInformation=function(t,e){return new Promise((async(s,n)=>{try{const n=await t.accountInformation(e).do();s({...n,minimum_required_balance:F(n)})}catch(t){n(new Error(t.message||"Failed to fetch account information"))}}))},exports.getBootstrapProcessTxnCount=function(t){return 0===t?4:5},exports.getBurnLiquidityQuote=function({pool:t,reserves:e,liquidityIn:s}){const n=BigInt(s),a=e.issuedLiquidity&&n*e.asset1/e.issuedLiquidity,o=e.issuedLiquidity&&n*e.asset2/e.issuedLiquidity;return{round:e.round,liquidityID:t.liquidityTokenID,liquidityIn:n,asset1ID:t.asset1ID,asset1Out:a,asset2ID:t.asset2ID,asset2Out:o}},exports.getPoolAssets=Y,exports.getPoolInfo=X,exports.getPoolPairRatio=function(t,e){const s=W(e);let n=null;return e&&!s&&e.asset1&&e.asset2&&"number"==typeof t.asset2&&"number"==typeof t.asset1&&(n=x(t.asset1,e.asset1)/x(t.asset2,e.asset2)),n},exports.getPoolReserves=async function(s,a){const o=await s.accountInformation(a.account.address()).setIntDecoding(t.IntDecoding.BIGINT).do(),r=o["apps-local-state"]||[];let i=0n,c=0n,u=0n;for(const t of r){if(t.id!=a.validatorAppID)continue;const s=t["key-value"];if(!s)break;const o=A(s),r=e.fromByteArray(l([V,n.default.encodeUint64(a.asset1ID)])),d=e.fromByteArray(l([V,n.default.encodeUint64(a.asset2ID)])),I=e.fromByteArray(l([V,n.default.encodeUint64(a.liquidityTokenID)])),p=o[r],g=o[d],m=o[I];"bigint"==typeof p&&(i=p),"bigint"==typeof g&&(c=g),"bigint"==typeof m&&(u=m)}let E=0n,D=0n,T=0n;for(const t of o.assets){const e=t["asset-id"],{amount:s}=t;e==a.asset1ID?E=BigInt(s):e==a.asset2ID?D=BigInt(s):e==a.liquidityTokenID&&(T=BigInt(s))}if(0===a.asset2ID){const t=function(t){const e=t["apps-total-schema"];let s=0n,n=0n;e&&(e["num-byte-slice"]&&(s=e["num-byte-slice"]),e["num-uint"]&&(n=e["num-uint"]));const a=t["apps-local-state"]||[],o=t["created-apps"]||[],r=t.assets||[];return d+I*BigInt(r.length)+p*BigInt(o.length+a.length)+m*n+g*s}(o);D=BigInt(o.amount)-t}const x={round:Number(o.round),asset1:E-i,asset2:D-c,issuedLiquidity:z-T+u};if(x.asset1<0n||x.asset2<0n||x.issuedLiquidity<0n||x.issuedLiquidity>z)throw x.asset1=Number(x.asset1),x.asset2=Number(x.asset2),x.issuedLiquidity=Number(x.issuedLiquidity),new Error(`Invalid pool reserves: ${JSON.stringify(x)}`);return x},exports.getPoolShare=function(t,e){let s=Number(e)/Number(t);return Number.isFinite(s)||(s=0),s},exports.getPoolsForPair=function(t){return Promise.all(Object.values(C).map((e=>X({...t,contractVersion:e}))))},exports.getStakingAppID=function(t){return"testnet"===t?51948952:649588853},exports.getSwapQuote=function(t,e,s,n,a){let o;if(e.status!==exports.PoolStatus.READY)throw new u({pool:e,asset:n},"Trying to swap on a non-existent pool");return o="fixed-input"===t?function({pool:t,reserves:e,assetIn:s,decimals:n}){const a=BigInt(s.amount);let o,r,i;s.assetID===t.asset1ID?(o=t.asset2ID,r=e.asset1,i=e.asset2):(o=t.asset1ID,r=e.asset2,i=e.asset1);const c=a*K/$,u=i-r*i/(r+(a-c));if(u>i)throw new Error("Output amount exceeds available liquidity.");const A=x(n.assetOut,Number(u))/x(n.assetIn,Number(a)),l=x(n.assetOut,Number(i))/x(n.assetIn,Number(r)),d=f({decimalPlaces:5},Math.abs(A/l-1));return{round:e.round,assetInID:s.assetID,assetInAmount:a,assetOutID:o,assetOutAmount:u,swapFee:Number(c),rate:A,priceImpact:d}}({pool:e,reserves:s,assetIn:n,decimals:a}):function({pool:t,reserves:e,assetOut:s,decimals:n}){const a=BigInt(s.amount);let o,r,i;if(s.assetID===t.asset1ID?(o=t.asset2ID,r=e.asset2,i=e.asset1):(o=t.asset1ID,r=e.asset1,i=e.asset2),a>i)throw new Error("Output amount exceeds available liquidity.");const c=r*i/(i-a)-r,u=c*$/($-K),A=u-c,l=x(n.assetOut,Number(a))/x(n.assetIn,Number(u)),d=x(n.assetOut,Number(i))/x(n.assetIn,Number(r)),I=f({decimalPlaces:5},Math.abs(l/d-1));return{round:e.round,assetInID:o,assetInAmount:u,assetOutID:s.assetID,assetOutAmount:a,swapFee:Number(A),rate:l,priceImpact:I}}({pool:e,reserves:s,assetOut:n,decimals:a}),o},exports.getTxnGroupID=S,exports.getValidatorAppID=P,exports.hasSufficientMinimumBalance=function(t){return t.amount>=t.minimum_required_balance},exports.isAccountOptedIntoApp=function({appID:t,accountAppsLocalState:e}){return e.some((e=>e.id===t))},exports.isPoolEmpty=W,exports.isPoolNotCreated=function(t){return t?.status===exports.PoolStatus.NOT_CREATED},exports.isPoolReady=function(t){return t?.status===exports.PoolStatus.READY},exports.issueSwap=async function({client:t,pool:e,swapType:s,txGroup:n,signedTxns:a,initiatorAddr:o}){if(e.status!==exports.PoolStatus.READY)throw new u({pool:e,swapType:s,txGroup:n},"Trying to swap on a non-existent pool");try{const r={assetID:n[et.ASSET_IN_TXN_INDEX].txn.assetIndex||0,amount:n[et.ASSET_IN_TXN_INDEX].txn.amount},i={assetID:n[et.ASSET_OUT_TXN_INDEX].txn.assetIndex||0,amount:n[et.ASSET_OUT_TXN_INDEX].txn.amount};let c;return c=s===exports.SwapType.FixedInput?await async function({client:t,pool:e,signedTxns:s,assetIn:n,assetOut:a,initiatorAddr:o}){const r=await j({client:t,pool:e,accountAddr:o});let[{confirmedRound:i,txnID:c}]=await N(t,[s]);const u=await j({client:t,pool:e,accountAddr:o});let A,l;a.assetID===e.asset1ID?(A=r.excessAsset1,l=u.excessAsset1):(A=r.excessAsset2,l=u.excessAsset2);let d=l-A;return d<0n&&(d=0n),{round:i,assetInID:n.assetID,assetInAmount:BigInt(n.amount),assetOutID:a.assetID,assetOutAmount:BigInt(a.amount)+d,excessAmount:{assetID:a.assetID,excessAmountForSwap:d,totalExcessAmount:l},txnID:c}}({client:t,pool:e,signedTxns:a,assetIn:r,assetOut:i,initiatorAddr:o}):await async function({client:t,pool:e,signedTxns:s,assetIn:n,assetOut:a,initiatorAddr:o}){const r=await j({client:t,pool:e,accountAddr:o});let[{confirmedRound:i,txnID:c}]=await N(t,[s]);const u=await j({client:t,pool:e,accountAddr:o});let A,l;n.assetID===e.asset1ID?(A=r.excessAsset1,l=u.excessAsset1):(A=r.excessAsset2,l=u.excessAsset2);let d=l-A;return d<0n&&(d=0n),{round:i,assetInID:n.assetID,assetInAmount:BigInt(n.amount)-d,assetOutID:a.assetID,assetOutAmount:BigInt(a.amount),excessAmount:{assetID:n.assetID,excessAmountForSwap:d,totalExcessAmount:l},txnID:c}}({client:t,pool:e,signedTxns:a,assetIn:r,assetOut:i,initiatorAddr:o}),{...c,groupID:S(n),fees:y(n)}}catch(t){const e=new u(t,"We encountered something unexpected while swapping. Try again later.");throw"SlippageTolerance"===e.type&&e.setMessage("The swap failed due to too much slippage in the price. Please adjust the slippage tolerance and try again."),e}},exports.prepareCommitTransactions=async function({client:e,stakingAppID:s,program:n,requiredAssetID:a,liquidityAssetID:o,amount:r,initiatorAddr:i}){const c=await e.getTransactionParams().do(),u=function({suggestedParams:e,stakingAppID:s,initiatorAddr:n,liquidityAssetID:a,program:o,amount:r}){const i=t.encodeUint64(r),c=t.encodeUint64(o.id);return t.makeApplicationNoOpTxnFromObject({appIndex:s,from:n,suggestedParams:e,foreignAssets:[a],accounts:[o.accountAddress],appArgs:[_("commit"),i],note:l([_("tinymanStaking/v1:b"),c,t.encodeUint64(a),i])})}({suggestedParams:c,stakingAppID:s,program:n,liquidityAssetID:o,initiatorAddr:i,amount:r});let A=[u];if("number"==typeof a){const e=t.makeApplicationNoOpTxnFromObject({appIndex:s,from:i,suggestedParams:c,foreignAssets:[a],accounts:[n.accountAddress],appArgs:[_("log_balance")]});return A=t.assignGroupID([u,e]),[{txn:A[0],signers:[i]},{txn:A[1],signers:[i]}]}return[{txn:A[0],signers:[i]}]},exports.redeemAllExcessAsset=async function({client:t,data:e,initiatorSigner:s}){try{const a=e.map((({txGroup:t,pool:e})=>({txns:t,txnFees:y(t),groupID:S(t),lsig:e.account.lsig}))),o=await s(a.map((t=>t.txns)));return Promise.all(a.map(((e,s)=>new Promise((async(a,r)=>{try{const r=e.txns.map(((t,a)=>{if(0===a)return o[s];const{blob:r}=n.default.signLogicSigTransactionObject(t.txn,e.lsig);return r})),[{txnID:i,confirmedRound:c}]=await N(t,[r]);a({fees:e.txnFees,groupID:e.groupID,txnID:i,confirmedRound:c})}catch(t){r(t)}})))))}catch(t){throw new u(t,"We encountered something unexpected while redeeming. Try again later.")}},exports.redeemExcessAsset=async function({client:t,pool:e,txGroup:s,initiatorSigner:a}){try{const o=await async function({txGroup:t,pool:e,initiatorSigner:s}){const[a]=await s([t]),{lsig:o}=e.account;return t.map(((t,e)=>{if(0===e)return a;const{blob:s}=n.default.signLogicSigTransactionObject(t.txn,o);return s}))}({txGroup:s,pool:e,initiatorSigner:a}),[{txnID:r,confirmedRound:i}]=await N(t,[o]);return{fees:y(s),confirmedRound:i,txnID:r,groupID:S(s)}}catch(t){throw new u(t,"We encountered something unexpected while redeeming. Try again later.")}},exports.sendAndWaitRawTransaction=N,exports.signBootstrapTransactions=async function({txGroup:t,initiatorSigner:e,validatorAppID:s,asset1ID:a,asset2ID:o}){const[r]=await e([t]),i=a>o?{asset1ID:a,asset2ID:o}:{asset1ID:o,asset2ID:a},c=U.generateLogicSigAccountForPool({asset1ID:i.asset1ID,asset2ID:i.asset2ID,network:"testnet"}),u=[];return{signedTxns:t.map(((t,e)=>{if(e===q.FUNDING_TXN)return u.push(t.txn.txID().toString()),r;const{txID:s,blob:a}=n.default.signLogicSigTransactionObject(t.txn,c);return u.push(s),a})),txnIDs:u}},exports.signBurnTxns=async function({pool:t,txGroup:e,initiatorSigner:s}){const[a,o]=await s([e]),{lsig:r}=t.account;return e.map(((t,e)=>{if(e===H.FEE_TXN)return a;if(e===H.LIQUDITY_IN_TXN)return o;const{blob:s}=n.default.signLogicSigTransactionObject(t.txn,r);return s}))},exports.signSwapTransactions=async function({pool:t,txGroup:e,initiatorSigner:s}){const[a,o]=await s([e]);return e.map(((e,s)=>{if(s===et.FEE_TXN_INDEX)return a;if(s===et.ASSET_IN_TXN_INDEX)return o;const{blob:r}=n.default.signLogicSigTransactionObject(e.txn,t.account.lsig);return r}))},exports.sumUpTxnFees=y,exports.tinymanContract_v2=L;
-=======
-"use strict";Object.defineProperty(exports,"__esModule",{value:!0});var t=require("algosdk"),e=require("base64-js");function n(t){return t&&"object"==typeof t&&"default"in t?t:{default:t}}var r=n(t),a=Uint8Array.from([1]);function s(t,e){var n=Object.keys(t);if(Object.getOwnPropertySymbols){var r=Object.getOwnPropertySymbols(t);e&&(r=r.filter((function(e){return Object.getOwnPropertyDescriptor(t,e).enumerable}))),n.push.apply(n,r)}return n}function o(t){for(var e=1;e<arguments.length;e++){var n=null!=arguments[e]?arguments[e]:{};e%2?s(Object(n),!0).forEach((function(e){f(t,e,n[e])})):Object.getOwnPropertyDescriptors?Object.defineProperties(t,Object.getOwnPropertyDescriptors(n)):s(Object(n)).forEach((function(e){Object.defineProperty(t,e,Object.getOwnPropertyDescriptor(n,e))}))}return t}function i(){
-/*! regenerator-runtime -- Copyright (c) 2014-present, Facebook, Inc. -- license (MIT): https://github.com/facebook/regenerator/blob/main/LICENSE */
-i=function(){return t};var t={},e=Object.prototype,n=e.hasOwnProperty,r="function"==typeof Symbol?Symbol:{},a=r.iterator||"@@iterator",s=r.asyncIterator||"@@asyncIterator",o=r.toStringTag||"@@toStringTag";function u(t,e,n){return Object.defineProperty(t,e,{value:n,enumerable:!0,configurable:!0,writable:!0}),t[e]}try{u({},"")}catch(t){u=function(t,e,n){return t[e]=n}}function c(t,e,n,r){var a=e&&e.prototype instanceof d?e:d,s=Object.create(a.prototype),o=new v(r||[]);return s._invoke=function(t,e,n){var r="suspendedStart";return function(a,s){if("executing"===r)throw new Error("Generator is already running");if("completed"===r){if("throw"===a)throw s;return w()}for(n.method=a,n.arg=s;;){var o=n.delegate;if(o){var i=T(o,n);if(i){if(i===l)continue;return i}}if("next"===n.method)n.sent=n._sent=n.arg;else if("throw"===n.method){if("suspendedStart"===r)throw r="completed",n.arg;n.dispatchException(n.arg)}else"return"===n.method&&n.abrupt("return",n.arg);r="executing";var u=p(t,e,n);if("normal"===u.type){if(r=n.done?"completed":"suspendedYield",u.arg===l)continue;return{value:u.arg,done:n.done}}"throw"===u.type&&(r="completed",n.method="throw",n.arg=u.arg)}}}(t,n,o),s}function p(t,e,n){try{return{type:"normal",arg:t.call(e,n)}}catch(t){return{type:"throw",arg:t}}}t.wrap=c;var l={};function d(){}function f(){}function g(){}var m={};u(m,a,(function(){return this}));var A=Object.getPrototypeOf,I=A&&A(A(b([])));I&&I!==e&&n.call(I,a)&&(m=I);var h=g.prototype=d.prototype=Object.create(m);function x(t){["next","throw","return"].forEach((function(e){u(t,e,(function(t){return this._invoke(e,t)}))}))}function y(t,e){function r(a,s,o,i){var u=p(t[a],t,s);if("throw"!==u.type){var c=u.arg,l=c.value;return l&&"object"==typeof l&&n.call(l,"__await")?e.resolve(l.__await).then((function(t){r("next",t,o,i)}),(function(t){r("throw",t,o,i)})):e.resolve(l).then((function(t){c.value=t,o(c)}),(function(t){return r("throw",t,o,i)}))}i(u.arg)}var a;this._invoke=function(t,n){function s(){return new e((function(e,a){r(t,n,e,a)}))}return a=a?a.then(s,s):s()}}function T(t,e){var n=t.iterator[e.method];if(void 0===n){if(e.delegate=null,"throw"===e.method){if(t.iterator.return&&(e.method="return",e.arg=void 0,T(t,e),"throw"===e.method))return l;e.method="throw",e.arg=new TypeError("The iterator does not provide a 'throw' method")}return l}var r=p(n,t.iterator,e.arg);if("throw"===r.type)return e.method="throw",e.arg=r.arg,e.delegate=null,l;var a=r.arg;return a?a.done?(e[t.resultName]=a.value,e.next=t.nextLoc,"return"!==e.method&&(e.method="next",e.arg=void 0),e.delegate=null,l):a:(e.method="throw",e.arg=new TypeError("iterator result is not an object"),e.delegate=null,l)}function E(t){var e={tryLoc:t[0]};1 in t&&(e.catchLoc=t[1]),2 in t&&(e.finallyLoc=t[2],e.afterLoc=t[3]),this.tryEntries.push(e)}function D(t){var e=t.completion||{};e.type="normal",delete e.arg,t.completion=e}function v(t){this.tryEntries=[{tryLoc:"root"}],t.forEach(E,this),this.reset(!0)}function b(t){if(t){var e=t[a];if(e)return e.call(t);if("function"==typeof t.next)return t;if(!isNaN(t.length)){var r=-1,s=function e(){for(;++r<t.length;)if(n.call(t,r))return e.value=t[r],e.done=!1,e;return e.value=void 0,e.done=!0,e};return s.next=s}}return{next:w}}function w(){return{value:void 0,done:!0}}return f.prototype=g,u(h,"constructor",g),u(g,"constructor",f),f.displayName=u(g,o,"GeneratorFunction"),t.isGeneratorFunction=function(t){var e="function"==typeof t&&t.constructor;return!!e&&(e===f||"GeneratorFunction"===(e.displayName||e.name))},t.mark=function(t){return Object.setPrototypeOf?Object.setPrototypeOf(t,g):(t.__proto__=g,u(t,o,"GeneratorFunction")),t.prototype=Object.create(h),t},t.awrap=function(t){return{__await:t}},x(y.prototype),u(y.prototype,s,(function(){return this})),t.AsyncIterator=y,t.async=function(e,n,r,a,s){void 0===s&&(s=Promise);var o=new y(c(e,n,r,a),s);return t.isGeneratorFunction(n)?o:o.next().then((function(t){return t.done?t.value:o.next()}))},x(h),u(h,o,"Generator"),u(h,a,(function(){return this})),u(h,"toString",(function(){return"[object Generator]"})),t.keys=function(t){var e=[];for(var n in t)e.push(n);return e.reverse(),function n(){for(;e.length;){var r=e.pop();if(r in t)return n.value=r,n.done=!1,n}return n.done=!0,n}},t.values=b,v.prototype={constructor:v,reset:function(t){if(this.prev=0,this.next=0,this.sent=this._sent=void 0,this.done=!1,this.delegate=null,this.method="next",this.arg=void 0,this.tryEntries.forEach(D),!t)for(var e in this)"t"===e.charAt(0)&&n.call(this,e)&&!isNaN(+e.slice(1))&&(this[e]=void 0)},stop:function(){this.done=!0;var t=this.tryEntries[0].completion;if("throw"===t.type)throw t.arg;return this.rval},dispatchException:function(t){if(this.done)throw t;var e=this;function r(n,r){return o.type="throw",o.arg=t,e.next=n,r&&(e.method="next",e.arg=void 0),!!r}for(var a=this.tryEntries.length-1;a>=0;--a){var s=this.tryEntries[a],o=s.completion;if("root"===s.tryLoc)return r("end");if(s.tryLoc<=this.prev){var i=n.call(s,"catchLoc"),u=n.call(s,"finallyLoc");if(i&&u){if(this.prev<s.catchLoc)return r(s.catchLoc,!0);if(this.prev<s.finallyLoc)return r(s.finallyLoc)}else if(i){if(this.prev<s.catchLoc)return r(s.catchLoc,!0)}else{if(!u)throw new Error("try statement without catch or finally");if(this.prev<s.finallyLoc)return r(s.finallyLoc)}}}},abrupt:function(t,e){for(var r=this.tryEntries.length-1;r>=0;--r){var a=this.tryEntries[r];if(a.tryLoc<=this.prev&&n.call(a,"finallyLoc")&&this.prev<a.finallyLoc){var s=a;break}}s&&("break"===t||"continue"===t)&&s.tryLoc<=e&&e<=s.finallyLoc&&(s=null);var o=s?s.completion:{};return o.type=t,o.arg=e,s?(this.method="next",this.next=s.finallyLoc,l):this.complete(o)},complete:function(t,e){if("throw"===t.type)throw t.arg;return"break"===t.type||"continue"===t.type?this.next=t.arg:"return"===t.type?(this.rval=this.arg=t.arg,this.method="return",this.next="end"):"normal"===t.type&&e&&(this.next=e),l},finish:function(t){for(var e=this.tryEntries.length-1;e>=0;--e){var n=this.tryEntries[e];if(n.finallyLoc===t)return this.complete(n.completion,n.afterLoc),D(n),l}},catch:function(t){for(var e=this.tryEntries.length-1;e>=0;--e){var n=this.tryEntries[e];if(n.tryLoc===t){var r=n.completion;if("throw"===r.type){var a=r.arg;D(n)}return a}}throw new Error("illegal catch attempt")},delegateYield:function(t,e,n){return this.delegate={iterator:b(t),resultName:e,nextLoc:n},"next"===this.method&&(this.arg=void 0),l}},t}function u(t,e,n,r,a,s,o){try{var i=t[s](o),u=i.value}catch(t){return void n(t)}i.done?e(u):Promise.resolve(u).then(r,a)}function c(t){return function(){var e=this,n=arguments;return new Promise((function(r,a){var s=t.apply(e,n);function o(t){u(s,r,a,o,i,"next",t)}function i(t){u(s,r,a,o,i,"throw",t)}o(void 0)}))}}function p(t,e){if(!(t instanceof e))throw new TypeError("Cannot call a class as a function")}function l(t,e){for(var n=0;n<e.length;n++){var r=e[n];r.enumerable=r.enumerable||!1,r.configurable=!0,"value"in r&&(r.writable=!0),Object.defineProperty(t,r.key,r)}}function d(t,e,n){return e&&l(t.prototype,e),n&&l(t,n),Object.defineProperty(t,"prototype",{writable:!1}),t}function f(t,e,n){return e in t?Object.defineProperty(t,e,{value:n,enumerable:!0,configurable:!0,writable:!0}):t[e]=n,t}function g(t){return g=Object.setPrototypeOf?Object.getPrototypeOf.bind():function(t){return t.__proto__||Object.getPrototypeOf(t)},g(t)}function m(t,e){return m=Object.setPrototypeOf?Object.setPrototypeOf.bind():function(t,e){return t.__proto__=e,t},m(t,e)}function A(){if("undefined"==typeof Reflect||!Reflect.construct)return!1;if(Reflect.construct.sham)return!1;if("function"==typeof Proxy)return!0;try{return Boolean.prototype.valueOf.call(Reflect.construct(Boolean,[],(function(){}))),!0}catch(t){return!1}}function I(t,e,n){return I=A()?Reflect.construct.bind():function(t,e,n){var r=[null];r.push.apply(r,e);var a=new(Function.bind.apply(t,r));return n&&m(a,n.prototype),a},I.apply(null,arguments)}function h(t){var e="function"==typeof Map?new Map:void 0;return h=function(t){if(null===t||(n=t,-1===Function.toString.call(n).indexOf("[native code]")))return t;var n;if("function"!=typeof t)throw new TypeError("Super expression must either be null or a function");if(void 0!==e){if(e.has(t))return e.get(t);e.set(t,r)}function r(){return I(t,arguments,g(this).constructor)}return r.prototype=Object.create(t.prototype,{constructor:{value:r,enumerable:!1,writable:!0,configurable:!0}}),m(r,t)},h(t)}function x(t,e){if(e&&("object"==typeof e||"function"==typeof e))return e;if(void 0!==e)throw new TypeError("Derived constructors may only return object or undefined");return function(t){if(void 0===t)throw new ReferenceError("this hasn't been initialised - super() hasn't been called");return t}(t)}function y(t,e){return function(t){if(Array.isArray(t))return t}(t)||function(t,e){var n=null==t?null:"undefined"!=typeof Symbol&&t[Symbol.iterator]||t["@@iterator"];if(null==n)return;var r,a,s=[],o=!0,i=!1;try{for(n=n.call(t);!(o=(r=n.next()).done)&&(s.push(r.value),!e||s.length!==e);o=!0);}catch(t){i=!0,a=t}finally{try{o||null==n.return||n.return()}finally{if(i)throw a}}return s}(t,e)||T(t,e)||function(){throw new TypeError("Invalid attempt to destructure non-iterable instance.\nIn order to be iterable, non-array objects must have a [Symbol.iterator]() method.")}()}function T(t,e){if(t){if("string"==typeof t)return E(t,e);var n=Object.prototype.toString.call(t).slice(8,-1);return"Object"===n&&t.constructor&&(n=t.constructor.name),"Map"===n||"Set"===n?Array.from(t):"Arguments"===n||/^(?:Ui|I)nt(?:8|16|32)(?:Clamped)?Array$/.test(n)?E(t,e):void 0}}function E(t,e){(null==e||e>t.length)&&(e=t.length);for(var n=0,r=new Array(e);n<e;n++)r[n]=t[n];return r}function D(t,e){var n="undefined"!=typeof Symbol&&t[Symbol.iterator]||t["@@iterator"];if(!n){if(Array.isArray(t)||(n=T(t))||e&&t&&"number"==typeof t.length){n&&(t=n);var r=0,a=function(){};return{s:a,n:function(){return r>=t.length?{done:!0}:{done:!1,value:t[r++]}},e:function(t){throw t},f:a}}throw new TypeError("Invalid attempt to iterate non-iterable instance.\nIn order to be iterable, non-array objects must have a [Symbol.iterator]() method.")}var s,o=!0,i=!1;return{s:function(){n=n.call(t)},n:function(){var t=n.next();return o=t.done,t},e:function(t){i=!0,s=t},f:function(){try{o||null==n.return||n.return()}finally{if(i)throw s}}}}var v="- would result negative",b="logic eval error:",w="exceeds schema integer count",N=/transaction \w+:/,S=function(t){!function(t,e){if("function"!=typeof e&&null!==e)throw new TypeError("Super expression must either be null or a function");t.prototype=Object.create(e&&e.prototype,{constructor:{value:t,writable:!0,configurable:!0}}),Object.defineProperty(t,"prototype",{writable:!1}),e&&m(t,e)}(a,h(Error));var e,n,r=(e=a,n=A(),function(){var t,r=g(e);if(n){var a=g(this).constructor;t=Reflect.construct(r,arguments,a)}else t=r.apply(this,arguments);return x(this,t)});function a(t,e){var n;p(this,a);for(var s=arguments.length,o=new Array(s>2?s-2:0),i=2;i<s;i++)o[i-2]=arguments[i];var u=(n=r.call.apply(r,[this].concat(o))).extractMessageFromAlgoSDKError(t);return n.data=t,n.type=n.getErrorType(u),n.setMessage(n.getErrorMessage(u,n.type,e)),n}return d(a,[{key:"setMessage",value:function(t){this.message=t}},{key:"getErrorType",value:function(t){var e="Unknown";return t.includes(v)?e="SlippageTolerance":t.includes(w)?e="ExceedingExcessAmountCount":t.includes(b)?e="LogicError":t.match(N)&&(e="TransactionError"),e}},{key:"getErrorMessage",value:function(t,e,n){var r;switch(e){case"SlippageTolerance":r="The process failed due to too much slippage in the price. Please adjust the slippage tolerance and try again.";break;case"ExceedingExcessAmountCount":r="The process failed due to the number of excess amounts accumulated for your account in the Tinyman app.";break;case"LogicError":r=t.split(b)[1];break;case"TransactionError":r=t.split(N)[1];break;case"Unknown":t&&(r=t)}return r||(r=n||"We encountered an unexpected error, try again later."),r.trim()}},{key:"extractMessageFromAlgoSDKError",value:function(t){var e,n,r,a="";return null!=t&&null!==(e=t.response)&&void 0!==e&&null!==(n=e.body)&&void 0!==n&&n.message?a=t.response.body.message:null!=t&&null!==(r=t.response)&&void 0!==r&&r.text?a=t.response.text:"string"==typeof(null==t?void 0:t.message)&&(a=this.isMessageObjectString(null==t?void 0:t.message)?JSON.parse(t.message||"{message: ''}").message:t.message),"string"!=typeof a&&(a=String(a)),a}},{key:"isMessageObjectString",value:function(t){return"string"==typeof t&&t.includes("{message:")}}]),a}();function _(){var t,e=arguments.length>0&&void 0!==arguments[0]?arguments[0]:[],n={},r=D(e);try{for(r.s();!(t=r.n()).done;){var a=t.value,s=a.key,o=void 0;if(1==a.value.type)o=a.value.bytes;else{if(2!=a.value.type)throw new Error("Unexpected state type: ".concat(a.value.type));o=a.value.uint}n[s]=o}}catch(t){r.e(t)}finally{r.f()}return n}function k(t){var e,n=t.reduce((function(t,e){return t+e.length}),0),r=new Uint8Array(n),a=0,s=D(t);try{for(s.s();!(e=s.n()).done;){var o=e.value;r.set(o,a),a+=o.length}}catch(t){s.e(t)}finally{s.f()}return r}var O=100000n,M=100000n,P=100000n,B=25000n+25000n,R=25000n+3500n;function Q(t){var e=t["apps-total-schema"],n=0n,r=0n;e&&(e["num-byte-slice"]&&(n=e["num-byte-slice"]),e["num-uint"]&&(r=e["num-uint"]));var a=t["apps-local-state"]||[],s=t["created-apps"]||[],o=t.assets||[];return O+M*BigInt(o.length)+P*BigInt(s.length+a.length)+R*r+B*n}function C(t){return new Promise((function(e){setTimeout((function(){e(null)}),t)}))}function L(t,e){return U.apply(this,arguments)}function U(){return(U=c(i().mark((function t(e,n){var r;return i().wrap((function(t){for(;;)switch(t.prev=t.next){case 0:return t.next=3,C(1e3);case 3:return r=null,t.prev=4,t.next=7,e.pendingTransactionInformation(n).do();case 7:r=t.sent,t.next=12;break;case 10:t.prev=10,t.t0=t.catch(4);case 12:if(!r){t.next=17;break}if(!r["confirmed-round"]){t.next=15;break}return t.abrupt("return",r);case 15:if(!r["pool-error"]){t.next=17;break}throw new Error("Transaction Rejected: ".concat(r["pool-error"]));case 17:t.next=0;break;case 19:case"end":return t.stop()}}),t,null,[[4,10]])})))).apply(this,arguments)}function j(t,e,n){if(e>1||e<0)throw new Error("Invalid slippage value. Must be between 0 and 1, got ".concat(e));var r;try{var a="negative"===t?1-e:1+e;r=BigInt(Math.floor(Number(n)*a))}catch(t){throw new Error(t.message)}return r}function F(t,e){var n=Number(t);return X({decimalPlaces:n},Math.pow(10,-n)*Number(e))}function X(t,e){var n=t.decimalPlaces,r=void 0===n?0:n;return Number(Math.round(Number(e+"e+".concat(r)))+"e-".concat(r))}function J(t,e){return q.apply(this,arguments)}function q(){return(q=c(i().mark((function t(e,n){var r,a,s,o,u,c,p,l;return i().wrap((function(t){for(;;)switch(t.prev=t.next){case 0:t.prev=0,r=[],a=D(n),t.prev=3,a.s();case 5:if((s=a.n()).done){t.next=18;break}return o=s.value,t.next=9,e.sendRawTransaction(o).do();case 9:return u=t.sent,c=u.txId,t.next=13,L(e,c);case 13:p=t.sent,l=p["confirmed-round"],r.push({confirmedRound:l,txnID:c});case 16:t.next=5;break;case 18:t.next=23;break;case 20:t.prev=20,t.t0=t.catch(3),a.e(t.t0);case 23:return t.prev=23,a.f(),t.finish(23);case 26:return t.abrupt("return",r);case 29:throw t.prev=29,t.t1=t.catch(0),new S(t.t1,"We encountered an error while processing this transaction. Try again later.");case 32:case"end":return t.stop()}}),t,null,[[0,29],[3,20,23,26]])})))).apply(this,arguments)}function G(t){return t.reduce((function(t,e){return t+e.txn.fee}),0)}function z(t){return(e=t[0].txn.group)?Buffer.from(e).toString("base64"):"";var e}function Y(t){return(new TextEncoder).encode(t)}function W(){return(W=c(i().mark((function t(e){var n,a,s,o,u;return i().wrap((function(t){for(;;)switch(t.prev=t.next){case 0:return n=e.client,a=e.assetID,s=e.initiatorAddr,t.prev=1,t.next=4,n.getTransactionParams().do();case 4:return o=t.sent,u=r.default.makeAssetTransferTxnWithSuggestedParamsFromObject({from:s,to:s,assetIndex:a,amount:0,suggestedParams:o}),t.abrupt("return",[{txn:u,signers:[s]}]);case 9:throw t.prev=9,t.t0=t.catch(1),new S(t.t0,"We encountered something unexpected while opting into this asset. Try again later.");case 12:case"end":return t.stop()}}),t,null,[[1,9]])})))).apply(this,arguments)}var V={id:"".concat(0),name:"Algorand",unit_name:"ALGO",decimals:6,url:"https://algorand.org",is_liquidity_token:!1,total_amount:"6615503326932151"},H={DEFAULT:"TMPOOL11",V1:"TM1POOL"};function Z(t){var e=t["apps-total-schema"];return 1e5+1e5*(t.assets||[]).length+1e5*(t["created-apps"]||[]).length+1e5*(t["apps-local-state"]||[]).length+5e4*(e&&e["num-byte-slice"]||0)+28500*(e&&e["num-uint"]||0)+1e5*(t["apps-total-extra-pages"]||0)}var K=Y("e");function $(t){return tt.apply(this,arguments)}function tt(){return(tt=c(i().mark((function n(a){var s,o,u,c,p,l,d,f,g,m,A,I,h,x,y,T,E,v,b,w;return i().wrap((function(n){for(;;)switch(n.prev=n.next){case 0:return s=a.client,o=a.pool,u=a.accountAddr,n.next=3,s.accountInformation(u).setIntDecoding(t.IntDecoding.BIGINT).do();case 3:c=n.sent,p=c["apps-local-state"]||[],l=0n,d=0n,f=0n,g=D(p),n.prev=9,g.s();case 11:if((m=g.n()).done){n.next=30;break}if((A=m.value).id==o.validatorAppID){n.next=15;break}return n.abrupt("continue",28);case 15:if(I=A["key-value"]){n.next=18;break}return n.abrupt("break",30);case 18:h=_(I),x=e.fromByteArray(k([r.default.decodeAddress(o.addr).publicKey,K,r.default.encodeUint64(o.asset1ID)])),y=e.fromByteArray(k([r.default.decodeAddress(o.addr).publicKey,K,r.default.encodeUint64(o.asset2ID)])),T=e.fromByteArray(k([r.default.decodeAddress(o.addr).publicKey,K,r.default.encodeUint64(o.liquidityTokenID)])),E=h[x],v=h[y],b=h[T],"bigint"==typeof E&&(l=E),"bigint"==typeof v&&(d=v),"bigint"==typeof b&&(f=b);case 28:n.next=11;break;case 30:n.next=35;break;case 32:n.prev=32,n.t0=n.catch(9),g.e(n.t0);case 35:return n.prev=35,g.f(),n.finish(35);case 38:if(!((w={excessAsset1:l,excessAsset2:d,excessLiquidityTokens:f}).excessAsset1<0n||w.excessAsset2<0n||w.excessLiquidityTokens<0n)){n.next=41;break}throw new Error("Invalid account excess: ".concat(w));case 41:return n.abrupt("return",w);case 42:case"end":return n.stop()}}),n,null,[[9,32,35,38]])})))).apply(this,arguments)}function et(){return(et=c(i().mark((function t(n){var a,s,o,u,c,p,l,d,f,g,m,A,I,h,x;return i().wrap((function(t){for(;;)switch(t.prev=t.next){case 0:return a=n.client,s=n.accountAddr,o=n.validatorAppID,t.next=3,a.accountInformation(s).setIntDecoding("bigint").do();case 3:if(u=t.sent,c=u["apps-local-state"]||[],p=c.find((function(t){return t.id==o})),l=[],p&&p["key-value"])for(d=_(p["key-value"]),f=0,g=Object.entries(d);f<g.length;f++)m=g[f],A=y(m,2),I=A[0],h=A[1],41===(x=e.toByteArray(I)).length&&101===x[32]&&l.push({poolAddress:r.default.encodeAddress(x.slice(0,32)),assetID:r.default.decodeUint64(x.slice(33,41),"safe"),amount:parseInt(h)});return t.abrupt("return",l);case 9:case"end":return t.stop()}}),t)})))).apply(this,arguments)}var nt={type:"logicsig",logic:{bytecode:"BCAIAQCBgICAgICAgPABgICAgICAgIDwAQMEBQYlJA1EMQkyAxJEMRUyAxJEMSAyAxJEMgQiDUQzAQAxABJEMwEQIQcSRDMBGIGCgICAgICAgPABEkQzARkiEjMBGyEEEhA3ARoAgAlib290c3RyYXASEEAAXDMBGSMSRDMBG4ECEjcBGgCABHN3YXASEEACOzMBGyISRDcBGgCABG1pbnQSQAE7NwEaAIAEYnVybhJAAZg3ARoAgAZyZWRlZW0SQAJbNwEaAIAEZmVlcxJAAnkAIQYhBSQjEk0yBBJENwEaARclEjcBGgIXJBIQRDMCADEAEkQzAhAhBBJEMwIhIxJEMwIiIxwSRDMCIyEHEkQzAiQjEkQzAiWACFRNUE9PTDExEkQzAiZRAA+AD1RpbnltYW5Qb29sMS4xIBJEMwIngBNodHRwczovL3RpbnltYW4ub3JnEkQzAikyAxJEMwIqMgMSRDMCKzIDEkQzAiwyAxJEMwMAMQASRDMDECEFEkQzAxElEkQzAxQxABJEMwMSIxJEJCMTQAAQMwEBMwIBCDMDAQg1AUIBsTMEADEAEkQzBBAhBRJEMwQRJBJEMwQUMQASRDMEEiMSRDMBATMCAQgzAwEIMwQBCDUBQgF8MgQhBhJENwEcATEAE0Q3ARwBMwQUEkQzAgAxABNEMwIUMQASRDMDADMCABJEMwIRJRJEMwMUMwMHMwMQIhJNMQASRDMDESMzAxAiEk0kEkQzBAAxABJEMwQUMwIAEkQzAQEzBAEINQFCAREyBCEGEkQ3ARwBMQATRDcBHAEzAhQSRDMDFDMDBzMDECISTTcBHAESRDMCADEAEkQzAhQzBAASRDMCESUSRDMDADEAEkQzAxQzAwczAxAiEk0zBAASRDMDESMzAxAiEk0kEkQzBAAxABNEMwQUMQASRDMBATMCAQgzAwEINQFCAJAyBCEFEkQ3ARwBMQATRDMCADcBHAESRDMCADEAE0QzAwAxABJEMwIUMwIHMwIQIhJNMQASRDMDFDMDBzMDECISTTMCABJEMwEBMwMBCDUBQgA+MgQhBBJENwEcATEAE0QzAhQzAgczAhAiEk03ARwBEkQzAQEzAgEINQFCABIyBCEEEkQzAQEzAgEINQFCAAAzAAAxABNEMwAHMQASRDMACDQBD0M=",address:"ABUKAXTANWR6K6ZYV75DWJEPVWWOU6SFUVRI6QHO44E4SIDLHBTD2CZ64A",size:881,variables:[{name:"TMPL_ASSET_ID_1",type:"int",index:15,length:10},{name:"TMPL_ASSET_ID_2",type:"int",index:5,length:10},{name:"TMPL_VALIDATOR_APP_ID",type:"int",index:74,length:10}],source:"https://github.com/tinymanorg/tinyman-contracts-v1/tree/dc9ab40c58b85c15d58f63a1507e18be76720dbb/contracts/pool_logicsig.teal.tmpl"},name:"pool_logicsig"},rt={type:"app",approval_program:{bytecode:"BCAHAAHoB+UHBf///////////wHAhD0mDQFvAWUBcAJhMQJhMgJsdARzd2FwBG1pbnQBdAJjMQJwMQJjMgJwMjEZgQQSMRkhBBIRMRmBAhIRQATxMRkjEjEbIhIQQATjNhoAgAZjcmVhdGUSQATUMRkjEjYaAIAJYm9vdHN0cmFwEhBAA/MzAhIzAggINTQiK2I1ZSI0ZXAARDUBIicEYjVmNGZAABEiYCJ4CTEBCDMACAk1AkIACCI0ZnAARDUCIicFYjVnKDRlFlA1byI0b2I1PSg0ZhZQNXAiNHBiNT4oNGcWUDVxIjRxYjU/IipiNUA0ATQ9CTVHNAI0Pgk1SDEAKVA0ZRZQNXkxAClQNGYWUDV6MQApUDRnFlA1ezYaAIAGcmVkZWVtEkAAWjYaAIAEZmVlcxJAABw2GgAnBhI2GgAnBxIRNhoAgARidXJuEhFAAG0ANGdJRDMCERJEMwISRDMCFDIJEkQ0PzMCEgk1PzRAMwISCTVAIio0QGYiNHE0P2YjQzMCFDMCBzMCECMSTTYcARJENDREIigzAhEWUEpiNDQJZiMxAClQMwIRFlBKYjQ0CUlBAANmI0NIaCNDMgciJwhiCUk1+kEARiInCWIiJwpiNPodTEAANx4hBSMeHzX7SEhIIicLYiInDGI0+h1MQAAdHiEFIx4fNfxISEgiJwk0+2YiJws0/GYiJwgyB2YzAxIzAwgINTU2HAExABNENGdBACIiNGdwAEQ1BiIcNAYJND8INQQ2GgAnBhJAASA0ZzMEERJENhoAJwcSQABVNhwBMwQAEkQzBBI0Rx00BCMdH0hITEhJNRA0NAk1yTMEEjRIHTQEIx0fSEhMSEk1ETQ1CTXKNBA0ERBENEc0EAk1UTRINBEJNVI0BDMEEgk1U0ICCjYcATMCABJENEc0NAg1UTRINDUINVI0BCISQAAuNDQ0BB00RyMdH0hITEg0NTQEHTRIIx0fSEhMSEoNTUk0BAg1UzMEEgk1y0IBvyInBTMEEUk1Z2YoNGcWUDVxIjRncABERDRnNGUTRDRnNGYTRDMEEiQISR018DQ0NDUdNfFKDEAACBJENPA08Q5EMwQSJAgjCEkdNfA0NDQ1HTXxSg1AAAgSRDTwNPENRCQ1PzQEMwQSJAgINVNCAU82HAEzAgASRDMCETRlEjMDETRmEhBJNWRAABkzAhE0ZhIzAxE0ZRIQRDRINRI0RzUTQgAINEc1EjRINRM2GgGAAmZpEkAAWjYaAYACZm8SRDQ1JAs0Eh00EzQ1CSUdH0hITEgjCEk1FSINNDU0EwwQRDQ0NBUJNGRBABM1yTRHNBUINVE0SDQ1CTVSQgBnNco0SDQVCDVSNEc0NQk1UUIAVDQ0STUVJQs0Ex00EiQLNDQlCx4fSEhMSEk1FCINNBQ0EwwQRDQUNDUJNGRBABM1yjRHNDQINVE0SDQUCTVSQgATNck0RzQUCTVRNEg0NAg1UkIAADQVIQQLNAQdgaCcATQSHR9ISExISTUqNAQINVNCADsiKzYaARdJNWVmIicENhoCF0k1ZmY0ZXEDRIABLVCABEFMR080ZkEABkg0ZnEDRFAzAiZJFYEPTFISQyIqNEA0KghmIjRxND80Kgg0ywhmIjRvND00yQhmIjRwND40yghmIoACczE0UWYigAJzMjRSZiInCjRSIQYdNFEjHR9ISExIZiInDDRRIQYdNFIjHR9ISExIZiKAA2lsdDRTZjTLQQAJIzR7SmI0ywhmNMlBAAkjNHlKYjTJCGY0ykEACSM0ekpiNMoIZiNDI0MiQw==",address:"BUQHXHPLMYUVS3P2INJ2EUJFCSNT6LNUGXVM6T2SZ27TDRDYLUMWCFYW3E",size:1351,variables:[],source:"https://github.com/tinymanorg/tinyman-contracts-v1/tree/dc9ab40c58b85c15d58f63a1507e18be76720dbb/contracts/validator_approval.teal"},clear_program:{bytecode:"BIEB",address:"P7GEWDXXW5IONRW6XRIRVPJCT2XXEQGOBGG65VJPBUOYZEJCBZWTPHS3VQ",size:3,variables:[],source:"https://github.com/tinymanorg/tinyman-contracts-v1/tree/dc9ab40c58b85c15d58f63a1507e18be76720dbb/contracts/validator_clear_state.teal"},global_state_schema:{num_uints:0,num_byte_slices:0},local_state_schema:{num_uints:16,num_byte_slices:0},name:"validator_app"},at=new(function(){function n(t,r){p(this,n),this.poolLogicSigContractTemplate=r.logic.bytecode,this.templateVariables=r.logic.variables,this.validatorApprovalContract=e.toByteArray(t.approval_program.bytecode),this.validatorClearStateContract=e.toByteArray(t.clear_program.bytecode),this.schema={numLocalInts:t.local_state_schema.num_uints,numLocalByteSlices:t.local_state_schema.num_byte_slices,numGlobalInts:t.global_state_schema.num_uints,numGlobalByteSlices:t.global_state_schema.num_byte_slices}}return d(n,[{key:"getPoolLogicSig",value:function(n){var r=n.validatorAppID,a=n.asset1ID,s=n.asset2ID;if(a===s)throw new Error("Assets are the same");if(s>a){var o=a;a=s,s=o}var i=Array.from(e.toByteArray(this.poolLogicSigContractTemplate)),u={asset_id_1:a,asset_id_2:s,validator_app_id:r},c=0;this.templateVariables.sort((function(t,e){return t.index-e.index}));for(var p=0;p<this.templateVariables.length;p++){var l=this.templateVariables[p],d=u[l.name.split("TMPL_")[1].toLowerCase()],f=l.index-c,g=f+l.length,m=ot(d);c+=l.length-m.length,i=i.slice(0,f).concat(m).concat(i.slice(g))}var A=new Uint8Array(i);return{addr:new t.LogicSigAccount(A).address(),program:A}}}]),n}())(rt,nt),st=at.schema;function ot(t){for(var e=[];;){var n=127&t;if(!(t>>=7)){e.push(n);break}e.push(128|n)}return e}var it={testnet:62368684,mainnet:552635992};function ut(){return(ut=c(i().mark((function t(e){var n,a,s,o,u;return i().wrap((function(t){for(;;)switch(t.prev=t.next){case 0:return n=e.client,a=e.validatorAppID,s=e.initiatorAddr,t.next=3,n.getTransactionParams().do();case 3:return o=t.sent,u=r.default.makeApplicationOptInTxnFromObject({from:s,appIndex:a,suggestedParams:o}),t.abrupt("return",[{txn:u,signers:[s]}]);case 6:case"end":return t.stop()}}),t)})))).apply(this,arguments)}var ct;function pt(){return(pt=c(i().mark((function t(e){var n,a,s,o,u;return i().wrap((function(t){for(;;)switch(t.prev=t.next){case 0:return n=e.client,a=e.validatorAppID,s=e.initiatorAddr,t.next=3,n.getTransactionParams().do();case 3:return o=t.sent,u=r.default.makeApplicationClearStateTxnFromObject({from:s,appIndex:a,suggestedParams:o}),t.abrupt("return",[{txn:u,signers:[s]}]);case 6:case"end":return t.stop()}}),t)})))).apply(this,arguments)}function lt(t,e){return dt.apply(this,arguments)}function dt(){return(dt=c(i().mark((function t(e,n){var r,a,s;return i().wrap((function(t){for(;;)switch(t.prev=t.next){case 0:return r=at.getPoolLogicSig(n),a={addr:r.addr,program:r.program,validatorAppID:n.validatorAppID,asset1ID:Math.max(n.asset1ID,n.asset2ID),asset2ID:Math.min(n.asset1ID,n.asset2ID),status:ct.NOT_CREATED},t.next=4,yt({client:e,address:r.addr,validatorAppID:n.validatorAppID});case 4:return(s=t.sent)&&(a.asset1ID=s.asset1ID,a.asset2ID=s.asset2ID,a.liquidityTokenID=s.liquidityTokenID,a.status=ct.READY),t.abrupt("return",a);case 7:case"end":return t.stop()}}),t)})))).apply(this,arguments)}!function(t){t.NOT_CREATED="not created",t.BOOTSTRAP="bootstrap",t.READY="ready",t.ERROR="error"}(ct||(ct={}));var ft=Y("o"),gt=0xffffffffffffffffn;function mt(){return(mt=c(i().mark((function t(n,a){var s,o,u,c,p,l,d,f,g,m,A,I,h,x,y,T,E,v,b,w,N,S,O,M,P,B;return i().wrap((function(t){for(;;)switch(t.prev=t.next){case 0:return t.next=2,n.accountInformation(a.addr).setIntDecoding("bigint").do();case 2:s=t.sent,o=s["apps-local-state"]||[],u=0n,c=0n,p=0n,l=D(o),t.prev=8,l.s();case 10:if((d=l.n()).done){t.next=29;break}if((f=d.value).id==a.validatorAppID){t.next=14;break}return t.abrupt("continue",27);case 14:if(g=f["key-value"]){t.next=17;break}return t.abrupt("break",29);case 17:m=_(g),A=e.fromByteArray(k([ft,r.default.encodeUint64(a.asset1ID)])),I=e.fromByteArray(k([ft,r.default.encodeUint64(a.asset2ID)])),h=e.fromByteArray(k([ft,r.default.encodeUint64(a.liquidityTokenID)])),x=m[A],y=m[I],T=m[h],"bigint"==typeof x&&(u=x),"bigint"==typeof y&&(c=y),"bigint"==typeof T&&(p=T);case 27:t.next=10;break;case 29:t.next=34;break;case 31:t.prev=31,t.t0=t.catch(8),l.e(t.t0);case 34:return t.prev=34,l.f(),t.finish(34);case 37:E=0n,v=0n,b=0n,w=D(s.assets);try{for(w.s();!(N=w.n()).done;)S=N.value,O=S["asset-id"],M=S.amount,O==a.asset1ID?E=BigInt(M):O==a.asset2ID?v=BigInt(M):O==a.liquidityTokenID&&(b=BigInt(M))}catch(t){w.e(t)}finally{w.f()}if(0===a.asset2ID&&(P=Q(s),v=BigInt(s.amount)-P),!((B={round:Number(s.round),asset1:E-u,asset2:v-c,issuedLiquidity:gt-b+p}).asset1<0n||B.asset2<0n||B.issuedLiquidity<0n||B.issuedLiquidity>gt)){t.next=49;break}throw B.asset1=Number(B.asset1),B.asset2=Number(B.asset2),B.issuedLiquidity=Number(B.issuedLiquidity),new Error("Invalid pool reserves: ".concat(JSON.stringify(B)));case 49:return t.abrupt("return",B);case 50:case"end":return t.stop()}}),t,null,[[8,31,34,37]])})))).apply(this,arguments)}function At(t,e){var n=Number(e)/Number(t);return Number.isFinite(n)||(n=0),n}var It,ht,xt={};function yt(t){return Tt.apply(this,arguments)}function Tt(){return Tt=c(i().mark((function t(e){var n,r,a,s,o,u,c,p,l,d,f,g,m,A=arguments;return i().wrap((function(t){for(;;)switch(t.prev=t.next){case 0:if(n=e.client,r=e.address,a=e.validatorAppID,!(s=A.length>1&&void 0!==A[1]?A[1]:xt)[r]){t.next=4;break}return t.abrupt("return",s[r]);case 4:return t.next=6,n.accountInformation(r).do();case 6:return o=t.sent,u=o["apps-local-state"].find((function(t){return t.id==a})),c=null,u&&(p=u["key-value"],l=_(p),d="YTE=",f="YTI=",g=o["created-assets"][0],m=g.index,c={asset1ID:l[d],asset2ID:l[f],liquidityTokenID:m},s[r]=c),t.abrupt("return",c);case 11:case"end":return t.stop()}}),t)}))),Tt.apply(this,arguments)}function Et(t){return Boolean(t&&!(t.asset1+t.asset2))}function Dt(t,e){return 3e5+(0===t?0:1e5)+1e5+28500*at.schema.numLocalInts+5e4*at.schema.numLocalByteSlices+e.liquidityTokenCreateTxn+e.asset1OptinTxn+e.asset2OptinTxn+e.validatorAppCallTxn}function vt(){return(vt=c(i().mark((function t(e){var n,a,s,o,u,c,p,l,d,f,g,m,A,I,h,x,y,T;return i().wrap((function(t){for(;;)switch(t.prev=t.next){case 0:return n=e.client,a=e.validatorAppID,s=e.asset1ID,o=e.asset2ID,u=e.asset1UnitName,c=e.asset2UnitName,p=e.initiatorAddr,t.next=3,n.getTransactionParams().do();case 3:return l=t.sent,d=s>o?{asset1:{id:s,unitName:u},asset2:{id:o,unitName:c}}:{asset1:{id:o,unitName:c},asset2:{id:s,unitName:u}},f=at.getPoolLogicSig({asset1ID:d.asset1.id,asset2ID:d.asset2.id,validatorAppID:a}),g=r.default.makeApplicationOptInTxnFromObject({from:f.addr,appIndex:a,appArgs:[Y("bootstrap"),r.default.encodeUint64(d.asset1.id),r.default.encodeUint64(d.asset2.id)],foreignAssets:0==d.asset2.id?[d.asset1.id]:[d.asset1.id,d.asset2.id],suggestedParams:l}),m=r.default.makeAssetCreateTxnWithSuggestedParamsFromObject({from:f.addr,total:0xffffffffffffffffn,decimals:6,defaultFrozen:!1,unitName:H.DEFAULT,assetName:"TinymanPool1.1 ".concat(d.asset1.unitName,"-").concat(d.asset2.unitName),assetURL:"https://tinyman.org",suggestedParams:l}),A=r.default.makeAssetTransferTxnWithSuggestedParamsFromObject({from:f.addr,to:f.addr,assetIndex:d.asset1.id,amount:0,suggestedParams:l}),I=0===d.asset2.id?null:r.default.makeAssetTransferTxnWithSuggestedParamsFromObject({from:f.addr,to:f.addr,assetIndex:d.asset2.id,amount:0,suggestedParams:l}),h=r.default.makePaymentTxnWithSuggestedParamsFromObject({from:p,to:f.addr,amount:Dt(d.asset2.id,{liquidityTokenCreateTxn:m.fee,asset1OptinTxn:A.fee,asset2OptinTxn:I?I.fee:0,validatorAppCallTxn:g.fee}),suggestedParams:l}),x=[h,g,m,A],I&&x.push(I),y=r.default.assignGroupID(x),T=[{txn:y[0],signers:[p]},{txn:y[1],signers:[f.addr]},{txn:y[2],signers:[f.addr]},{txn:y[3],signers:[f.addr]}],y[4]&&T.push({txn:y[4],signers:[f.addr]}),t.abrupt("return",T);case 17:case"end":return t.stop()}}),t)})))).apply(this,arguments)}function bt(){return(bt=c(i().mark((function e(n){var a,s,o,u,c,p,l,d,f,g,m,A,I;return i().wrap((function(e){for(;;)switch(e.prev=e.next){case 0:return a=n.txGroup,s=n.initiatorSigner,o=n.validatorAppID,u=n.asset1ID,c=n.asset2ID,e.next=3,s([a]);case 3:return p=e.sent,l=y(p,1),d=l[0],f=u>c?{asset1ID:u,asset2ID:c}:{asset1ID:c,asset2ID:u},g=at.getPoolLogicSig({asset1ID:f.asset1ID,asset2ID:f.asset2ID,validatorAppID:o}),m=new t.LogicSigAccount(g.program),A=[],I=a.map((function(t,e){if(e===It.FUNDING_TXN)return A.push(t.txn.txID().toString()),d;var n=r.default.signLogicSigTransactionObject(t.txn,m),a=n.txID,s=n.blob;return A.push(a),s})),e.abrupt("return",{signedTxns:I,txnIDs:A});case 12:case"end":return e.stop()}}),e)})))).apply(this,arguments)}function wt(t){return Nt.apply(this,arguments)}function Nt(){return(Nt=c(i().mark((function t(e){var n,r,a,s,o;return i().wrap((function(t){for(;;)switch(t.prev=t.next){case 0:return n=e.client,r=e.signedTxns,a=e.txnIDs,t.prev=1,t.next=4,n.sendRawTransaction(r).do();case 4:return t.next=6,L(n,a[It.LIQUIDITY_TOKEN_CREATE]);case 6:if(s=t.sent,"number"==typeof(o=s["asset-index"])){t.next=10;break}throw new Error("Generated ID is not valid: got ".concat(o));case 10:return t.abrupt("return",{liquidityTokenID:o});case 13:throw t.prev=13,t.t0=t.catch(1),new S(t.t0,"We encountered something unexpected while bootstraping the pool. Try again later.");case 16:case"end":return t.stop()}}),t,null,[[1,13]])})))).apply(this,arguments)}function St(){return(St=c(i().mark((function t(e,n,r,a){return i().wrap((function(t){for(;;)switch(t.prev=t.next){case 0:return t.next=2,wt({client:e,signedTxns:r,txnIDs:a});case 2:return t.abrupt("return",lt(e,n));case 3:case"end":return t.stop()}}),t)})))).apply(this,arguments)}!function(t){t[t.FUNDING_TXN=0]="FUNDING_TXN",t[t.VALIDATOR_APP_CALL=1]="VALIDATOR_APP_CALL",t[t.LIQUIDITY_TOKEN_CREATE=2]="LIQUIDITY_TOKEN_CREATE",t[t.ASSET1_OPT_IN=3]="ASSET1_OPT_IN",t[t.ASSET2_OPT_IN=4]="ASSET2_OPT_IN"}(It||(It={})),function(t){t[t.FEE_TXN=0]="FEE_TXN",t[t.VALIDATOR_APP_CALL_TXN=1]="VALIDATOR_APP_CALL_TXN",t[t.ASSET1_IN_TXN=2]="ASSET1_IN_TXN",t[t.ASSET2_IN_TXN=3]="ASSET2_IN_TXN",t[t.LIQUDITY_OUT_TXN=4]="LIQUDITY_OUT_TXN"}(ht||(ht={}));var _t;function kt(){return(kt=c(i().mark((function t(e){var n,s,o,u,c,p,l,d,f,g,m,A,I,h,x;return i().wrap((function(t){for(;;)switch(t.prev=t.next){case 0:return n=e.client,s=e.pool,o=e.asset1In,u=e.asset2In,c=e.liquidityOut,p=e.slippage,l=e.initiatorAddr,d=j("negative",p,c),t.next=4,n.getTransactionParams().do();case 4:return f=t.sent,g=r.default.makeApplicationNoOpTxnFromObject({from:s.addr,appIndex:s.validatorAppID,appArgs:[Y("mint")],accounts:[l],foreignAssets:0==s.asset2ID?[s.asset1ID,s.liquidityTokenID]:[s.asset1ID,s.asset2ID,s.liquidityTokenID],suggestedParams:f}),m=r.default.makeAssetTransferTxnWithSuggestedParamsFromObject({from:l,to:s.addr,assetIndex:s.asset1ID,amount:o,suggestedParams:f}),A=0===s.asset2ID?r.default.makePaymentTxnWithSuggestedParamsFromObject({from:l,to:s.addr,amount:u,suggestedParams:f}):r.default.makeAssetTransferTxnWithSuggestedParamsFromObject({from:l,to:s.addr,assetIndex:s.asset2ID,amount:u,suggestedParams:f}),I=r.default.makeAssetTransferTxnWithSuggestedParamsFromObject({from:s.addr,to:l,assetIndex:s.liquidityTokenID,amount:d,suggestedParams:f}),h=r.default.makePaymentTxnWithSuggestedParamsFromObject({from:l,to:s.addr,amount:g.fee+I.fee,note:a,suggestedParams:f}),x=r.default.assignGroupID([h,g,m,A,I]),t.abrupt("return",[{txn:x[0],signers:[l]},{txn:x[1],signers:[s.addr]},{txn:x[2],signers:[l]},{txn:x[3],signers:[l]},{txn:x[4],signers:[s.addr]}]);case 12:case"end":return t.stop()}}),t)})))).apply(this,arguments)}function Ot(){return(Ot=c(i().mark((function e(n){var a,s,o,u,c,p,l,d,f,g;return i().wrap((function(e){for(;;)switch(e.prev=e.next){case 0:return a=n.pool,s=n.txGroup,o=n.initiatorSigner,u=new t.LogicSigAccount(a.program),e.next=4,o([s]);case 4:return c=e.sent,p=y(c,3),l=p[0],d=p[1],f=p[2],g=s.map((function(t,e){return e===ht.FEE_TXN?l:e===ht.ASSET1_IN_TXN?d:e===ht.ASSET2_IN_TXN?f:r.default.signLogicSigTransactionObject(t.txn,u).blob})),e.abrupt("return",g);case 11:case"end":return e.stop()}}),e)})))).apply(this,arguments)}function Mt(){return(Mt=c(i().mark((function t(e){var n,r,a,s,o,u,c,p,l,d,f,g,m,A,I,h,x;return i().wrap((function(t){for(;;)switch(t.prev=t.next){case 0:return n=e.client,r=e.pool,a=e.txGroup,s=e.signedTxns,o=e.initiatorAddr,t.prev=1,u=BigInt(a[ht.LIQUDITY_OUT_TXN].txn.amount),t.next=5,$({client:n,pool:r,accountAddr:o});case 5:return c=t.sent,t.next=8,J(n,[s]);case 8:return p=t.sent,l=y(p,1),d=l[0],f=d.confirmedRound,g=d.txnID,m=G(a),A=z(a),t.next=17,$({client:n,pool:r,accountAddr:o});case 17:return I=t.sent,(h=I.excessLiquidityTokens-c.excessLiquidityTokens)<0n&&(h=0n),t.abrupt("return",{round:f,fees:m,liquidityID:r.liquidityTokenID,liquidityOut:u+h,excessAmount:{excessAmountForMinting:h,totalExcessAmount:I.excessLiquidityTokens},txnID:g,groupID:A});case 23:throw t.prev=23,t.t0=t.catch(1),"SlippageTolerance"===(x=new S(t.t0,"We encountered something unexpected while minting liquidity. Try again later.")).type&&x.setMessage("Minting failed due to too much slippage in the price. Please adjust the slippage tolerance and try again."),x;case 28:case"end":return t.stop()}}),t,null,[[1,23]])})))).apply(this,arguments)}!function(t){t[t.FEE_TXN=0]="FEE_TXN",t[t.VALIDATOR_APP_CALL_TXN=1]="VALIDATOR_APP_CALL_TXN",t[t.ASSET1_OUT_TXN=2]="ASSET1_OUT_TXN",t[t.ASSET2_OUT_TXN=3]="ASSET2_OUT_TXN",t[t.LIQUDITY_IN_TXN=4]="LIQUDITY_IN_TXN"}(_t||(_t={}));function Pt(){return(Pt=c(i().mark((function t(e){var n,s,o,u,c,p,l,d,f,g,m,A,I,h,x,y,T;return i().wrap((function(t){for(;;)switch(t.prev=t.next){case 0:return n=e.client,s=e.pool,o=e.liquidityIn,u=e.asset1Out,c=e.asset2Out,p=e.slippage,l=e.initiatorAddr,t.next=3,n.getTransactionParams().do();case 3:return d=t.sent,f=r.default.makeApplicationNoOpTxnFromObject({from:s.addr,appIndex:s.validatorAppID,appArgs:[Y("burn")],accounts:[l],foreignAssets:0==s.asset2ID?[s.asset1ID,s.liquidityTokenID]:[s.asset1ID,s.asset2ID,s.liquidityTokenID],suggestedParams:d}),g=j("negative",p,u),m=r.default.makeAssetTransferTxnWithSuggestedParamsFromObject({from:s.addr,to:l,assetIndex:s.asset1ID,amount:g,suggestedParams:d}),A=j("negative",p,c),I=0===s.asset2ID?r.default.makePaymentTxnWithSuggestedParamsFromObject({from:s.addr,to:l,amount:A,suggestedParams:d}):r.default.makeAssetTransferTxnWithSuggestedParamsFromObject({from:s.addr,to:l,assetIndex:s.asset2ID,amount:A,suggestedParams:d}),h=r.default.makeAssetTransferTxnWithSuggestedParamsFromObject({from:l,to:s.addr,assetIndex:s.liquidityTokenID,amount:o,suggestedParams:d}),x=f.fee+m.fee+I.fee,y=r.default.makePaymentTxnWithSuggestedParamsFromObject({from:l,to:s.addr,amount:x,note:a,suggestedParams:d}),x+=h.fee+y.fee,T=r.default.assignGroupID([y,f,m,I,h]),t.abrupt("return",[{txn:T[_t.FEE_TXN],signers:[l]},{txn:T[_t.VALIDATOR_APP_CALL_TXN],signers:[s.addr]},{txn:T[_t.ASSET1_OUT_TXN],signers:[s.addr]},{txn:T[_t.ASSET2_OUT_TXN],signers:[s.addr]},{txn:T[_t.LIQUDITY_IN_TXN],signers:[l]}]);case 15:case"end":return t.stop()}}),t)})))).apply(this,arguments)}function Bt(){return(Bt=c(i().mark((function e(n){var a,s,o,u,c,p,l,d,f;return i().wrap((function(e){for(;;)switch(e.prev=e.next){case 0:return a=n.pool,s=n.txGroup,o=n.initiatorSigner,e.next=3,o([s]);case 3:return u=e.sent,c=y(u,2),p=c[0],l=c[1],d=new t.LogicSigAccount(a.program),f=s.map((function(t,e){return e===_t.FEE_TXN?p:e===_t.LIQUDITY_IN_TXN?l:r.default.signLogicSigTransactionObject(t.txn,d).blob})),e.abrupt("return",f);case 10:case"end":return e.stop()}}),e)})))).apply(this,arguments)}function Rt(){return(Rt=c(i().mark((function t(e){var n,r,a,s,o,u,c,p,l,d,f,g,m,A,I,h,x,T;return i().wrap((function(t){for(;;)switch(t.prev=t.next){case 0:return n=e.client,r=e.pool,a=e.txGroup,s=e.signedTxns,o=e.initiatorAddr,t.prev=1,u=a[_t.ASSET1_OUT_TXN].txn.amount,c=a[_t.ASSET2_OUT_TXN].txn.amount,p=a[_t.LIQUDITY_IN_TXN].txn.amount,t.next=7,$({client:n,pool:r,accountAddr:o});case 7:return l=t.sent,t.next=10,J(n,[s]);case 10:return d=t.sent,f=y(d,1),g=f[0],m=g.confirmedRound,A=g.txnID,t.next=17,$({client:n,pool:r,accountAddr:o});case 17:return I=t.sent,(h=I.excessAsset1-l.excessAsset1)<0n&&(h=0n),(x=I.excessAsset2-l.excessAsset2)<0n&&(x=0n),t.abrupt("return",{round:m,fees:G(a),asset1ID:r.asset1ID,asset1Out:BigInt(u)+h,asset2ID:r.asset2ID,asset2Out:BigInt(c)+x,liquidityID:r.liquidityTokenID,liquidityIn:BigInt(p),excessAmounts:[{assetID:r.asset1ID,excessAmountForBurning:h,totalExcessAmount:I.excessAsset1},{assetID:r.asset2ID,excessAmountForBurning:x,totalExcessAmount:I.excessAsset2}],txnID:A,groupID:z(a)});case 25:throw t.prev=25,t.t0=t.catch(1),"SlippageTolerance"===(T=new S(t.t0,"We encountered something unexpected while burning liquidity. Try again later.")).type&&T.setMessage("The burn failed due to too much slippage in the price. Please adjust the slippage tolerance and try again."),T;case 30:case"end":return t.stop()}}),t,null,[[1,25]])})))).apply(this,arguments)}var Qt,Ct,Lt=3n,Ut=1000n;function jt(){return(jt=c(i().mark((function e(n){var a,s,o,u,c,p,l,d,f;return i().wrap((function(e){for(;;)switch(e.prev=e.next){case 0:return a=n.pool,s=n.txGroup,o=n.initiatorSigner,u=new t.LogicSigAccount(a.program),e.next=4,o([s]);case 4:return c=e.sent,p=y(c,2),l=p[0],d=p[1],f=s.map((function(t,e){return e===Ct.FEE_TXN_INDEX?l:e===Ct.ASSET_IN_TXN_INDEX?d:r.default.signLogicSigTransactionObject(t.txn,u).blob})),e.abrupt("return",f);case 10:case"end":return e.stop()}}),e)})))).apply(this,arguments)}exports.SwapType=void 0,(Qt=exports.SwapType||(exports.SwapType={})).FixedInput="fixed-input",Qt.FixedOutput="fixed-output",function(t){t[t.FEE_TXN_INDEX=0]="FEE_TXN_INDEX",t[t.VALIDATOR_APP_CALL_TXN_INDEX=1]="VALIDATOR_APP_CALL_TXN_INDEX",t[t.ASSET_IN_TXN_INDEX=2]="ASSET_IN_TXN_INDEX",t[t.ASSET_OUT_TXN_INDEX=3]="ASSET_OUT_TXN_INDEX"}(Ct||(Ct={}));function Ft(){return(Ft=c(i().mark((function t(e){var n,s,o,u,c,p,l,d,f,g,m,A,I,h,x,y;return i().wrap((function(t){for(;;)switch(t.prev=t.next){case 0:return n=e.client,s=e.pool,o=e.swapType,u=e.assetIn,c=e.assetOut,p=e.slippage,l=e.initiatorAddr,t.next=3,n.getTransactionParams().do();case 3:return d=t.sent,f=[Y("swap"),o===exports.SwapType.FixedInput?Y("fi"):Y("fo")],g=r.default.makeApplicationNoOpTxnFromObject({from:s.addr,appIndex:s.validatorAppID,appArgs:f,accounts:[l],foreignAssets:0==s.asset2ID?[s.asset1ID,s.liquidityTokenID]:[s.asset1ID,s.asset2ID,s.liquidityTokenID],suggestedParams:d}),m=o===exports.SwapType.FixedOutput?j("positive",p,u.amount):u.amount,A=0===u.assetID?r.default.makePaymentTxnWithSuggestedParamsFromObject({from:l,to:s.addr,amount:m,suggestedParams:d}):r.default.makeAssetTransferTxnWithSuggestedParamsFromObject({from:l,to:s.addr,assetIndex:u.assetID,amount:m,suggestedParams:d}),I=o===exports.SwapType.FixedInput?j("negative",p,c.amount):c.amount,h=0===c.assetID?r.default.makePaymentTxnWithSuggestedParamsFromObject({from:s.addr,to:l,amount:I,suggestedParams:d}):r.default.makeAssetTransferTxnWithSuggestedParamsFromObject({from:s.addr,to:l,assetIndex:c.assetID,amount:I,suggestedParams:d}),x=r.default.makePaymentTxnWithSuggestedParamsFromObject({from:l,to:s.addr,amount:g.fee+h.fee,note:a,suggestedParams:d}),y=r.default.assignGroupID([x,g,A,h]),t.abrupt("return",[{txn:y[0],signers:[l]},{txn:y[1],signers:[s.addr]},{txn:y[2],signers:[l]},{txn:y[3],signers:[s.addr]}]);case 13:case"end":return t.stop()}}),t)})))).apply(this,arguments)}function Xt(t){return Jt.apply(this,arguments)}function Jt(){return(Jt=c(i().mark((function t(e){var n,r,a,s,o,u,c,p,l,d,f,g,m,A,I,h;return i().wrap((function(t){for(;;)switch(t.prev=t.next){case 0:return n=e.client,r=e.pool,a=e.signedTxns,s=e.assetIn,o=e.assetOut,u=e.initiatorAddr,t.next=3,$({client:n,pool:r,accountAddr:u});case 3:return c=t.sent,t.next=6,J(n,[a]);case 6:return p=t.sent,l=y(p,1),d=l[0],f=d.confirmedRound,g=d.txnID,t.next=13,$({client:n,pool:r,accountAddr:u});case 13:return m=t.sent,o.assetID===r.asset1ID?(A=c.excessAsset1,I=m.excessAsset1):(A=c.excessAsset2,I=m.excessAsset2),(h=I-A)<0n&&(h=0n),t.abrupt("return",{round:f,assetInID:s.assetID,assetInAmount:BigInt(s.amount),assetOutID:o.assetID,assetOutAmount:BigInt(o.amount)+h,excessAmount:{assetID:o.assetID,excessAmountForSwap:h,totalExcessAmount:I},txnID:g});case 18:case"end":return t.stop()}}),t)})))).apply(this,arguments)}function qt(t){return Gt.apply(this,arguments)}function Gt(){return(Gt=c(i().mark((function t(e){var n,r,a,s,o,u,c,p,l,d,f,g,m,A,I,h;return i().wrap((function(t){for(;;)switch(t.prev=t.next){case 0:return n=e.client,r=e.pool,a=e.signedTxns,s=e.assetIn,o=e.assetOut,u=e.initiatorAddr,t.next=3,$({client:n,pool:r,accountAddr:u});case 3:return c=t.sent,t.next=6,J(n,[a]);case 6:return p=t.sent,l=y(p,1),d=l[0],f=d.confirmedRound,g=d.txnID,t.next=13,$({client:n,pool:r,accountAddr:u});case 13:return m=t.sent,s.assetID===r.asset1ID?(A=c.excessAsset1,I=m.excessAsset1):(A=c.excessAsset2,I=m.excessAsset2),(h=I-A)<0n&&(h=0n),t.abrupt("return",{round:f,assetInID:s.assetID,assetInAmount:BigInt(s.amount)-h,assetOutID:o.assetID,assetOutAmount:BigInt(o.amount),excessAmount:{assetID:s.assetID,excessAmountForSwap:h,totalExcessAmount:I},txnID:g});case 18:case"end":return t.stop()}}),t)})))).apply(this,arguments)}function zt(){return(zt=c(i().mark((function t(e){var n,r,a,s,u,c,p,l,d,f;return i().wrap((function(t){for(;;)switch(t.prev=t.next){case 0:if(n=e.client,r=e.pool,a=e.swapType,s=e.txGroup,u=e.signedTxns,c=e.initiatorAddr,r.status===ct.READY){t.next=3;break}throw new S({pool:r,swapType:a,txGroup:s},"Trying to swap on a non-existent pool");case 3:if(t.prev=3,p={assetID:s[Ct.ASSET_IN_TXN_INDEX].txn.assetIndex||0,amount:s[Ct.ASSET_IN_TXN_INDEX].txn.amount},l={assetID:s[Ct.ASSET_OUT_TXN_INDEX].txn.assetIndex||0,amount:s[Ct.ASSET_OUT_TXN_INDEX].txn.amount},a!==exports.SwapType.FixedInput){t.next=12;break}return t.next=9,Xt({client:n,pool:r,signedTxns:u,assetIn:p,assetOut:l,initiatorAddr:c});case 9:d=t.sent,t.next=15;break;case 12:return t.next=14,qt({client:n,pool:r,signedTxns:u,assetIn:p,assetOut:l,initiatorAddr:c});case 14:d=t.sent;case 15:return t.abrupt("return",o(o({},d),{},{groupID:z(s),fees:G(s)}));case 18:throw t.prev=18,t.t0=t.catch(3),"SlippageTolerance"===(f=new S(t.t0,"We encountered something unexpected while swapping. Try again later.")).type&&f.setMessage("The swap failed due to too much slippage in the price. Please adjust the slippage tolerance and try again."),f;case 23:case"end":return t.stop()}}),t,null,[[3,18]])})))).apply(this,arguments)}function Yt(){return(Yt=c(i().mark((function t(e){var n,r,a,s,o,u,c,p,l,d;return i().wrap((function(t){for(;;)switch(t.prev=t.next){case 0:return n=e.client,r=e.pool,a=e.txGroup,s=e.initiatorSigner,t.prev=1,t.next=4,Wt({txGroup:a,pool:r,initiatorSigner:s});case 4:return o=t.sent,t.next=7,J(n,[o]);case 7:return u=t.sent,c=y(u,1),p=c[0],l=p.txnID,d=p.confirmedRound,t.abrupt("return",{fees:G(a),confirmedRound:d,txnID:l,groupID:z(a)});case 15:throw t.prev=15,t.t0=t.catch(1),new S(t.t0,"We encountered something unexpected while redeeming. Try again later.");case 18:case"end":return t.stop()}}),t,null,[[1,15]])})))).apply(this,arguments)}function Wt(t){return Vt.apply(this,arguments)}function Vt(){return(Vt=c(i().mark((function e(n){var a,s,o,u,c,p,l,d;return i().wrap((function(e){for(;;)switch(e.prev=e.next){case 0:return a=n.txGroup,s=n.pool,o=n.initiatorSigner,e.next=3,o([a]);case 3:return u=e.sent,c=y(u,1),p=c[0],l=new t.LogicSigAccount(s.program),d=a.map((function(t,e){return 0===e?p:r.default.signLogicSigTransactionObject(t.txn,l).blob})),e.abrupt("return",d);case 9:case"end":return e.stop()}}),e)})))).apply(this,arguments)}function Ht(){return Ht=c(i().mark((function e(n){var a,s,o,u,p,l;return i().wrap((function(e){for(;;)switch(e.prev=e.next){case 0:return a=n.client,s=n.data,o=n.initiatorSigner,e.prev=1,u=s.map((function(e){var n=e.txGroup,r=e.pool;return{txns:n,txnFees:G(n),groupID:z(n),lsig:new t.LogicSigAccount(r.program)}})),e.next=5,o(u.map((function(t){return t.txns})));case 5:return p=e.sent,l=Promise.all(u.map((function(t,e){return new Promise(function(){var n=c(i().mark((function n(s,o){var u,c,l,d,f,g;return i().wrap((function(n){for(;;)switch(n.prev=n.next){case 0:return n.prev=0,u=t.txns.map((function(n,a){return 0===a?p[e]:r.default.signLogicSigTransactionObject(n.txn,t.lsig).blob})),n.next=4,J(a,[u]);case 4:c=n.sent,l=y(c,1),d=l[0],f=d.txnID,g=d.confirmedRound,s({fees:t.txnFees,groupID:t.groupID,txnID:f,confirmedRound:g}),n.next=15;break;case 12:n.prev=12,n.t0=n.catch(0),o(n.t0);case 15:case"end":return n.stop()}}),n,null,[[0,12]])})));return function(t,e){return n.apply(this,arguments)}}())}))),e.abrupt("return",l);case 10:throw e.prev=10,e.t0=e.catch(1),new S(e.t0,"We encountered something unexpected while redeeming. Try again later.");case 13:case"end":return e.stop()}}),e,null,[[1,10]])}))),Ht.apply(this,arguments)}function Zt(){return(Zt=c(i().mark((function t(e){var n,s,o,u,c,p,l,d,f,g;return i().wrap((function(t){for(;;)switch(t.prev=t.next){case 0:return n=e.client,s=e.pool,o=e.assetID,u=e.assetOut,c=e.initiatorAddr,t.next=3,n.getTransactionParams().do();case 3:return p=t.sent,l=r.default.makeApplicationNoOpTxnFromObject({from:s.addr,appIndex:s.validatorAppID,appArgs:[Y("redeem")],accounts:[c],foreignAssets:0==s.asset2ID?[s.asset1ID,s.liquidityTokenID]:[s.asset1ID,s.asset2ID,s.liquidityTokenID],suggestedParams:p}),d=0===o?r.default.makePaymentTxnWithSuggestedParamsFromObject({from:s.addr,to:c,amount:BigInt(u),suggestedParams:p}):r.default.makeAssetTransferTxnWithSuggestedParamsFromObject({from:s.addr,to:c,assetIndex:o,amount:BigInt(u),suggestedParams:p}),f=r.default.makePaymentTxnWithSuggestedParamsFromObject({from:c,to:s.addr,amount:l.fee+d.fee,note:a,suggestedParams:p}),g=r.default.assignGroupID([f,l,d]),t.abrupt("return",[{txn:g[0],signers:[c]},{txn:g[1],signers:[s.addr]},{txn:g[2],signers:[s.addr]}]);case 9:case"end":return t.stop()}}),t)})))).apply(this,arguments)}function Kt(e){var n=e.suggestedParams,r=e.stakingAppID,a=e.initiatorAddr,s=e.liquidityAssetID,o=e.program,i=e.amount,u=t.encodeUint64(i),c=t.encodeUint64(o.id);return t.makeApplicationNoOpTxnFromObject({appIndex:r,from:a,suggestedParams:n,foreignAssets:[s],accounts:[o.accountAddress],appArgs:[Y("commit"),u],note:k([Y("tinymanStaking/v1:b"),c,t.encodeUint64(s),u])})}function $t(){return($t=c(i().mark((function e(n){var r,a,s,o,u,c,p,l,d,f,g;return i().wrap((function(e){for(;;)switch(e.prev=e.next){case 0:return r=n.client,a=n.stakingAppID,s=n.program,o=n.requiredAssetID,u=n.liquidityAssetID,c=n.amount,p=n.initiatorAddr,e.next=3,r.getTransactionParams().do();case 3:if(l=e.sent,d=Kt({suggestedParams:l,stakingAppID:a,program:s,liquidityAssetID:u,initiatorAddr:p,amount:c}),f=[d],"number"!=typeof o){e.next=10;break}return g=t.makeApplicationNoOpTxnFromObject({appIndex:a,from:p,suggestedParams:l,foreignAssets:[o],accounts:[s.accountAddress],appArgs:[Y("log_balance")]}),f=t.assignGroupID([d,g]),e.abrupt("return",[{txn:f[0],signers:[p]},{txn:f[1],signers:[p]}]);case 10:return e.abrupt("return",[{txn:f[0],signers:[p]}]);case 11:case"end":return e.stop()}}),e)})))).apply(this,arguments)}exports.ALGO_ASSET=V,exports.ALGO_ASSET_ID=0,exports.ASSET_OPT_IN_PROCESS_TXN_COUNT=1,exports.BASE_MINIMUM_BALANCE=1e5,exports.BURN_PROCESS_TXN_COUNT=5,exports.LIQUIDITY_TOKEN_UNIT_NAME=H,exports.MINIMUM_BALANCE_REQUIRED_PER_APP=1e5,exports.MINIMUM_BALANCE_REQUIRED_PER_ASSET=1e5,exports.MINIMUM_BALANCE_REQUIRED_PER_BYTE_SCHEMA=5e4,exports.MINIMUM_BALANCE_REQUIRED_PER_INT_SCHEMA_VALUE=28500,exports.MINIMUM_LIQUIDITY_MINTING_AMOUNT=1e3,exports.MINT_PROCESS_TXN_COUNT=5,exports.OPT_IN_VALIDATOR_APP_PROCESS_TXN_COUNT=1,exports.OPT_OUT_VALIDATOR_APP_PROCESS_TXN_COUNT=1,exports.REDEEM_PROCESS_TXN_COUNT=3,exports.SWAP_PROCESS_TXN_COUNT=4,exports.applySlippageToAmount=j,exports.burnLiquidity=function(t){return Rt.apply(this,arguments)},exports.calculateAccountMinimumRequiredBalance=Z,exports.calculatePoolBootstrapFundingTxnAmount=Dt,exports.convertFromBaseUnits=F,exports.convertToBaseUnits=function(t,e){return X({decimalPlaces:0},Math.pow(10,Number(t))*Number(e))},exports.createPool=function(t,e,n,r){return St.apply(this,arguments)},exports.generateBootstrapTransactions=function(t){return vt.apply(this,arguments)},exports.generateBurnTxns=function(t){return Pt.apply(this,arguments)},exports.generateMintTxns=function(t){return kt.apply(this,arguments)},exports.generateOptIntoAssetTxns=function(t){return W.apply(this,arguments)},exports.generateOptIntoValidatorTxns=function(t){return ut.apply(this,arguments)},exports.generateOptOutOfValidatorTxns=function(t){return pt.apply(this,arguments)},exports.generateRedeemTxns=function(t){return Zt.apply(this,arguments)},exports.generateSwapTransactions=function(t){return Ft.apply(this,arguments)},exports.getAccountExcess=function(t){return et.apply(this,arguments)},exports.getAccountExcessWithinPool=$,exports.getAccountInformation=function(t,e){return new Promise(function(){var n=c(i().mark((function n(r,a){var s;return i().wrap((function(n){for(;;)switch(n.prev=n.next){case 0:return n.prev=0,n.next=3,t.accountInformation(e).do();case 3:s=n.sent,r(o(o({},s),{},{minimum_required_balance:Z(s)})),n.next=10;break;case 7:n.prev=7,n.t0=n.catch(0),a(new Error(n.t0.message||"Failed to fetch account information"));case 10:case"end":return n.stop()}}),n,null,[[0,7]])})));return function(t,e){return n.apply(this,arguments)}}())},exports.getBootstrapProcessTxnCount=function(t){return 0===t?4:5},exports.getBurnLiquidityQuote=function(t){var e=t.pool,n=t.reserves,r=t.liquidityIn,a=BigInt(r),s=n.issuedLiquidity&&a*n.asset1/n.issuedLiquidity,o=n.issuedLiquidity&&a*n.asset2/n.issuedLiquidity;return{round:n.round,liquidityID:e.liquidityTokenID,liquidityIn:a,asset1ID:e.asset1ID,asset1Out:s,asset2ID:e.asset2ID,asset2Out:o}},exports.getMintLiquidityQuote=function(t){var e=t.pool,n=t.reserves,r=t.asset1In,a=t.asset2In;if(0n===n.issuedLiquidity){var s=BigInt(Math.floor(Math.sqrt(Number(r)*Number(a))));if(s<=BigInt(1e3))throw new Error("Initial liquidity mint too small. Liquidity minting amount must be greater than ".concat(1e3,", this quote is for ").concat(s,"."));return{round:n.round,asset1ID:e.asset1ID,asset1In:BigInt(r),asset2ID:e.asset2ID,asset2In:BigInt(a),liquidityID:e.liquidityTokenID,liquidityOut:s-BigInt(1e3),share:1}}var o=BigInt(r)*n.issuedLiquidity/n.asset1,i=BigInt(a)*n.issuedLiquidity/n.asset2,u=o<i?o:i;return{round:n.round,asset1ID:e.asset1ID,asset1In:BigInt(r),asset2ID:e.asset2ID,asset2In:BigInt(a),liquidityID:e.liquidityTokenID,liquidityOut:u,share:At(n.issuedLiquidity+u,u)}},exports.getPoolAssets=yt,exports.getPoolInfo=lt,exports.getPoolPairRatio=function(t,e){var n=Et(e),r=null;return e&&!n&&e.asset1&&e.asset2&&"number"==typeof t.asset2&&"number"==typeof t.asset1&&(r=F(t.asset1,e.asset1)/F(t.asset2,e.asset2)),r},exports.getPoolReserves=function(t,e){return mt.apply(this,arguments)},exports.getPoolShare=At,exports.getStakingAppID=function(t){return"testnet"===t?51948952:649588853},exports.getSwapQuote=function(t,e,n,r,a){var s;if(e.status!==ct.READY)throw new S({pool:e,asset:r},"Trying to swap on a non-existent pool");return s="fixed-input"===t?function(t){var e,n,r,a=t.pool,s=t.reserves,o=t.assetIn,i=t.decimals,u=BigInt(o.amount);o.assetID===a.asset1ID?(e=a.asset2ID,n=s.asset1,r=s.asset2):(e=a.asset1ID,n=s.asset2,r=s.asset1);var c=u*Lt/Ut,p=r-n*r/(n+(u-c));if(p>r)throw new Error("Output amount exceeds available liquidity.");var l=F(i.assetOut,Number(p))/F(i.assetIn,Number(u)),d=F(i.assetOut,Number(r))/F(i.assetIn,Number(n)),f=X({decimalPlaces:5},Math.abs(l/d-1));return{round:s.round,assetInID:o.assetID,assetInAmount:u,assetOutID:e,assetOutAmount:p,swapFee:Number(c),rate:l,priceImpact:f}}({pool:e,reserves:n,assetIn:r,decimals:a}):function(t){var e,n,r,a=t.pool,s=t.reserves,o=t.assetOut,i=t.decimals,u=BigInt(o.amount);if(o.assetID===a.asset1ID?(e=a.asset2ID,n=s.asset2,r=s.asset1):(e=a.asset1ID,n=s.asset1,r=s.asset2),u>r)throw new Error("Output amount exceeds available liquidity.");var c=n*r/(r-u)-n,p=c*Ut/(Ut-Lt),l=p-c,d=F(i.assetOut,Number(u))/F(i.assetIn,Number(p)),f=F(i.assetOut,Number(r))/F(i.assetIn,Number(n)),g=X({decimalPlaces:5},Math.abs(d/f-1));return{round:s.round,assetInID:e,assetInAmount:p,assetOutID:o.assetID,assetOutAmount:u,swapFee:Number(l),rate:d,priceImpact:g}}({pool:e,reserves:n,assetOut:r,decimals:a}),s},exports.getTxnGroupID=z,exports.getValidatorAppID=function(t){var e=it[t];if(!e)throw new Error("No Validator App exists for network ".concat(t));return e},exports.hasSufficientMinimumBalance=function(t){return t.amount>=t.minimum_required_balance},exports.isAccountOptedIntoApp=function(t){var e=t.appID;return t.accountAppsLocalState.some((function(t){return t.id===e}))},exports.isPoolEmpty=Et,exports.isPoolNotCreated=function(t){return(null==t?void 0:t.status)===ct.NOT_CREATED},exports.isPoolReady=function(t){return(null==t?void 0:t.status)===ct.READY},exports.issueSwap=function(t){return zt.apply(this,arguments)},exports.mintLiquidity=function(t){return Mt.apply(this,arguments)},exports.prepareCommitTransactions=function(t){return $t.apply(this,arguments)},exports.redeemAllExcessAsset=function(t){return Ht.apply(this,arguments)},exports.redeemExcessAsset=function(t){return Yt.apply(this,arguments)},exports.sendAndWaitRawTransaction=J,exports.signBootstrapTransactions=function(t){return bt.apply(this,arguments)},exports.signBurnTxns=function(t){return Bt.apply(this,arguments)},exports.signMintTxns=function(t){return Ot.apply(this,arguments)},exports.signSwapTransactions=function(t){return jt.apply(this,arguments)},exports.sumUpTxnFees=G,exports.validatorAppSchema=st;
->>>>>>> ea0e533d
+"use strict";
+Object.defineProperty(exports, "__esModule", {value: !0});
+var t = require("algosdk"),
+  e = require("base64-js");
+function s(t) {
+  return t && "object" == typeof t && "default" in t ? t : {default: t};
+}
+var n = s(t);
+const a = Uint8Array.from([1]),
+  o = "- would result negative",
+  r = "logic eval error:",
+  i = "exceeds schema integer count",
+  c = /transaction \w+:/;
+class u extends Error {
+  constructor(t, e, ...s) {
+    super(...s);
+    const n = this.extractMessageFromAlgoSDKError(t);
+    (this.data = t),
+      (this.type = this.getErrorType(n)),
+      this.setMessage(this.getErrorMessage(n, this.type, e));
+  }
+  setMessage(t) {
+    this.message = t;
+  }
+  getErrorType(t) {
+    let e = "Unknown";
+    return (
+      t.includes(o)
+        ? (e = "SlippageTolerance")
+        : t.includes(i)
+        ? (e = "ExceedingExcessAmountCount")
+        : t.includes(r)
+        ? (e = "LogicError")
+        : t.match(c) && (e = "TransactionError"),
+      e
+    );
+  }
+  getErrorMessage(t, e, s) {
+    let n;
+    switch (e) {
+      case "SlippageTolerance":
+        n =
+          "The process failed due to too much slippage in the price. Please adjust the slippage tolerance and try again.";
+        break;
+      case "ExceedingExcessAmountCount":
+        n =
+          "The process failed due to the number of excess amounts accumulated for your account in the Tinyman app.";
+        break;
+      case "LogicError":
+        n = t.split(r)[1];
+        break;
+      case "TransactionError":
+        n = t.split(c)[1];
+        break;
+      case "Unknown":
+        t && (n = t);
+    }
+    return (
+      n || (n = s || "We encountered an unexpected error, try again later."), n.trim()
+    );
+  }
+  extractMessageFromAlgoSDKError(t) {
+    let e = "";
+    return (
+      t?.response?.body?.message
+        ? (e = t.response.body.message)
+        : t?.response?.text
+        ? (e = t.response.text)
+        : "string" == typeof t?.message &&
+          (e = this.isMessageObjectString(t?.message)
+            ? JSON.parse(t.message || "{message: ''}").message
+            : t.message),
+      "string" != typeof e && (e = String(e)),
+      e
+    );
+  }
+  isMessageObjectString(t) {
+    return "string" == typeof t && t.includes("{message:");
+  }
+}
+function A(t = []) {
+  const e = {};
+  for (const s of t) {
+    const {key: t} = s;
+    let n;
+    if (1 == s.value.type) n = s.value.bytes;
+    else {
+      if (2 != s.value.type) throw new Error(`Unexpected state type: ${s.value.type}`);
+      n = s.value.uint;
+    }
+    e[t] = n;
+  }
+  return e;
+}
+function l(t) {
+  let e = t.reduce((t, e) => t + e.length, 0),
+    s = new Uint8Array(e),
+    n = 0;
+  for (let e of t) s.set(e, n), (n += e.length);
+  return s;
+}
+const d = 100000n,
+  I = 100000n,
+  p = 100000n,
+  g = 25000n + 25000n,
+  m = 25000n + 3500n;
+function E(t) {
+  return new Promise((e) => {
+    setTimeout(() => {
+      e(null);
+    }, t);
+  });
+}
+async function D(t, e) {
+  for (;;) {
+    await E(1e3);
+    let s = null;
+    try {
+      s = await t.pendingTransactionInformation(e).do();
+    } catch (t) {}
+    if (s) {
+      if (s["confirmed-round"]) return s;
+      if (s["pool-error"]) throw new Error(`Transaction Rejected: ${s["pool-error"]}`);
+    }
+  }
+}
+function T(t, e, s) {
+  if (e > 1 || e < 0)
+    throw new Error(`Invalid slippage value. Must be between 0 and 1, got ${e}`);
+  let n;
+  try {
+    const a = "negative" === t ? 1 - e : 1 + e;
+    n = BigInt(Math.floor(Number(s) * a));
+  } catch (t) {
+    throw new Error(t.message);
+  }
+  return n;
+}
+function x(t, e) {
+  const s = Number(t);
+  return f({decimalPlaces: s}, Math.pow(10, -s) * Number(e));
+}
+function f({decimalPlaces: t = 0}, e) {
+  return Number(Math.round(Number(e + `e+${t}`)) + `e-${t}`);
+}
+async function N(t, e) {
+  try {
+    let s = [];
+    for (let n of e) {
+      const {txId: e} = await t.sendRawTransaction(n).do(),
+        a = (await D(t, e))["confirmed-round"];
+      s.push({confirmedRound: a, txnID: e});
+    }
+    return s;
+  } catch (t) {
+    throw new u(
+      t,
+      "We encountered an error while processing this transaction. Try again later."
+    );
+  }
+}
+function y(t) {
+  return t.reduce((t, e) => t + e.txn.fee, 0);
+}
+function S(t) {
+  return (e = t[0].txn.group) ? Buffer.from(e).toString("base64") : "";
+  var e;
+}
+function _(t) {
+  return new TextEncoder().encode(t);
+}
+const w = {
+    id: "0",
+    name: "Algorand",
+    unit_name: "ALGO",
+    decimals: 6,
+    url: "https://algorand.org",
+    is_liquidity_token: !1,
+    total_amount: "6615503326932151"
+  },
+  h = {DEFAULT: "TMPOOL11", V1: "TM1POOL"};
+var B = {
+    type: "logicsig",
+    logic: {
+      bytecode:
+        "BCAIAQCBgICAgICAgPABgICAgICAgIDwAQMEBQYlJA1EMQkyAxJEMRUyAxJEMSAyAxJEMgQiDUQzAQAxABJEMwEQIQcSRDMBGIGCgICAgICAgPABEkQzARkiEjMBGyEEEhA3ARoAgAlib290c3RyYXASEEAAXDMBGSMSRDMBG4ECEjcBGgCABHN3YXASEEACOzMBGyISRDcBGgCABG1pbnQSQAE7NwEaAIAEYnVybhJAAZg3ARoAgAZyZWRlZW0SQAJbNwEaAIAEZmVlcxJAAnkAIQYhBSQjEk0yBBJENwEaARclEjcBGgIXJBIQRDMCADEAEkQzAhAhBBJEMwIhIxJEMwIiIxwSRDMCIyEHEkQzAiQjEkQzAiWACFRNUE9PTDExEkQzAiZRAA+AD1RpbnltYW5Qb29sMS4xIBJEMwIngBNodHRwczovL3RpbnltYW4ub3JnEkQzAikyAxJEMwIqMgMSRDMCKzIDEkQzAiwyAxJEMwMAMQASRDMDECEFEkQzAxElEkQzAxQxABJEMwMSIxJEJCMTQAAQMwEBMwIBCDMDAQg1AUIBsTMEADEAEkQzBBAhBRJEMwQRJBJEMwQUMQASRDMEEiMSRDMBATMCAQgzAwEIMwQBCDUBQgF8MgQhBhJENwEcATEAE0Q3ARwBMwQUEkQzAgAxABNEMwIUMQASRDMDADMCABJEMwIRJRJEMwMUMwMHMwMQIhJNMQASRDMDESMzAxAiEk0kEkQzBAAxABJEMwQUMwIAEkQzAQEzBAEINQFCAREyBCEGEkQ3ARwBMQATRDcBHAEzAhQSRDMDFDMDBzMDECISTTcBHAESRDMCADEAEkQzAhQzBAASRDMCESUSRDMDADEAEkQzAxQzAwczAxAiEk0zBAASRDMDESMzAxAiEk0kEkQzBAAxABNEMwQUMQASRDMBATMCAQgzAwEINQFCAJAyBCEFEkQ3ARwBMQATRDMCADcBHAESRDMCADEAE0QzAwAxABJEMwIUMwIHMwIQIhJNMQASRDMDFDMDBzMDECISTTMCABJEMwEBMwMBCDUBQgA+MgQhBBJENwEcATEAE0QzAhQzAgczAhAiEk03ARwBEkQzAQEzAgEINQFCABIyBCEEEkQzAQEzAgEINQFCAAAzAAAxABNEMwAHMQASRDMACDQBD0M=",
+      address: "ABUKAXTANWR6K6ZYV75DWJEPVWWOU6SFUVRI6QHO44E4SIDLHBTD2CZ64A",
+      size: 881,
+      variables: [
+        {name: "TMPL_ASSET_ID_1", type: "int", index: 15, length: 10},
+        {name: "TMPL_ASSET_ID_2", type: "int", index: 5, length: 10},
+        {name: "TMPL_VALIDATOR_APP_ID", type: "int", index: 74, length: 10}
+      ],
+      source:
+        "https://github.com/tinymanorg/tinyman-contracts-v1/tree/dc9ab40c58b85c15d58f63a1507e18be76720dbb/contracts/pool_logicsig.teal.tmpl"
+    },
+    name: "pool_logicsig"
+  },
+  M = {
+    type: "app",
+    approval_program: {
+      bytecode:
+        "BCAHAAHoB+UHBf///////////wHAhD0mDQFvAWUBcAJhMQJhMgJsdARzd2FwBG1pbnQBdAJjMQJwMQJjMgJwMjEZgQQSMRkhBBIRMRmBAhIRQATxMRkjEjEbIhIQQATjNhoAgAZjcmVhdGUSQATUMRkjEjYaAIAJYm9vdHN0cmFwEhBAA/MzAhIzAggINTQiK2I1ZSI0ZXAARDUBIicEYjVmNGZAABEiYCJ4CTEBCDMACAk1AkIACCI0ZnAARDUCIicFYjVnKDRlFlA1byI0b2I1PSg0ZhZQNXAiNHBiNT4oNGcWUDVxIjRxYjU/IipiNUA0ATQ9CTVHNAI0Pgk1SDEAKVA0ZRZQNXkxAClQNGYWUDV6MQApUDRnFlA1ezYaAIAGcmVkZWVtEkAAWjYaAIAEZmVlcxJAABw2GgAnBhI2GgAnBxIRNhoAgARidXJuEhFAAG0ANGdJRDMCERJEMwISRDMCFDIJEkQ0PzMCEgk1PzRAMwISCTVAIio0QGYiNHE0P2YjQzMCFDMCBzMCECMSTTYcARJENDREIigzAhEWUEpiNDQJZiMxAClQMwIRFlBKYjQ0CUlBAANmI0NIaCNDMgciJwhiCUk1+kEARiInCWIiJwpiNPodTEAANx4hBSMeHzX7SEhIIicLYiInDGI0+h1MQAAdHiEFIx4fNfxISEgiJwk0+2YiJws0/GYiJwgyB2YzAxIzAwgINTU2HAExABNENGdBACIiNGdwAEQ1BiIcNAYJND8INQQ2GgAnBhJAASA0ZzMEERJENhoAJwcSQABVNhwBMwQAEkQzBBI0Rx00BCMdH0hITEhJNRA0NAk1yTMEEjRIHTQEIx0fSEhMSEk1ETQ1CTXKNBA0ERBENEc0EAk1UTRINBEJNVI0BDMEEgk1U0ICCjYcATMCABJENEc0NAg1UTRINDUINVI0BCISQAAuNDQ0BB00RyMdH0hITEg0NTQEHTRIIx0fSEhMSEoNTUk0BAg1UzMEEgk1y0IBvyInBTMEEUk1Z2YoNGcWUDVxIjRncABERDRnNGUTRDRnNGYTRDMEEiQISR018DQ0NDUdNfFKDEAACBJENPA08Q5EMwQSJAgjCEkdNfA0NDQ1HTXxSg1AAAgSRDTwNPENRCQ1PzQEMwQSJAgINVNCAU82HAEzAgASRDMCETRlEjMDETRmEhBJNWRAABkzAhE0ZhIzAxE0ZRIQRDRINRI0RzUTQgAINEc1EjRINRM2GgGAAmZpEkAAWjYaAYACZm8SRDQ1JAs0Eh00EzQ1CSUdH0hITEgjCEk1FSINNDU0EwwQRDQ0NBUJNGRBABM1yTRHNBUINVE0SDQ1CTVSQgBnNco0SDQVCDVSNEc0NQk1UUIAVDQ0STUVJQs0Ex00EiQLNDQlCx4fSEhMSEk1FCINNBQ0EwwQRDQUNDUJNGRBABM1yjRHNDQINVE0SDQUCTVSQgATNck0RzQUCTVRNEg0NAg1UkIAADQVIQQLNAQdgaCcATQSHR9ISExISTUqNAQINVNCADsiKzYaARdJNWVmIicENhoCF0k1ZmY0ZXEDRIABLVCABEFMR080ZkEABkg0ZnEDRFAzAiZJFYEPTFISQyIqNEA0KghmIjRxND80Kgg0ywhmIjRvND00yQhmIjRwND40yghmIoACczE0UWYigAJzMjRSZiInCjRSIQYdNFEjHR9ISExIZiInDDRRIQYdNFIjHR9ISExIZiKAA2lsdDRTZjTLQQAJIzR7SmI0ywhmNMlBAAkjNHlKYjTJCGY0ykEACSM0ekpiNMoIZiNDI0MiQw==",
+      address: "BUQHXHPLMYUVS3P2INJ2EUJFCSNT6LNUGXVM6T2SZ27TDRDYLUMWCFYW3E",
+      size: 1351,
+      variables: [],
+      source:
+        "https://github.com/tinymanorg/tinyman-contracts-v1/tree/dc9ab40c58b85c15d58f63a1507e18be76720dbb/contracts/validator_approval.teal"
+    },
+    clear_program: {
+      bytecode: "BIEB",
+      address: "P7GEWDXXW5IONRW6XRIRVPJCT2XXEQGOBGG65VJPBUOYZEJCBZWTPHS3VQ",
+      size: 3,
+      variables: [],
+      source:
+        "https://github.com/tinymanorg/tinyman-contracts-v1/tree/dc9ab40c58b85c15d58f63a1507e18be76720dbb/contracts/validator_clear_state.teal"
+    },
+    global_state_schema: {num_uints: 0, num_byte_slices: 0},
+    local_state_schema: {num_uints: 16, num_byte_slices: 0},
+    name: "validator_app"
+  };
+function R(t) {
+  let e = [];
+  for (;;) {
+    let s = 127 & t;
+    if (!(t >>= 7)) {
+      e.push(s);
+      break;
+    }
+    e.push(128 | s);
+  }
+  return e;
+}
+function Q(t) {
+  return t === C.V2;
+}
+const b = {
+  v1_1: {testnet: 62368684, mainnet: 552635992},
+  v2: {testnet: 113134165, mainnet: 552635992}
+};
+function P(t, e) {
+  const s = b[e][t];
+  if (!s)
+    throw new Error(
+      `No Validator App exists for ${t} network with ${e} contract version`
+    );
+  return s;
+}
+const C = {V1_1: "v1_1", V2: "v2"};
+class O {
+  constructor(t, s) {
+    (this.validatorApprovalContract = e.toByteArray(t.approval_program.bytecode)),
+      (this.validatorClearStateContract = e.toByteArray(t.clear_program.bytecode)),
+      (this.schema = {
+        numLocalInts: t.local_state_schema.num_uints,
+        numLocalByteSlices: t.local_state_schema.num_byte_slices,
+        numGlobalInts: t.global_state_schema.num_uints,
+        numGlobalByteSlices: t.global_state_schema.num_byte_slices
+      });
+  }
+}
+class k extends O {
+  constructor(t, e) {
+    super(t, e),
+      (this.poolLogicSigContractTemplate = e.logic.bytecode),
+      (this.templateVariables = e.logic.variables);
+  }
+  generateLogicSigAccountForPool(s) {
+    const {network: n, asset1ID: a, asset2ID: o} = s;
+    return (function (s) {
+      const {
+        validatorAppID: n,
+        poolLogicSigContractTemplate: a,
+        templateVariables: o
+      } = s;
+      let {asset1ID: r, asset2ID: i} = s;
+      if (r === i) throw new Error("Assets are the same");
+      if (i > r) {
+        const t = r;
+        (r = i), (i = t);
+      }
+      let c = Array.from(e.toByteArray(a));
+      const u = {asset_id_1: r, asset_id_2: i, validator_app_id: n};
+      let A = 0;
+      o.sort((t, e) => t.index - e.index);
+      for (let t = 0; t < o.length; t++) {
+        const e = o[t];
+        let s = u[e.name.split("TMPL_")[1].toLowerCase()],
+          n = e.index - A,
+          a = n + e.length,
+          r = R(s);
+        (A += e.length - r.length), (c = c.slice(0, n).concat(r).concat(c.slice(a)));
+      }
+      const l = new Uint8Array(c);
+      return new t.LogicSigAccount(l);
+    })({
+      validatorAppID: P(n, C.V1_1),
+      asset1ID: a,
+      asset2ID: o,
+      poolLogicSigContractTemplate: this.poolLogicSigContractTemplate,
+      templateVariables: this.templateVariables
+    });
+  }
+}
+const U = new k(M, B),
+  L = new (class extends O {
+    constructor(t, e) {
+      super(t, e), (this.poolLogicSigContractTemplate = e.logic.bytecode);
+    }
+    generateLogicSigAccountForPool(s) {
+      const {network: n, asset1ID: a, asset2ID: o} = s;
+      return (function (s) {
+        const {validatorAppID: n, poolLogicSigContractTemplate: a} = s;
+        let {asset1ID: o, asset2ID: r} = s;
+        if (o === r) throw new Error("Assets are the same");
+        if (r > o) {
+          const t = o;
+          (o = r), (r = t);
+        }
+        let i = Array.from(e.toByteArray(a));
+        const c = Array.from(e.toByteArray(n.toString())),
+          u = Array.from(e.toByteArray(o.toString())),
+          A = Array.from(e.toByteArray(r.toString()));
+        i.slice(0, 3)
+          .concat([...c, ...u, ...A])
+          .concat(i.slice(27));
+        const l = new Uint8Array(i);
+        return new t.LogicSigAccount(l);
+      })({
+        validatorAppID: P(n, C.V2),
+        asset1ID: a,
+        asset2ID: o,
+        poolLogicSigContractTemplate: this.poolLogicSigContractTemplate
+      });
+    }
+  })(M, {
+    type: "logicsig",
+    logic: {bytecode: "BoAYAAAAAAAAAAAAAAAAAAAAAAAAAAAAAAAAgQBbNQA0ADEYEkQxGYEBEkSBAUM="},
+    name: "pool_logicsig"
+  });
+function F(t) {
+  const e = t["apps-total-schema"];
+  return (
+    1e5 +
+    1e5 * (t.assets || []).length +
+    1e5 * (t["created-apps"] || []).length +
+    1e5 * (t["apps-local-state"] || []).length +
+    5e4 * ((e && e["num-byte-slice"]) || 0) +
+    28500 * ((e && e["num-uint"]) || 0) +
+    1e5 * (t["apps-total-extra-pages"] || 0)
+  );
+}
+const v = _("e");
+async function j({client: s, pool: a, accountAddr: o}) {
+  const r =
+    (await s.accountInformation(o).setIntDecoding(t.IntDecoding.BIGINT).do())[
+      "apps-local-state"
+    ] || [];
+  let i = 0n,
+    c = 0n,
+    u = 0n;
+  const d = a.account.address();
+  for (const t of r) {
+    if (t.id != a.validatorAppID) continue;
+    const s = t["key-value"];
+    if (!s) break;
+    const o = A(s),
+      r = e.fromByteArray(
+        l([n.default.decodeAddress(d).publicKey, v, n.default.encodeUint64(a.asset1ID)])
+      ),
+      I = e.fromByteArray(
+        l([n.default.decodeAddress(d).publicKey, v, n.default.encodeUint64(a.asset2ID)])
+      ),
+      p = e.fromByteArray(
+        l([
+          n.default.decodeAddress(d).publicKey,
+          v,
+          n.default.encodeUint64(a.liquidityTokenID)
+        ])
+      ),
+      g = o[r],
+      m = o[I],
+      E = o[p];
+    "bigint" == typeof g && (i = g),
+      "bigint" == typeof m && (c = m),
+      "bigint" == typeof E && (u = E);
+  }
+  const I = {excessAsset1: i, excessAsset2: c, excessLiquidityTokens: u};
+  if (I.excessAsset1 < 0n || I.excessAsset2 < 0n || I.excessLiquidityTokens < 0n)
+    throw new Error(`Invalid account excess: ${I}`);
+  return I;
+}
+var J;
+async function X(t) {
+  const {client: e, network: s, contractVersion: n, asset1ID: a, asset2ID: o} = t,
+    r = (n === C.V1_1 ? U : L).generateLogicSigAccountForPool(t),
+    i = P(s, n),
+    c = r.address();
+  let u = {
+    account: r,
+    validatorAppID: i,
+    asset1ID: Math.max(a, o),
+    asset2ID: Math.min(a, o),
+    status: exports.PoolStatus.NOT_CREATED,
+    contractVersion: n
+  };
+  const A = await Y({client: e, address: c, network: s, contractVersion: n});
+  return (
+    A &&
+      ((u.asset1ID = A.asset1ID),
+      (u.asset2ID = A.asset2ID),
+      (u.liquidityTokenID = A.liquidityTokenID),
+      (u.status = exports.PoolStatus.READY)),
+    u
+  );
+}
+(exports.PoolStatus = void 0),
+  ((J = exports.PoolStatus || (exports.PoolStatus = {})).NOT_CREATED = "not created"),
+  (J.BOOTSTRAP = "bootstrap"),
+  (J.READY = "ready"),
+  (J.ERROR = "error");
+const V = _("o"),
+  z = 0xffffffffffffffffn;
+const G = {};
+async function Y({client: t, address: e, network: s, contractVersion: n}, a = G) {
+  if (a[e]) return a[e];
+  const o = await t.accountInformation(e).do(),
+    r = o["apps-local-state"].find((t) => t.id == P(s, n));
+  let i = null;
+  if (r) {
+    const t = A(r["key-value"]),
+      s = Q(n) ? "asset_1_id" : "a1",
+      c = Q(n) ? "asset_2_id" : "a2",
+      u = btoa(s),
+      l = btoa(c),
+      d = o["created-assets"][0].index;
+    (i = {asset1ID: t[u], asset2ID: t[l], liquidityTokenID: d}), (a[e] = i);
+  }
+  return i;
+}
+function W(t) {
+  return Boolean(t && !(t.asset1 + t.asset2));
+}
+var q, H;
+function Z(t, e) {
+  return (
+    3e5 +
+    (0 === t ? 0 : 1e5) +
+    1e5 +
+    28500 * U.schema.numLocalInts +
+    5e4 * U.schema.numLocalByteSlices +
+    e.liquidityTokenCreateTxn +
+    e.asset1OptinTxn +
+    e.asset2OptinTxn +
+    e.validatorAppCallTxn
+  );
+}
+!(function (t) {
+  (t[(t.FUNDING_TXN = 0)] = "FUNDING_TXN"),
+    (t[(t.VALIDATOR_APP_CALL = 1)] = "VALIDATOR_APP_CALL"),
+    (t[(t.LIQUIDITY_TOKEN_CREATE = 2)] = "LIQUIDITY_TOKEN_CREATE"),
+    (t[(t.ASSET1_OPT_IN = 3)] = "ASSET1_OPT_IN"),
+    (t[(t.ASSET2_OPT_IN = 4)] = "ASSET2_OPT_IN");
+})(q || (q = {})),
+  (function (t) {
+    (t[(t.FEE_TXN = 0)] = "FEE_TXN"),
+      (t[(t.VALIDATOR_APP_CALL_TXN = 1)] = "VALIDATOR_APP_CALL_TXN"),
+      (t[(t.ASSET1_OUT_TXN = 2)] = "ASSET1_OUT_TXN"),
+      (t[(t.ASSET2_OUT_TXN = 3)] = "ASSET2_OUT_TXN"),
+      (t[(t.LIQUDITY_IN_TXN = 4)] = "LIQUDITY_IN_TXN");
+  })(H || (H = {}));
+const K = 3n,
+  $ = 1000n;
+var tt, et;
+(exports.SwapType = void 0),
+  ((tt = exports.SwapType || (exports.SwapType = {})).FixedInput = "fixed-input"),
+  (tt.FixedOutput = "fixed-output"),
+  (function (t) {
+    (t[(t.FEE_TXN_INDEX = 0)] = "FEE_TXN_INDEX"),
+      (t[(t.VALIDATOR_APP_CALL_TXN_INDEX = 1)] = "VALIDATOR_APP_CALL_TXN_INDEX"),
+      (t[(t.ASSET_IN_TXN_INDEX = 2)] = "ASSET_IN_TXN_INDEX"),
+      (t[(t.ASSET_OUT_TXN_INDEX = 3)] = "ASSET_OUT_TXN_INDEX");
+  })(et || (et = {}));
+(exports.ALGO_ASSET = w),
+  (exports.ALGO_ASSET_ID = 0),
+  (exports.ASSET_OPT_IN_PROCESS_TXN_COUNT = 1),
+  (exports.BASE_MINIMUM_BALANCE = 1e5),
+  (exports.BURN_PROCESS_TXN_COUNT = 5),
+  (exports.CONTRACT_VERSION = C),
+  (exports.LIQUIDITY_TOKEN_UNIT_NAME = h),
+  (exports.MINIMUM_BALANCE_REQUIRED_PER_APP = 1e5),
+  (exports.MINIMUM_BALANCE_REQUIRED_PER_ASSET = 1e5),
+  (exports.MINIMUM_BALANCE_REQUIRED_PER_BYTE_SCHEMA = 5e4),
+  (exports.MINIMUM_BALANCE_REQUIRED_PER_INT_SCHEMA_VALUE = 28500),
+  (exports.MINIMUM_LIQUIDITY_MINTING_AMOUNT = 1e3),
+  (exports.OPT_IN_VALIDATOR_APP_PROCESS_TXN_COUNT = 1),
+  (exports.OPT_OUT_VALIDATOR_APP_PROCESS_TXN_COUNT = 1),
+  (exports.REDEEM_PROCESS_TXN_COUNT = 3),
+  (exports.SWAP_PROCESS_TXN_COUNT = 4),
+  (exports.TinymanContractV1_1 = k),
+  (exports.applySlippageToAmount = T),
+  (exports.burnLiquidity = async function ({
+    client: t,
+    pool: e,
+    txGroup: s,
+    signedTxns: n,
+    initiatorAddr: a
+  }) {
+    try {
+      const o = s[H.ASSET1_OUT_TXN].txn.amount,
+        r = s[H.ASSET2_OUT_TXN].txn.amount,
+        i = s[H.LIQUDITY_IN_TXN].txn.amount,
+        c = await j({client: t, pool: e, accountAddr: a}),
+        [{confirmedRound: u, txnID: A}] = await N(t, [n]),
+        l = await j({client: t, pool: e, accountAddr: a});
+      let d = l.excessAsset1 - c.excessAsset1;
+      d < 0n && (d = 0n);
+      let I = l.excessAsset2 - c.excessAsset2;
+      return (
+        I < 0n && (I = 0n),
+        {
+          round: u,
+          fees: y(s),
+          asset1ID: e.asset1ID,
+          asset1Out: BigInt(o) + d,
+          asset2ID: e.asset2ID,
+          asset2Out: BigInt(r) + I,
+          liquidityID: e.liquidityTokenID,
+          liquidityIn: BigInt(i),
+          excessAmounts: [
+            {
+              assetID: e.asset1ID,
+              excessAmountForBurning: d,
+              totalExcessAmount: l.excessAsset1
+            },
+            {
+              assetID: e.asset2ID,
+              excessAmountForBurning: I,
+              totalExcessAmount: l.excessAsset2
+            }
+          ],
+          txnID: A,
+          groupID: S(s)
+        }
+      );
+    } catch (t) {
+      const e = new u(
+        t,
+        "We encountered something unexpected while burning liquidity. Try again later."
+      );
+      throw (
+        ("SlippageTolerance" === e.type &&
+          e.setMessage(
+            "The burn failed due to too much slippage in the price. Please adjust the slippage tolerance and try again."
+          ),
+        e)
+      );
+    }
+  }),
+  (exports.calculateAccountMinimumRequiredBalance = F),
+  (exports.calculatePoolBootstrapFundingTxnAmount = Z),
+  (exports.convertFromBaseUnits = x),
+  (exports.convertToBaseUnits = function (t, e) {
+    return f({decimalPlaces: 0}, Math.pow(10, Number(t)) * Number(e));
+  }),
+  (exports.createPool = async function (t, e, s, n) {
+    return (
+      await (async function ({client: t, signedTxns: e, txnIDs: s}) {
+        try {
+          await t.sendRawTransaction(e).do();
+          const n = (await D(t, s[q.LIQUIDITY_TOKEN_CREATE]))["asset-index"];
+          if ("number" != typeof n)
+            throw new Error(`Generated ID is not valid: got ${n}`);
+          return {liquidityTokenID: n};
+        } catch (t) {
+          throw new u(
+            t,
+            "We encountered something unexpected while bootstraping the pool. Try again later."
+          );
+        }
+      })({client: t, signedTxns: s, txnIDs: n}),
+      X({
+        client: t,
+        network: "testnet",
+        asset1ID: e.asset1ID,
+        asset2ID: e.asset2ID,
+        contractVersion: C.V1_1
+      })
+    );
+  }),
+  (exports.generateBootstrapTransactions = async function ({
+    client: t,
+    validatorAppID: e,
+    asset1ID: s,
+    asset2ID: a,
+    asset1UnitName: o,
+    asset2UnitName: r,
+    initiatorAddr: i
+  }) {
+    const c = await t.getTransactionParams().do(),
+      u =
+        s > a
+          ? {asset1: {id: s, unitName: o}, asset2: {id: a, unitName: r}}
+          : {asset1: {id: a, unitName: r}, asset2: {id: s, unitName: o}},
+      A = U.generateLogicSigAccountForPool({
+        asset1ID: u.asset1.id,
+        asset2ID: u.asset2.id,
+        network: "testnet"
+      }).address(),
+      l = n.default.makeApplicationOptInTxnFromObject({
+        from: A,
+        appIndex: e,
+        appArgs: [
+          _("bootstrap"),
+          n.default.encodeUint64(u.asset1.id),
+          n.default.encodeUint64(u.asset2.id)
+        ],
+        foreignAssets: 0 == u.asset2.id ? [u.asset1.id] : [u.asset1.id, u.asset2.id],
+        suggestedParams: c
+      }),
+      d = n.default.makeAssetCreateTxnWithSuggestedParamsFromObject({
+        from: A,
+        total: 0xffffffffffffffffn,
+        decimals: 6,
+        defaultFrozen: !1,
+        unitName: h.DEFAULT,
+        assetName: `TinymanPool1.1 ${u.asset1.unitName}-${u.asset2.unitName}`,
+        assetURL: "https://tinyman.org",
+        suggestedParams: c
+      }),
+      I = n.default.makeAssetTransferTxnWithSuggestedParamsFromObject({
+        from: A,
+        to: A,
+        assetIndex: u.asset1.id,
+        amount: 0,
+        suggestedParams: c
+      }),
+      p =
+        0 === u.asset2.id
+          ? null
+          : n.default.makeAssetTransferTxnWithSuggestedParamsFromObject({
+              from: A,
+              to: A,
+              assetIndex: u.asset2.id,
+              amount: 0,
+              suggestedParams: c
+            });
+    let g = [
+      n.default.makePaymentTxnWithSuggestedParamsFromObject({
+        from: i,
+        to: A,
+        amount: Z(u.asset2.id, {
+          liquidityTokenCreateTxn: d.fee,
+          asset1OptinTxn: I.fee,
+          asset2OptinTxn: p ? p.fee : 0,
+          validatorAppCallTxn: l.fee
+        }),
+        suggestedParams: c
+      }),
+      l,
+      d,
+      I
+    ];
+    p && g.push(p);
+    const m = n.default.assignGroupID(g);
+    let E = [
+      {txn: m[0], signers: [i]},
+      {txn: m[1], signers: [A]},
+      {txn: m[2], signers: [A]},
+      {txn: m[3], signers: [A]}
+    ];
+    return m[4] && E.push({txn: m[4], signers: [A]}), E;
+  }),
+  (exports.generateBurnTxns = async function ({
+    client: t,
+    pool: e,
+    liquidityIn: s,
+    asset1Out: o,
+    asset2Out: r,
+    slippage: i,
+    initiatorAddr: c,
+    poolAddress: u
+  }) {
+    const A = await t.getTransactionParams().do(),
+      l = n.default.makeApplicationNoOpTxnFromObject({
+        from: u,
+        appIndex: e.validatorAppID,
+        appArgs: [_("burn")],
+        accounts: [c],
+        foreignAssets:
+          0 == e.asset2ID
+            ? [e.asset1ID, e.liquidityTokenID]
+            : [e.asset1ID, e.asset2ID, e.liquidityTokenID],
+        suggestedParams: A
+      }),
+      d = T("negative", i, o),
+      I = n.default.makeAssetTransferTxnWithSuggestedParamsFromObject({
+        from: u,
+        to: c,
+        assetIndex: e.asset1ID,
+        amount: d,
+        suggestedParams: A
+      }),
+      p = T("negative", i, r);
+    let g;
+    g =
+      0 === e.asset2ID
+        ? n.default.makePaymentTxnWithSuggestedParamsFromObject({
+            from: u,
+            to: c,
+            amount: p,
+            suggestedParams: A
+          })
+        : n.default.makeAssetTransferTxnWithSuggestedParamsFromObject({
+            from: u,
+            to: c,
+            assetIndex: e.asset2ID,
+            amount: p,
+            suggestedParams: A
+          });
+    const m = n.default.makeAssetTransferTxnWithSuggestedParamsFromObject({
+      from: c,
+      to: u,
+      assetIndex: e.liquidityTokenID,
+      amount: s,
+      suggestedParams: A
+    });
+    let E = l.fee + I.fee + g.fee;
+    const D = n.default.makePaymentTxnWithSuggestedParamsFromObject({
+      from: c,
+      to: u,
+      amount: E,
+      note: a,
+      suggestedParams: A
+    });
+    E += m.fee + D.fee;
+    const x = n.default.assignGroupID([D, l, I, g, m]);
+    return [
+      {txn: x[H.FEE_TXN], signers: [c]},
+      {txn: x[H.VALIDATOR_APP_CALL_TXN], signers: [u]},
+      {txn: x[H.ASSET1_OUT_TXN], signers: [u]},
+      {txn: x[H.ASSET2_OUT_TXN], signers: [u]},
+      {txn: x[H.LIQUDITY_IN_TXN], signers: [c]}
+    ];
+  }),
+  (exports.generateOptIntoAssetTxns = async function ({
+    client: t,
+    assetID: e,
+    initiatorAddr: s
+  }) {
+    try {
+      const a = await t.getTransactionParams().do();
+      return [
+        {
+          txn: n.default.makeAssetTransferTxnWithSuggestedParamsFromObject({
+            from: s,
+            to: s,
+            assetIndex: e,
+            amount: 0,
+            suggestedParams: a
+          }),
+          signers: [s]
+        }
+      ];
+    } catch (t) {
+      throw new u(
+        t,
+        "We encountered something unexpected while opting into this asset. Try again later."
+      );
+    }
+  }),
+  (exports.generateOptIntoValidatorTxns = async function ({
+    client: t,
+    validatorAppID: e,
+    initiatorAddr: s
+  }) {
+    const a = await t.getTransactionParams().do();
+    return [
+      {
+        txn: n.default.makeApplicationOptInTxnFromObject({
+          from: s,
+          appIndex: e,
+          suggestedParams: a
+        }),
+        signers: [s]
+      }
+    ];
+  }),
+  (exports.generateOptOutOfValidatorTxns = async function ({
+    client: t,
+    validatorAppID: e,
+    initiatorAddr: s
+  }) {
+    const a = await t.getTransactionParams().do();
+    return [
+      {
+        txn: n.default.makeApplicationClearStateTxnFromObject({
+          from: s,
+          appIndex: e,
+          suggestedParams: a
+        }),
+        signers: [s]
+      }
+    ];
+  }),
+  (exports.generateRedeemTxns = async function ({
+    client: t,
+    pool: e,
+    assetID: s,
+    assetOut: o,
+    initiatorAddr: r,
+    poolAddress: i
+  }) {
+    const c = await t.getTransactionParams().do(),
+      u = n.default.makeApplicationNoOpTxnFromObject({
+        from: i,
+        appIndex: e.validatorAppID,
+        appArgs: [_("redeem")],
+        accounts: [r],
+        foreignAssets:
+          0 == e.asset2ID
+            ? [e.asset1ID, e.liquidityTokenID]
+            : [e.asset1ID, e.asset2ID, e.liquidityTokenID],
+        suggestedParams: c
+      });
+    let A;
+    A =
+      0 === s
+        ? n.default.makePaymentTxnWithSuggestedParamsFromObject({
+            from: i,
+            to: r,
+            amount: BigInt(o),
+            suggestedParams: c
+          })
+        : n.default.makeAssetTransferTxnWithSuggestedParamsFromObject({
+            from: i,
+            to: r,
+            assetIndex: s,
+            amount: BigInt(o),
+            suggestedParams: c
+          });
+    const l = n.default.makePaymentTxnWithSuggestedParamsFromObject({
+        from: r,
+        to: i,
+        amount: u.fee + A.fee,
+        note: a,
+        suggestedParams: c
+      }),
+      d = n.default.assignGroupID([l, u, A]);
+    return [
+      {txn: d[0], signers: [r]},
+      {txn: d[1], signers: [i]},
+      {txn: d[2], signers: [i]}
+    ];
+  }),
+  (exports.generateSwapTransactions = async function ({
+    client: t,
+    pool: e,
+    swapType: s,
+    assetIn: o,
+    assetOut: r,
+    slippage: i,
+    initiatorAddr: c,
+    poolAddress: u
+  }) {
+    const A = await t.getTransactionParams().do(),
+      l = [_("swap"), s === exports.SwapType.FixedInput ? _("fi") : _("fo")],
+      d = n.default.makeApplicationNoOpTxnFromObject({
+        from: u,
+        appIndex: e.validatorAppID,
+        appArgs: l,
+        accounts: [c],
+        foreignAssets:
+          0 == e.asset2ID
+            ? [e.asset1ID, e.liquidityTokenID]
+            : [e.asset1ID, e.asset2ID, e.liquidityTokenID],
+        suggestedParams: A
+      }),
+      I = s === exports.SwapType.FixedOutput ? T("positive", i, o.amount) : o.amount;
+    let p;
+    p =
+      0 === o.assetID
+        ? n.default.makePaymentTxnWithSuggestedParamsFromObject({
+            from: c,
+            to: u,
+            amount: I,
+            suggestedParams: A
+          })
+        : n.default.makeAssetTransferTxnWithSuggestedParamsFromObject({
+            from: c,
+            to: u,
+            assetIndex: o.assetID,
+            amount: I,
+            suggestedParams: A
+          });
+    const g = s === exports.SwapType.FixedInput ? T("negative", i, r.amount) : r.amount;
+    let m;
+    m =
+      0 === r.assetID
+        ? n.default.makePaymentTxnWithSuggestedParamsFromObject({
+            from: u,
+            to: c,
+            amount: g,
+            suggestedParams: A
+          })
+        : n.default.makeAssetTransferTxnWithSuggestedParamsFromObject({
+            from: u,
+            to: c,
+            assetIndex: r.assetID,
+            amount: g,
+            suggestedParams: A
+          });
+    const E = n.default.makePaymentTxnWithSuggestedParamsFromObject({
+        from: c,
+        to: u,
+        amount: d.fee + m.fee,
+        note: a,
+        suggestedParams: A
+      }),
+      D = n.default.assignGroupID([E, d, p, m]);
+    return [
+      {txn: D[0], signers: [c]},
+      {txn: D[1], signers: [u]},
+      {txn: D[2], signers: [c]},
+      {txn: D[3], signers: [u]}
+    ];
+  }),
+  (exports.getAccountExcess = async function ({
+    client: t,
+    accountAddr: s,
+    validatorAppID: a
+  }) {
+    const o = (
+      (await t.accountInformation(s).setIntDecoding("bigint").do())["apps-local-state"] ||
+      []
+    ).find((t) => t.id == a);
+    let r = [];
+    if (o && o["key-value"]) {
+      const t = A(o["key-value"]);
+      for (let s of Object.entries(t)) {
+        const [t, a] = s,
+          o = e.toByteArray(t);
+        41 === o.length &&
+          101 === o[32] &&
+          r.push({
+            poolAddress: n.default.encodeAddress(o.slice(0, 32)),
+            assetID: n.default.decodeUint64(o.slice(33, 41), "safe"),
+            amount: parseInt(a)
+          });
+      }
+    }
+    return r;
+  }),
+  (exports.getAccountExcessWithinPool = j),
+  (exports.getAccountInformation = function (t, e) {
+    return new Promise(async (s, n) => {
+      try {
+        const n = await t.accountInformation(e).do();
+        s({...n, minimum_required_balance: F(n)});
+      } catch (t) {
+        n(new Error(t.message || "Failed to fetch account information"));
+      }
+    });
+  }),
+  (exports.getBootstrapProcessTxnCount = function (t) {
+    return 0 === t ? 4 : 5;
+  }),
+  (exports.getBurnLiquidityQuote = function ({pool: t, reserves: e, liquidityIn: s}) {
+    const n = BigInt(s),
+      a = e.issuedLiquidity && (n * e.asset1) / e.issuedLiquidity,
+      o = e.issuedLiquidity && (n * e.asset2) / e.issuedLiquidity;
+    return {
+      round: e.round,
+      liquidityID: t.liquidityTokenID,
+      liquidityIn: n,
+      asset1ID: t.asset1ID,
+      asset1Out: a,
+      asset2ID: t.asset2ID,
+      asset2Out: o
+    };
+  }),
+  (exports.getPoolAssets = Y),
+  (exports.getPoolInfo = X),
+  (exports.getPoolPairRatio = function (t, e) {
+    const s = W(e);
+    let n = null;
+    return (
+      e &&
+        !s &&
+        e.asset1 &&
+        e.asset2 &&
+        "number" == typeof t.asset2 &&
+        "number" == typeof t.asset1 &&
+        (n = x(t.asset1, e.asset1) / x(t.asset2, e.asset2)),
+      n
+    );
+  }),
+  (exports.getPoolReserves = async function (s, a) {
+    const o = await s
+        .accountInformation(a.account.address())
+        .setIntDecoding(t.IntDecoding.BIGINT)
+        .do(),
+      r = o["apps-local-state"] || [];
+    let i = 0n,
+      c = 0n,
+      u = 0n;
+    for (const t of r) {
+      if (t.id != a.validatorAppID) continue;
+      const s = t["key-value"];
+      if (!s) break;
+      const o = A(s),
+        r = e.fromByteArray(l([V, n.default.encodeUint64(a.asset1ID)])),
+        d = e.fromByteArray(l([V, n.default.encodeUint64(a.asset2ID)])),
+        I = e.fromByteArray(l([V, n.default.encodeUint64(a.liquidityTokenID)])),
+        p = o[r],
+        g = o[d],
+        m = o[I];
+      "bigint" == typeof p && (i = p),
+        "bigint" == typeof g && (c = g),
+        "bigint" == typeof m && (u = m);
+    }
+    let E = 0n,
+      D = 0n,
+      T = 0n;
+    for (const t of o.assets) {
+      const e = t["asset-id"],
+        {amount: s} = t;
+      e == a.asset1ID
+        ? (E = BigInt(s))
+        : e == a.asset2ID
+        ? (D = BigInt(s))
+        : e == a.liquidityTokenID && (T = BigInt(s));
+    }
+    if (0 === a.asset2ID) {
+      const t = (function (t) {
+        const e = t["apps-total-schema"];
+        let s = 0n,
+          n = 0n;
+        e &&
+          (e["num-byte-slice"] && (s = e["num-byte-slice"]),
+          e["num-uint"] && (n = e["num-uint"]));
+        const a = t["apps-local-state"] || [],
+          o = t["created-apps"] || [],
+          r = t.assets || [];
+        return d + I * BigInt(r.length) + p * BigInt(o.length + a.length) + m * n + g * s;
+      })(o);
+      D = BigInt(o.amount) - t;
+    }
+    const x = {
+      round: Number(o.round),
+      asset1: E - i,
+      asset2: D - c,
+      issuedLiquidity: z - T + u
+    };
+    if (x.asset1 < 0n || x.asset2 < 0n || x.issuedLiquidity < 0n || x.issuedLiquidity > z)
+      throw (
+        ((x.asset1 = Number(x.asset1)),
+        (x.asset2 = Number(x.asset2)),
+        (x.issuedLiquidity = Number(x.issuedLiquidity)),
+        new Error(`Invalid pool reserves: ${JSON.stringify(x)}`))
+      );
+    return x;
+  }),
+  (exports.getPoolShare = function (t, e) {
+    let s = Number(e) / Number(t);
+    return Number.isFinite(s) || (s = 0), s;
+  }),
+  (exports.getPoolsForPair = function (t) {
+    return Promise.all(Object.values(C).map((e) => X({...t, contractVersion: e})));
+  }),
+  (exports.getStakingAppID = function (t) {
+    return "testnet" === t ? 51948952 : 649588853;
+  }),
+  (exports.getSwapQuote = function (t, e, s, n, a) {
+    let o;
+    if (e.status !== exports.PoolStatus.READY)
+      throw new u({pool: e, asset: n}, "Trying to swap on a non-existent pool");
+    return (
+      (o =
+        "fixed-input" === t
+          ? (function ({pool: t, reserves: e, assetIn: s, decimals: n}) {
+              const a = BigInt(s.amount);
+              let o, r, i;
+              s.assetID === t.asset1ID
+                ? ((o = t.asset2ID), (r = e.asset1), (i = e.asset2))
+                : ((o = t.asset1ID), (r = e.asset2), (i = e.asset1));
+              const c = (a * K) / $,
+                u = i - (r * i) / (r + (a - c));
+              if (u > i) throw new Error("Output amount exceeds available liquidity.");
+              const A = x(n.assetOut, Number(u)) / x(n.assetIn, Number(a)),
+                l = x(n.assetOut, Number(i)) / x(n.assetIn, Number(r)),
+                d = f({decimalPlaces: 5}, Math.abs(A / l - 1));
+              return {
+                round: e.round,
+                assetInID: s.assetID,
+                assetInAmount: a,
+                assetOutID: o,
+                assetOutAmount: u,
+                swapFee: Number(c),
+                rate: A,
+                priceImpact: d
+              };
+            })({pool: e, reserves: s, assetIn: n, decimals: a})
+          : (function ({pool: t, reserves: e, assetOut: s, decimals: n}) {
+              const a = BigInt(s.amount);
+              let o, r, i;
+              if (
+                (s.assetID === t.asset1ID
+                  ? ((o = t.asset2ID), (r = e.asset2), (i = e.asset1))
+                  : ((o = t.asset1ID), (r = e.asset1), (i = e.asset2)),
+                a > i)
+              )
+                throw new Error("Output amount exceeds available liquidity.");
+              const c = (r * i) / (i - a) - r,
+                u = (c * $) / ($ - K),
+                A = u - c,
+                l = x(n.assetOut, Number(a)) / x(n.assetIn, Number(u)),
+                d = x(n.assetOut, Number(i)) / x(n.assetIn, Number(r)),
+                I = f({decimalPlaces: 5}, Math.abs(l / d - 1));
+              return {
+                round: e.round,
+                assetInID: o,
+                assetInAmount: u,
+                assetOutID: s.assetID,
+                assetOutAmount: a,
+                swapFee: Number(A),
+                rate: l,
+                priceImpact: I
+              };
+            })({pool: e, reserves: s, assetOut: n, decimals: a})),
+      o
+    );
+  }),
+  (exports.getTxnGroupID = S),
+  (exports.getValidatorAppID = P),
+  (exports.hasSufficientMinimumBalance = function (t) {
+    return t.amount >= t.minimum_required_balance;
+  }),
+  (exports.isAccountOptedIntoApp = function ({appID: t, accountAppsLocalState: e}) {
+    return e.some((e) => e.id === t);
+  }),
+  (exports.isPoolEmpty = W),
+  (exports.isPoolNotCreated = function (t) {
+    return t?.status === exports.PoolStatus.NOT_CREATED;
+  }),
+  (exports.isPoolReady = function (t) {
+    return t?.status === exports.PoolStatus.READY;
+  }),
+  (exports.issueSwap = async function ({
+    client: t,
+    pool: e,
+    swapType: s,
+    txGroup: n,
+    signedTxns: a,
+    initiatorAddr: o
+  }) {
+    if (e.status !== exports.PoolStatus.READY)
+      throw new u(
+        {pool: e, swapType: s, txGroup: n},
+        "Trying to swap on a non-existent pool"
+      );
+    try {
+      const r = {
+          assetID: n[et.ASSET_IN_TXN_INDEX].txn.assetIndex || 0,
+          amount: n[et.ASSET_IN_TXN_INDEX].txn.amount
+        },
+        i = {
+          assetID: n[et.ASSET_OUT_TXN_INDEX].txn.assetIndex || 0,
+          amount: n[et.ASSET_OUT_TXN_INDEX].txn.amount
+        };
+      let c;
+      return (
+        (c =
+          s === exports.SwapType.FixedInput
+            ? await (async function ({
+                client: t,
+                pool: e,
+                signedTxns: s,
+                assetIn: n,
+                assetOut: a,
+                initiatorAddr: o
+              }) {
+                const r = await j({client: t, pool: e, accountAddr: o});
+                let [{confirmedRound: i, txnID: c}] = await N(t, [s]);
+                const u = await j({client: t, pool: e, accountAddr: o});
+                let A, l;
+                a.assetID === e.asset1ID
+                  ? ((A = r.excessAsset1), (l = u.excessAsset1))
+                  : ((A = r.excessAsset2), (l = u.excessAsset2));
+                let d = l - A;
+                return (
+                  d < 0n && (d = 0n),
+                  {
+                    round: i,
+                    assetInID: n.assetID,
+                    assetInAmount: BigInt(n.amount),
+                    assetOutID: a.assetID,
+                    assetOutAmount: BigInt(a.amount) + d,
+                    excessAmount: {
+                      assetID: a.assetID,
+                      excessAmountForSwap: d,
+                      totalExcessAmount: l
+                    },
+                    txnID: c
+                  }
+                );
+              })({
+                client: t,
+                pool: e,
+                signedTxns: a,
+                assetIn: r,
+                assetOut: i,
+                initiatorAddr: o
+              })
+            : await (async function ({
+                client: t,
+                pool: e,
+                signedTxns: s,
+                assetIn: n,
+                assetOut: a,
+                initiatorAddr: o
+              }) {
+                const r = await j({client: t, pool: e, accountAddr: o});
+                let [{confirmedRound: i, txnID: c}] = await N(t, [s]);
+                const u = await j({client: t, pool: e, accountAddr: o});
+                let A, l;
+                n.assetID === e.asset1ID
+                  ? ((A = r.excessAsset1), (l = u.excessAsset1))
+                  : ((A = r.excessAsset2), (l = u.excessAsset2));
+                let d = l - A;
+                return (
+                  d < 0n && (d = 0n),
+                  {
+                    round: i,
+                    assetInID: n.assetID,
+                    assetInAmount: BigInt(n.amount) - d,
+                    assetOutID: a.assetID,
+                    assetOutAmount: BigInt(a.amount),
+                    excessAmount: {
+                      assetID: n.assetID,
+                      excessAmountForSwap: d,
+                      totalExcessAmount: l
+                    },
+                    txnID: c
+                  }
+                );
+              })({
+                client: t,
+                pool: e,
+                signedTxns: a,
+                assetIn: r,
+                assetOut: i,
+                initiatorAddr: o
+              })),
+        {...c, groupID: S(n), fees: y(n)}
+      );
+    } catch (t) {
+      const e = new u(
+        t,
+        "We encountered something unexpected while swapping. Try again later."
+      );
+      throw (
+        ("SlippageTolerance" === e.type &&
+          e.setMessage(
+            "The swap failed due to too much slippage in the price. Please adjust the slippage tolerance and try again."
+          ),
+        e)
+      );
+    }
+  }),
+  (exports.prepareCommitTransactions = async function ({
+    client: e,
+    stakingAppID: s,
+    program: n,
+    requiredAssetID: a,
+    liquidityAssetID: o,
+    amount: r,
+    initiatorAddr: i
+  }) {
+    const c = await e.getTransactionParams().do(),
+      u = (function ({
+        suggestedParams: e,
+        stakingAppID: s,
+        initiatorAddr: n,
+        liquidityAssetID: a,
+        program: o,
+        amount: r
+      }) {
+        const i = t.encodeUint64(r),
+          c = t.encodeUint64(o.id);
+        return t.makeApplicationNoOpTxnFromObject({
+          appIndex: s,
+          from: n,
+          suggestedParams: e,
+          foreignAssets: [a],
+          accounts: [o.accountAddress],
+          appArgs: [_("commit"), i],
+          note: l([_("tinymanStaking/v1:b"), c, t.encodeUint64(a), i])
+        });
+      })({
+        suggestedParams: c,
+        stakingAppID: s,
+        program: n,
+        liquidityAssetID: o,
+        initiatorAddr: i,
+        amount: r
+      });
+    let A = [u];
+    if ("number" == typeof a) {
+      const e = t.makeApplicationNoOpTxnFromObject({
+        appIndex: s,
+        from: i,
+        suggestedParams: c,
+        foreignAssets: [a],
+        accounts: [n.accountAddress],
+        appArgs: [_("log_balance")]
+      });
+      return (
+        (A = t.assignGroupID([u, e])),
+        [
+          {txn: A[0], signers: [i]},
+          {txn: A[1], signers: [i]}
+        ]
+      );
+    }
+    return [{txn: A[0], signers: [i]}];
+  }),
+  (exports.redeemAllExcessAsset = async function ({
+    client: t,
+    data: e,
+    initiatorSigner: s
+  }) {
+    try {
+      const a = e.map(({txGroup: t, pool: e}) => ({
+          txns: t,
+          txnFees: y(t),
+          groupID: S(t),
+          lsig: e.account.lsig
+        })),
+        o = await s(a.map((t) => t.txns));
+      return Promise.all(
+        a.map(
+          (e, s) =>
+            new Promise(async (a, r) => {
+              try {
+                const r = e.txns.map((t, a) => {
+                    if (0 === a) return o[s];
+                    const {blob: r} = n.default.signLogicSigTransactionObject(
+                      t.txn,
+                      e.lsig
+                    );
+                    return r;
+                  }),
+                  [{txnID: i, confirmedRound: c}] = await N(t, [r]);
+                a({fees: e.txnFees, groupID: e.groupID, txnID: i, confirmedRound: c});
+              } catch (t) {
+                r(t);
+              }
+            })
+        )
+      );
+    } catch (t) {
+      throw new u(
+        t,
+        "We encountered something unexpected while redeeming. Try again later."
+      );
+    }
+  }),
+  (exports.redeemExcessAsset = async function ({
+    client: t,
+    pool: e,
+    txGroup: s,
+    initiatorSigner: a
+  }) {
+    try {
+      const o = await (async function ({txGroup: t, pool: e, initiatorSigner: s}) {
+          const [a] = await s([t]),
+            {lsig: o} = e.account;
+          return t.map((t, e) => {
+            if (0 === e) return a;
+            const {blob: s} = n.default.signLogicSigTransactionObject(t.txn, o);
+            return s;
+          });
+        })({txGroup: s, pool: e, initiatorSigner: a}),
+        [{txnID: r, confirmedRound: i}] = await N(t, [o]);
+      return {fees: y(s), confirmedRound: i, txnID: r, groupID: S(s)};
+    } catch (t) {
+      throw new u(
+        t,
+        "We encountered something unexpected while redeeming. Try again later."
+      );
+    }
+  }),
+  (exports.sendAndWaitRawTransaction = N),
+  (exports.signBootstrapTransactions = async function ({
+    txGroup: t,
+    initiatorSigner: e,
+    validatorAppID: s,
+    asset1ID: a,
+    asset2ID: o
+  }) {
+    const [r] = await e([t]),
+      i = a > o ? {asset1ID: a, asset2ID: o} : {asset1ID: o, asset2ID: a},
+      c = U.generateLogicSigAccountForPool({
+        asset1ID: i.asset1ID,
+        asset2ID: i.asset2ID,
+        network: "testnet"
+      }),
+      u = [];
+    return {
+      signedTxns: t.map((t, e) => {
+        if (e === q.FUNDING_TXN) return u.push(t.txn.txID().toString()), r;
+        const {txID: s, blob: a} = n.default.signLogicSigTransactionObject(t.txn, c);
+        return u.push(s), a;
+      }),
+      txnIDs: u
+    };
+  }),
+  (exports.signBurnTxns = async function ({pool: t, txGroup: e, initiatorSigner: s}) {
+    const [a, o] = await s([e]),
+      {lsig: r} = t.account;
+    return e.map((t, e) => {
+      if (e === H.FEE_TXN) return a;
+      if (e === H.LIQUDITY_IN_TXN) return o;
+      const {blob: s} = n.default.signLogicSigTransactionObject(t.txn, r);
+      return s;
+    });
+  }),
+  (exports.signSwapTransactions = async function ({
+    pool: t,
+    txGroup: e,
+    initiatorSigner: s
+  }) {
+    const [a, o] = await s([e]);
+    return e.map((e, s) => {
+      if (s === et.FEE_TXN_INDEX) return a;
+      if (s === et.ASSET_IN_TXN_INDEX) return o;
+      const {blob: r} = n.default.signLogicSigTransactionObject(e.txn, t.account.lsig);
+      return r;
+    });
+  }),
+  (exports.sumUpTxnFees = y),
+  (exports.tinymanContract_v2 = L);