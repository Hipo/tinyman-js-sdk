import { Transaction, TransactionType } from "algosdk";
export interface SignerTransaction {
    txn: Transaction;
    /**
     * Optional list of addresses that must sign the transactions.
     * Wallet skips to sign this txn if signers is empty array.
     * If undefined, wallet tries to sign it.
     */
    signers?: string[];
}
<<<<<<< HEAD
export type InitiatorSigner = (txGroupList: SignerTransaction[][]) => Promise<Uint8Array[]>;
export type SupportedNetwork = "testnet" | "mainnet";
=======
export declare type InitiatorSigner = (txGroupList: SignerTransaction[][]) => Promise<Uint8Array[]>;
export declare type SupportedNetwork = "testnet" | "mainnet";
/**
 * Type of the waitForConfirmation()["inner-txns"]
 * NOT a complete type, only the fields we need.
 */
export declare type TxnResponseInnerTxns = {
    txn: {
        txn: {
            type: TransactionType.axfer;
            xaid: number;
            aamt: number;
        } | {
            type: TransactionType.pay;
            amt: number;
        } | {
            /**
             * This is not a real txn type, only added to
             * demonstrate that there can be other types
             */
            type: "other";
        };
    };
}[];
>>>>>>> a3db9c45
<|MERGE_RESOLUTION|>--- conflicted
+++ resolved
@@ -8,17 +8,13 @@
      */
     signers?: string[];
 }
-<<<<<<< HEAD
 export type InitiatorSigner = (txGroupList: SignerTransaction[][]) => Promise<Uint8Array[]>;
 export type SupportedNetwork = "testnet" | "mainnet";
-=======
-export declare type InitiatorSigner = (txGroupList: SignerTransaction[][]) => Promise<Uint8Array[]>;
-export declare type SupportedNetwork = "testnet" | "mainnet";
 /**
  * Type of the waitForConfirmation()["inner-txns"]
  * NOT a complete type, only the fields we need.
  */
-export declare type TxnResponseInnerTxns = {
+export type TxnResponseInnerTxns = {
     txn: {
         txn: {
             type: TransactionType.axfer;
@@ -35,5 +31,4 @@
             type: "other";
         };
     };
-}[];
->>>>>>> a3db9c45
+}[];