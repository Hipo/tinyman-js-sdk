--- conflicted
+++ resolved
@@ -9,13 +9,9 @@
 } from "./util";
 import {PoolInfo, getAccountExcess, PoolReserves} from "./pool";
 import {InitiatorSigner, SignerTransaction} from "./common-types";
-<<<<<<< HEAD
-import {ALGO_ASSET_ID, DEFAULT_FEE_TXN_NOTE} from "./constant";
 import TinymanError from "./error/TinymanError";
-=======
 import {DEFAULT_FEE_TXN_NOTE} from "./constant";
 import {ALGO_ASSET_ID} from "./asset/assetConstants";
->>>>>>> 383c9959
 
 // FEE = %0.3 or 3/1000
 const FEE_NUMERATOR = 3n;
