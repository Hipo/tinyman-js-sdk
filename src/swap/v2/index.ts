--- conflicted
+++ resolved
@@ -155,16 +155,11 @@
   assetIn: AssetWithIdAndAmount;
 }): Promise<V2SwapExecution> {
   let [{confirmedRound, txnID}] = await sendAndWaitRawTransaction(client, [signedTxns]);
-<<<<<<< HEAD
-  const assetOutId = [pool.asset1ID, pool.asset2ID].filter((id) => id !== assetIn.id)[0];
   const innerTxnAssetData = await getAppCallInnerAssetData(client, txGroup);
-=======
-  const innerTxns = await getAppCallInnerTxns(client, txGroup);
   const assetOutId =
     quote.type === SwapQuoteType.Direct
       ? quote.quoteWithPool.quote.assetOutID
       : Number(quote.route[quote.route.length - 1].quote.amount_out.asset.id);
->>>>>>> d91dc278
   /**
    * If the swap type if Fixed Output, usually there will be a difference between
    * input amount and the actual used input amount. The change will be returned to the user
@@ -184,21 +179,8 @@
       amount: BigInt(assetIn.amount) - BigInt(assetInChangeAmount || 0),
       id: assetIn.id
     },
-<<<<<<< HEAD
     assetOut,
-    pool: await poolUtils.v2.getPoolInfo({
-      client,
-      network,
-      asset1ID: pool.asset1ID,
-      asset2ID: pool.asset2ID
-    }),
-=======
-    assetOut: assetOutInnerTxn && {
-      amount: assetOutInnerTxn.aamt,
-      id: assetOutId
-    },
     quote,
->>>>>>> d91dc278
     txnID
   };
 }
