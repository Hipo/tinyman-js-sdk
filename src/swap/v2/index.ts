/**
 * questions
 * - what is `total_fee_share`
 */
import algosdk, {Algodv2, ALGORAND_MIN_TX_FEE, Transaction} from "algosdk";

import {isAlgo, roundNumber} from "../../util/util";
import {InitiatorSigner, SignerTransaction} from "../../util/commonTypes";
import TinymanError from "../../util/error/TinymanError";
import {PoolReserves, PoolStatus, V2PoolInfo} from "../../util/pool/poolTypes";
import {SwapQuote, SwapType} from "../types";
import {
  V2_SWAP_APP_CALL_ARG_ENCODED,
  V2_SWAP_APP_CALL_SWAP_TYPE_ARGS_ENCODED,
  V2SwapTxnGroupIndices,
  V2_SWAP_APP_CALL_INNER_TXN_COUNT
} from "./constants";
import {V2_TOTAL_FEE_SHARE} from "../../contract/constants";

async function generateTxns({
  client,
  pool,
  swapType,
  assetIn,
  assetOut,
  initiatorAddr
}: {
  client: Algodv2;
  pool: V2PoolInfo;
  swapType: SwapType;
  assetIn: {assetID: number; amount: number | bigint};
  assetOut: {assetID: number; amount: number | bigint};
  initiatorAddr: string;
}): Promise<SignerTransaction[]> {
  const suggestedParams = await client.getTransactionParams().do();
  const poolAddress = pool.account.address();
  const isAssetInAlgo = isAlgo(assetIn.assetID);

  /**
   * If the input asset is Algo, a payment txn, otherwise an asset transfer txn is required
   */
  const inputTxn = isAssetInAlgo
    ? algosdk.makePaymentTxnWithSuggestedParamsFromObject({
        from: initiatorAddr,
        to: poolAddress,
        amount: assetIn.amount,
        suggestedParams
      })
    : algosdk.makeAssetTransferTxnWithSuggestedParamsFromObject({
        from: initiatorAddr,
        to: poolAddress,
        amount: assetIn.amount,
        assetIndex: assetIn.assetID,
        suggestedParams
      });

  const appCallTxn = algosdk.makeApplicationNoOpTxnFromObject({
    from: initiatorAddr,
    appIndex: pool.validatorAppID!,
    appArgs: [
      V2_SWAP_APP_CALL_ARG_ENCODED,
      V2_SWAP_APP_CALL_SWAP_TYPE_ARGS_ENCODED[swapType],
      algosdk.encodeUint64(assetOut.amount)
    ],
    accounts: [poolAddress],
    foreignAssets: [pool.asset1ID, pool.asset2ID],
    suggestedParams: {
      ...suggestedParams,
      fee: getSwapAppCallFeeAmount(swapType)
    }
  });

  let txns: Transaction[] = [];

  txns[V2SwapTxnGroupIndices.INPUT_TXN] = inputTxn;
  txns[V2SwapTxnGroupIndices.APP_CALL_TXN] = appCallTxn;

  const txGroup: algosdk.Transaction[] = algosdk.assignGroupID(txns);

  return [
    {
      txn: txGroup[V2SwapTxnGroupIndices.INPUT_TXN],
      signers: [initiatorAddr]
    },
    {
      txn: txGroup[V2SwapTxnGroupIndices.APP_CALL_TXN],
      signers: [poolAddress]
    }
  ];
}

async function signTxns({
  pool,
  txGroup,
  initiatorSigner
}: {
  pool: V2PoolInfo;
  txGroup: SignerTransaction[];
  initiatorSigner: InitiatorSigner;
}): Promise<Uint8Array[]> {
  const [signedInputTxn] = await initiatorSigner([txGroup]);

  const signedTxns = txGroup.map((txDetail, index) => {
    if (index === V2SwapTxnGroupIndices.INPUT_TXN) {
      return signedInputTxn;
    }

    const {blob} = algosdk.signLogicSigTransactionObject(txDetail.txn, pool.account.lsig);

    return blob;
  });

  return signedTxns;
}

function getSwapAppCallFeeAmount(swapType: SwapType) {
  // Add +1 to account for the outer txn fee
  const totalTxnCount = V2_SWAP_APP_CALL_INNER_TXN_COUNT[swapType] + 1;

  return totalTxnCount * ALGORAND_MIN_TX_FEE;
}

/**
 * Executes a swap with the desired quantities.
 */
function execute(_args: any, swapType: SwapType) {
  throw new Error("Not implemented");

  if (swapType === SwapType.FixedInput) {
    return executeFixedInputSwap(_args);
  }

  return executeFixedOutputSwap(_args);
}

/**
 * Executes a fixed input swap with the desired quantities.
 */
function executeFixedInputSwap(_args: any) {
  throw new Error("Not implemented");
}

/**
 * Executes a fixed output swap with the desired quantities.
 */
function executeFixedOutputSwap(_args: any) {
  throw new Error("Not implemented");
}

/**
 * @param type - Type of the swap
 * @param pool - Information for the pool.
 * @param reserves - Pool reserves.
 * @param asset.assetID - ID of the asset to be swapped
 * @param asset.amount - Amount of the asset to be swapped
 * @param decimals.assetIn - Decimals quantity for the input asset
 * @param decimals.assetOut - Decimals quantity for the output asset
 * @returns A promise for the Swap quote
 */
function getQuote(
  type: SwapType,
  pool: V2PoolInfo,
  reserves: PoolReserves,
  asset: {assetID: number; amount: number | bigint},
  decimals: {assetIn: number; assetOut: number}
): SwapQuote {
  let quote: SwapQuote;

  if (pool.status !== PoolStatus.READY) {
    throw new TinymanError({pool, asset}, "Trying to swap on a non-existent pool");
  }

  if (type === SwapType.FixedInput) {
    quote = getFixedInputSwapQuote({pool, reserves, assetIn: asset, decimals});
  } else {
    quote = getFixedOutputSwapQuote({pool, reserves, assetOut: asset});
  }

  return quote;
}

/**
 * @returns A quote for a fixed input swap. Does NOT execute any transactions.
 */
function getFixedInputSwapQuote({
  pool,
  reserves,
  assetIn,
  decimals
}: {
  pool: V2PoolInfo;
  reserves: PoolReserves;
  assetIn: {assetID: number; amount: number | bigint};
  decimals: {assetIn: number; assetOut: number};
}): SwapQuote {
  /**
   * TODO: This fn is WIP
   * - [ ] Compare with v1 and py sdk v1
   * - [ ] Test; compare quotes with py sdk
   */
  console.log({decimals});

  if (pool.status !== PoolStatus.READY) {
    throw new TinymanError({pool, assetIn}, "Trying to swap on a non-existent pool");
  }

  const assetInAmount = BigInt(assetIn.amount);
  // TODO: remove `!` once pool info shape is updated
  const totalFeeShare = pool.totalFeeShare!;

  let assetOutID: number;
  let inputSupply: bigint;
  let outputSupply: bigint;

  if (assetIn.assetID === pool.asset1ID) {
    assetOutID = pool.asset2ID;
    inputSupply = reserves.asset1;
    outputSupply = reserves.asset2;
  } else {
    assetOutID = pool.asset1ID;
    inputSupply = reserves.asset2;
    outputSupply = reserves.asset1;
  }

  const {swap_output_amount, total_fee_amount, price_impact} = calculateFixedInputSwap({
    input_supply: inputSupply,
    output_supply: outputSupply,
    swap_input_amount: assetInAmount,
<<<<<<< HEAD
    total_fee_share: V2_TOTAL_FEE_SHARE
=======
    total_fee_share: totalFeeShare
>>>>>>> d701c412
  });

  return {
    round: reserves.round,
    assetInID: assetIn.assetID,
    assetInAmount,
    assetOutID,
    assetOutAmount: swap_output_amount,
    swapFee: Number(total_fee_amount),
    // slippage,
    rate: Number(swap_output_amount / assetInAmount),
    priceImpact: price_impact
  } as SwapQuote;
}

/**
 * @returns A quote for a fixed output swap. Does NOT execute any transactions.
 */
function getFixedOutputSwapQuote({
  pool,
  reserves,
  assetOut
}: // decimals
{
  pool: V2PoolInfo;
  reserves: PoolReserves;
  assetOut: {assetID: number; amount: number | bigint};
  // decimals: {assetIn: number; assetOut: number};
}): SwapQuote {
  // fetch_fixed_output_swap_quote
  // console.log(params);

  const assetOutAmount = BigInt(assetOut.amount);
  // TODO: remove `!` once pool info shape is updated
  const totalFeeShare = pool.totalFeeShare!;
  let assetInID: number;
  let inputSupply: bigint;
  let outputSupply: bigint;

  // check this again
  if (assetOut.assetID === pool.asset1ID) {
    assetInID = pool.asset2ID;
    inputSupply = reserves.asset2;
    outputSupply = reserves.asset1;
  } else {
    assetInID = pool.asset1ID;
    inputSupply = reserves.asset1;
    outputSupply = reserves.asset2;
  }

  const {swap_input_amount, total_fee_amount, price_impact} = calculateFixedOutputSwap({
    input_supply: inputSupply,
    output_supply: outputSupply,
    swap_output_amount: assetOutAmount,
<<<<<<< HEAD
    // todo: extract fee share from pool
    total_fee_share: V2_TOTAL_FEE_SHARE
=======
    total_fee_share: totalFeeShare
>>>>>>> d701c412
  });

  return {
    round: reserves.round,
    assetInID,
    assetInAmount: swap_input_amount,
    assetOutID: assetOut.assetID,
    assetOutAmount,
    swapFee: Number(total_fee_amount),
    // TODO: do we need slippage?
    // slippage,
    rate: Number(assetOutAmount / swap_input_amount),
    priceImpact: price_impact
  } as SwapQuote;
}

function calculateFixedInputSwap({
  input_supply,
  output_supply,
  swap_input_amount,
  total_fee_share
}: {
  input_supply: bigint;
  output_supply: bigint;
  swap_input_amount: bigint;
  total_fee_share: bigint;
}) {
  const total_fee_amount = BigInt(
    calculate_fixed_input_fee_amount({
      input_amount: swap_input_amount,
      total_fee_share
    })
  );
  const swap_amount = swap_input_amount - total_fee_amount;
  const swap_output_amount = calculate_output_amount_of_fixed_input_swap(
    input_supply,
    output_supply,
    swap_amount
  );

  const price_impact = calculate_price_impact(
    input_supply,
    output_supply,
    swap_input_amount,
    swap_output_amount
  );

  return {swap_output_amount, total_fee_amount, price_impact};
}

function calculateFixedOutputSwap({
  input_supply,
  output_supply,
  swap_output_amount,
  total_fee_share
}: {
  input_supply: bigint;
  output_supply: bigint;
  swap_output_amount: bigint;
  total_fee_share: bigint;
}) {
  const swap_amount = calculate_swap_amount_of_fixed_output_swap(
    input_supply,
    output_supply,
    swap_output_amount
  );
  const total_fee_amount = calculate_fixed_output_fee_amount({
    swap_amount,
    total_fee_share
  });
  const swap_input_amount = swap_amount + total_fee_amount;

  const price_impact = calculate_price_impact(
    input_supply,
    output_supply,
    swap_input_amount,
    swap_output_amount
  );

  return {swap_input_amount, total_fee_amount, price_impact};
}

function calculate_fixed_input_fee_amount({
  input_amount,
  total_fee_share
}: {
  input_amount: bigint;
  total_fee_share: bigint;
}) {
  return Math.floor(Number(input_amount * BigInt(total_fee_share)) / 10_000);
}

function calculate_fixed_output_fee_amount({
  swap_amount,
  total_fee_share
}: {
  swap_amount: bigint;
  total_fee_share: bigint;
}) {
  const input_amount = Math.floor(
    Number((swap_amount * BigInt(10_000)) / (BigInt(10_000) - BigInt(total_fee_share)))
  );
  const total_fee_amount = BigInt(input_amount) - swap_amount;

  return total_fee_amount;
}

function calculate_output_amount_of_fixed_input_swap(
  input_supply: bigint,
  output_supply: bigint,
  swap_amount: bigint
): bigint {
  const k = input_supply * output_supply;
  let output_amount = output_supply - BigInt(k / (input_supply + BigInt(swap_amount)));

  output_amount -= BigInt(1);

  return output_amount;
}

function calculate_swap_amount_of_fixed_output_swap(
  input_supply: bigint,
  output_supply: bigint,
  output_amount: bigint
): bigint {
  const k = input_supply * output_supply;
  let swap_amount = BigInt(k / (output_supply - output_amount)) - input_supply;

  swap_amount += BigInt(1);

  return swap_amount;
}

function calculate_price_impact(
  input_supply: bigint,
  output_supply: bigint,
  swap_input_amount: bigint,
  swap_output_amount: bigint
): number {
  const swap_price = BigInt(swap_output_amount / swap_input_amount);
  const pool_price = output_supply / input_supply;
  const price_impact = roundNumber(
    {decimalPlaces: 5},
    Math.abs(Number(swap_price / pool_price) - 1)
  );

  return price_impact;
}

export const SwapV2 = {
  getQuote,
  generateTxns,
  signTxns,
  execute,
  executeFixedOutputSwap,
  calculateFixedInputSwap
};<|MERGE_RESOLUTION|>--- conflicted
+++ resolved
@@ -15,7 +15,6 @@
   V2SwapTxnGroupIndices,
   V2_SWAP_APP_CALL_INNER_TXN_COUNT
 } from "./constants";
-import {V2_TOTAL_FEE_SHARE} from "../../contract/constants";
 
 async function generateTxns({
   client,
@@ -226,11 +225,7 @@
     input_supply: inputSupply,
     output_supply: outputSupply,
     swap_input_amount: assetInAmount,
-<<<<<<< HEAD
-    total_fee_share: V2_TOTAL_FEE_SHARE
-=======
     total_fee_share: totalFeeShare
->>>>>>> d701c412
   });
 
   return {
@@ -285,12 +280,7 @@
     input_supply: inputSupply,
     output_supply: outputSupply,
     swap_output_amount: assetOutAmount,
-<<<<<<< HEAD
-    // todo: extract fee share from pool
-    total_fee_share: V2_TOTAL_FEE_SHARE
-=======
     total_fee_share: totalFeeShare
->>>>>>> d701c412
   });
 
   return {
