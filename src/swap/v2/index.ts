--- conflicted
+++ resolved
@@ -154,7 +154,6 @@
   txGroup: SignerTransaction[];
   signedTxns: Uint8Array[];
 }): Promise<V2SwapExecution> {
-<<<<<<< HEAD
   const [{confirmedRound, txnID}] = await sendAndWaitRawTransaction(client, [signedTxns]);
   const assetOutId =
     quote.type === SwapQuoteType.Direct
@@ -168,9 +167,6 @@
     // We can ignore this error since the main execution was successful
   }
 
-=======
-  let [{confirmedRound, txnID}] = await sendAndWaitRawTransaction(client, [signedTxns]);
-  const innerTxns = await getAppCallInnerTxns(client, txGroup);
   const assetIn: AssetWithIdAndAmount =
     quote.type === SwapQuoteType.Direct
       ? {
@@ -181,11 +177,7 @@
           id: Number(quote.asset_in_id),
           amount: Number(quote.route[0].quote.amount_in.amount)
         };
-  const assetOutId =
-    quote.type === SwapQuoteType.Direct
-      ? quote.quoteWithPool.quote.assetOutID
-      : Number(quote.asset_out_id);
->>>>>>> b689505f
+
   /**
    * If the swap type if Fixed Output, usually there will be a difference between
    * input amount and the actual used input amount. The change will be returned to the user
