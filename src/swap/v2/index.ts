import algosdk, {Algodv2, ALGORAND_MIN_TX_FEE, Transaction} from "algosdk";

import {
  applySlippageToAmount,
  convertFromBaseUnits,
  sendAndWaitRawTransaction
} from "../../util/util";
import {InitiatorSigner, SignerTransaction} from "../../util/commonTypes";
import TinymanError from "../../util/error/TinymanError";
import {PoolStatus} from "../../util/pool/poolTypes";
import {
  DirectSwapQuote,
  GenerateSwapTxnsParams,
  GetFixedInputSwapQuoteByContractVersionParams,
  GetFixedOutputSwapQuoteByContractVersionParams,
  GetSwapQuoteWithContractVersionParams,
  SwapQuote,
  SwapQuoteType,
  V2SwapExecution
} from "../types";
import {SwapType} from "../constants";
import {
  V2_SWAP_APP_CALL_ARG_ENCODED,
  V2_SWAP_APP_CALL_SWAP_TYPE_ARGS_ENCODED,
  V2SwapTxnGroupIndices,
  V2_SWAP_APP_CALL_INNER_TXN_COUNT
} from "./constants";
import {isAlgo} from "../../util/asset/assetUtils";
import {calculatePriceImpact} from "../common/utils";
import {getAppCallInnerAssetData} from "../../util/transaction/transactionUtils";
import OutputAmountExceedsAvailableLiquidityError from "../../util/error/OutputAmountExceedsAvailableLiquidityError";
import {AssetWithIdAndAmount} from "../../util/asset/assetModels";
import {tinymanJSSDKConfig} from "../../config";
import {CONTRACT_VERSION} from "../../contract/constants";
import {generateSwapRouterTxns, getSwapRoute} from "./router/swap-router";

async function generateTxns(
  params: GenerateSwapTxnsParams
): Promise<SignerTransaction[]> {
  if (params.isUsingSwapRouter) {
    return generateSwapRouterTxns(params);
  }

  const {assetIn, assetOut, client, initiatorAddr, pool, slippage, swapType} = params;

  const poolAddress = pool.account.address();
  const poolAssets = [pool.asset1ID, pool.asset2ID];

  if (
    !poolAssets.includes(assetIn.id) ||
    !poolAssets.includes(assetOut.id) ||
    assetIn.id === assetOut.id
  ) {
    throw new TinymanError(
      {pool, assetIn, assetOut},
      `Input asset (#${assetIn.id}) and output asset (#${assetOut.id}) provided to generate transactions do not belong to the pool ${poolAddress}.`
    );
  }

  const suggestedParams = await client.getTransactionParams().do();
  const isAssetInAlgo = isAlgo(assetIn.id);
  const assetInAmount =
    swapType === SwapType.FixedInput
      ? assetIn.amount
      : applySlippageToAmount("positive", slippage, assetIn.amount);
  const assetOutAmount =
    swapType === SwapType.FixedOutput
      ? assetOut.amount
      : applySlippageToAmount("negative", slippage, assetOut.amount);

  /**
   * If the input asset is Algo, a payment txn, otherwise an asset transfer txn is required
   */
  const inputTxn = isAssetInAlgo
    ? algosdk.makePaymentTxnWithSuggestedParamsFromObject({
        from: initiatorAddr,
        to: poolAddress,
        amount: assetInAmount,
        suggestedParams
      })
    : algosdk.makeAssetTransferTxnWithSuggestedParamsFromObject({
        from: initiatorAddr,
        to: poolAddress,
        amount: assetInAmount,
        assetIndex: assetIn.id,
        suggestedParams
      });

  const appCallTxn = algosdk.makeApplicationNoOpTxnFromObject({
    from: initiatorAddr,
    appIndex: pool.validatorAppID,
    appArgs: [
      V2_SWAP_APP_CALL_ARG_ENCODED,
      V2_SWAP_APP_CALL_SWAP_TYPE_ARGS_ENCODED[swapType],
      algosdk.encodeUint64(assetOutAmount)
    ],
    note: tinymanJSSDKConfig.getAppCallTxnNoteWithClientName(CONTRACT_VERSION.V2),
    accounts: [poolAddress],
    foreignAssets: [pool.asset1ID, pool.asset2ID],
    suggestedParams
  });

  appCallTxn.fee = getSwapAppCallFeeAmount(swapType);

  let txns: Transaction[] = [];

  txns[V2SwapTxnGroupIndices.INPUT_TXN] = inputTxn;
  txns[V2SwapTxnGroupIndices.APP_CALL_TXN] = appCallTxn;

  const txGroup = algosdk.assignGroupID(txns);

  return [
    {
      txn: txGroup[V2SwapTxnGroupIndices.INPUT_TXN],
      signers: [initiatorAddr]
    },
    {
      txn: txGroup[V2SwapTxnGroupIndices.APP_CALL_TXN],
      signers: [initiatorAddr]
    }
  ];
}

function signTxns({
  txGroup,
  initiatorSigner
}: {
  txGroup: SignerTransaction[];
  initiatorSigner: InitiatorSigner;
}): Promise<Uint8Array[]> {
  return initiatorSigner([txGroup]);
}

function getSwapAppCallFeeAmount(swapType: SwapType) {
  // Add +1 to account for the outer txn fee
  const totalTxnCount = V2_SWAP_APP_CALL_INNER_TXN_COUNT[swapType] + 1;

  return totalTxnCount * ALGORAND_MIN_TX_FEE;
}

/**
 * Executes a swap with the desired quantities.
 */
async function execute({
  client,
  quote,
  txGroup,
  signedTxns,
  assetIn
}: {
  client: Algodv2;
  quote: SwapQuote;
  txGroup: SignerTransaction[];
  signedTxns: Uint8Array[];
  assetIn: AssetWithIdAndAmount;
}): Promise<V2SwapExecution> {
<<<<<<< HEAD
  let [{confirmedRound, txnID}] = await sendAndWaitRawTransaction(client, [signedTxns]);
  const innerTxnAssetData = await getAppCallInnerAssetData(client, txGroup);
  const assetOutId =
    quote.type === SwapQuoteType.Direct
      ? quote.quoteWithPool.quote.assetOutID
      : Number(quote.route[quote.route.length - 1].quote.amount_out.asset.id);
=======
  const [{confirmedRound, txnID}] = await sendAndWaitRawTransaction(client, [signedTxns]);
  const assetOutId = [pool.asset1ID, pool.asset2ID].filter((id) => id !== assetIn.id)[0];
  let innerTxnAssetData: AssetWithIdAndAmount[] | undefined;

  try {
    innerTxnAssetData = await getAppCallInnerAssetData(client, txGroup);
  } catch (_error) {
    // We can ignore this error since the main execution was successful
  }

>>>>>>> 9bbfbe72
  /**
   * If the swap type if Fixed Output, usually there will be a difference between
   * input amount and the actual used input amount. The change will be returned to the user
   * using an inner txn.
   * If it is `undefined`, it means that the input amount was exactly the amount used,
   * or the swap type is fixed input.
   */
  const assetInChangeAmount = innerTxnAssetData?.find(
    ({id}) => id === assetIn.id
  )?.amount;
  const assetOut = innerTxnAssetData?.find(({id}) => id === assetOutId);

  return {
    round: confirmedRound,
    assetIn: {
      // The actual spent amount is the input amount minus the change (refunded) amount, if any
      amount: BigInt(assetIn.amount) - BigInt(assetInChangeAmount || 0),
      id: assetIn.id
    },
    assetOut,
    quote,
    txnID
  };
}

/**
 * @param type - Type of the swap
 * @param pool - Information for the pool.
 * @param asset.assetID - ID of the asset to be swapped
 * @param asset.amount - Amount of the asset to be swapped
 * @param decimals.assetIn - Decimals quantity for the input asset
 * @param decimals.assetOut - Decimals quantity for the output asset
 * @returns A promise for the Swap quote
 */
async function getQuote(
  params: GetSwapQuoteWithContractVersionParams
): Promise<SwapQuote> {
  const {asset, decimals, pool, type, isSwapRouterEnabled} = params;
  let quote: SwapQuote;

  if (type === SwapType.FixedInput) {
    quote = await getFixedInputSwapQuote({
      pool,
      assetIn: asset,
      decimals,
      isSwapRouterEnabled
    });
  } else {
    quote = await getFixedOutputSwapQuote({
      pool,
      assetOut: asset,
      decimals,
      isSwapRouterEnabled
    });
  }

  return quote;
}

/**
 * @returns A quote for a fixed input swap. Does NOT execute any transactions.
 */
async function getFixedInputSwapQuote({
  pool,
  assetIn,
  decimals,
  isSwapRouterEnabled
}: GetFixedInputSwapQuoteByContractVersionParams): Promise<SwapQuote> {
  if (pool.status !== PoolStatus.READY) {
    throw new TinymanError({pool, assetIn}, "Trying to swap on a non-existent pool");
  }

  const assetInAmount = BigInt(assetIn.amount);
  const totalFeeShare = pool.totalFeeShare!;

  let assetOutID: number;
  let inputSupply: bigint;
  let outputSupply: bigint;

  if (assetIn.id === pool.asset1ID) {
    assetOutID = pool.asset2ID;
    inputSupply = pool.asset1Reserves!;
    outputSupply = pool.asset2Reserves!;
  } else if (assetIn.id === pool.asset2ID) {
    assetOutID = pool.asset1ID;
    inputSupply = pool.asset2Reserves!;
    outputSupply = pool.asset1Reserves!;
  } else {
    throw new TinymanError(
      {pool, assetIn},
      `Input asset (#${assetIn.id}) doesn't belong to the pool ${pool.account.address()}.`
    );
  }

  const {swapOutputAmount, totalFeeAmount, priceImpact} = calculateFixedInputSwap({
    inputSupply,
    outputSupply,
    swapInputAmount: assetInAmount,
    totalFeeShare,
    decimals
  });

  if (swapOutputAmount > outputSupply) {
    throw new OutputAmountExceedsAvailableLiquidityError();
  }

  const directSwapQuote: DirectSwapQuote = {
    assetInID: assetIn.id,
    assetInAmount,
    assetOutID,
    assetOutAmount: swapOutputAmount,
    swapFee: Number(totalFeeAmount),
    rate:
      convertFromBaseUnits(decimals.assetOut, Number(swapOutputAmount)) /
      convertFromBaseUnits(decimals.assetIn, Number(assetInAmount)),
    priceImpact
  };

  if (isSwapRouterEnabled) {
    const swapRoute = await getSwapRoute({
      amount: assetIn.amount,
      assetInID: Number(assetIn.id),
      assetOutID,
      swapType: SwapType.FixedInput
    });

    if (
      swapRoute.route.length > 1 &&
      BigInt(swapRoute.route[swapRoute.route.length - 1].quote.amount_out.amount) >
        directSwapQuote.assetOutAmount
    ) {
      return {
        ...swapRoute,
        type: SwapQuoteType.Router
      };
    }
  }

  return {
    quoteWithPool: {
      pool,
      quote: directSwapQuote
    },
    type: SwapQuoteType.Direct
  };
}

/**
 * @returns A quote for a fixed output swap. Does NOT execute any transactions.
 */
async function getFixedOutputSwapQuote({
  pool,
  assetOut,
  decimals,
  isSwapRouterEnabled
}: GetFixedOutputSwapQuoteByContractVersionParams): Promise<SwapQuote> {
  if (pool.status !== PoolStatus.READY) {
    throw new TinymanError({pool, assetOut}, "Trying to swap on a non-existent pool");
  }

  const assetOutAmount = BigInt(assetOut.amount);
  const totalFeeShare = pool.totalFeeShare!;
  let assetInID: number;
  let inputSupply: bigint;
  let outputSupply: bigint;

  if (assetOut.id === pool.asset1ID) {
    assetInID = pool.asset2ID;
    inputSupply = pool.asset2Reserves!;
    outputSupply = pool.asset1Reserves!;
  } else if (assetOut.id === pool.asset2ID) {
    assetInID = pool.asset1ID;
    inputSupply = pool.asset1Reserves!;
    outputSupply = pool.asset2Reserves!;
  } else {
    throw new TinymanError(
      {pool, assetOut},
      `Output asset (#${
        assetOut.id
      }) doesn't belong to the pool ${pool.account.address()}.`
    );
  }

  const {swapInputAmount, totalFeeAmount, priceImpact} = calculateFixedOutputSwap({
    inputSupply,
    outputSupply,
    swapOutputAmount: assetOutAmount,
    totalFeeShare,
    decimals
  });

  if (assetOutAmount > outputSupply) {
    throw new OutputAmountExceedsAvailableLiquidityError();
  }

  const directSwapQuote = {
    assetInID,
    assetInAmount: swapInputAmount,
    assetOutID: assetOut.id,
    assetOutAmount,
    swapFee: Number(totalFeeAmount),
    rate:
      convertFromBaseUnits(decimals.assetOut, Number(assetOutAmount)) /
      convertFromBaseUnits(decimals.assetIn, Number(swapInputAmount)),
    priceImpact
  };

  if (isSwapRouterEnabled) {
    const swapRoute = await getSwapRoute({
      amount: assetOut.amount,
      assetInID,
      assetOutID: assetOut.id,
      swapType: SwapType.FixedInput
    });

    if (
      swapRoute.route.length > 1 &&
      BigInt(swapRoute.route[swapRoute.route.length - 1].quote.amount_in.amount) <
        directSwapQuote.assetInAmount
    ) {
      return {
        ...swapRoute,
        type: SwapQuoteType.Router
      };
    }
  }

  return {
    quoteWithPool: {
      pool,
      quote: directSwapQuote
    },
    type: SwapQuoteType.Direct
  };
}

function calculateFixedInputSwap({
  inputSupply,
  outputSupply,
  swapInputAmount,
  totalFeeShare,
  decimals
}: {
  inputSupply: bigint;
  outputSupply: bigint;
  swapInputAmount: bigint;
  totalFeeShare: bigint;
  decimals: {assetIn: number; assetOut: number};
}) {
  const totalFeeAmount = BigInt(
    calculateFixedInputFeeAmount({
      inputAmount: swapInputAmount,
      totalFeeShare
    })
  );
  const swapAmount = swapInputAmount - totalFeeAmount;
  const swapOutputAmount = calculateOutputAmountOfFixedInputSwap({
    inputSupply,
    outputSupply,
    swapAmount
  });
  const priceImpact = calculatePriceImpact({
    inputSupply,
    outputSupply,
    assetIn: {
      amount: swapInputAmount,
      decimals: decimals.assetIn
    },
    assetOut: {
      amount: swapOutputAmount,
      decimals: decimals.assetOut
    }
  });

  return {
    swapOutputAmount,
    totalFeeAmount,
    priceImpact
  };
}

function calculateFixedOutputSwap({
  inputSupply,
  outputSupply,
  swapOutputAmount,
  totalFeeShare,
  decimals
}: {
  inputSupply: bigint;
  outputSupply: bigint;
  swapOutputAmount: bigint;
  totalFeeShare: bigint;
  decimals: {assetIn: number; assetOut: number};
}) {
  const swapAmount = calculateSwapAmountOfFixedOutputSwap({
    inputSupply,
    outputSupply,
    outputAmount: swapOutputAmount
  });
  const totalFeeAmount = calculateFixedOutputFeeAmount({
    swapAmount,
    totalFeeShare
  });
  const swapInputAmount = swapAmount + totalFeeAmount;
  const priceImpact = calculatePriceImpact({
    inputSupply,
    outputSupply,
    assetIn: {
      amount: swapInputAmount,
      decimals: decimals.assetIn
    },
    assetOut: {
      amount: swapOutputAmount,
      decimals: decimals.assetOut
    }
  });

  return {
    swapInputAmount,
    totalFeeAmount,
    priceImpact
  };
}

function calculateFixedInputFeeAmount({
  inputAmount,
  totalFeeShare
}: {
  inputAmount: bigint;
  totalFeeShare: bigint;
}) {
  return Math.floor(Number(inputAmount * BigInt(totalFeeShare)) / 10_000);
}

function calculateFixedOutputFeeAmount({
  swapAmount,
  totalFeeShare
}: {
  swapAmount: bigint;
  totalFeeShare: bigint;
}) {
  const input_amount = Math.floor(
    Number((swapAmount * BigInt(10_000)) / (BigInt(10_000) - BigInt(totalFeeShare)))
  );
  const total_fee_amount = BigInt(input_amount) - swapAmount;

  return total_fee_amount;
}

function calculateOutputAmountOfFixedInputSwap({
  inputSupply,
  outputSupply,
  swapAmount
}: {
  inputSupply: bigint;
  outputSupply: bigint;
  swapAmount: bigint;
}): bigint {
  const k = inputSupply * outputSupply;
  let outputAmount = outputSupply - BigInt(k / (inputSupply + BigInt(swapAmount)));

  outputAmount -= BigInt(1);

  return outputAmount;
}

function calculateSwapAmountOfFixedOutputSwap({
  inputSupply,
  outputSupply,
  outputAmount
}: {
  inputSupply: bigint;
  outputSupply: bigint;
  outputAmount: bigint;
}): bigint {
  const k = inputSupply * outputSupply;
  let swapAmount = BigInt(k / (outputSupply - outputAmount)) - inputSupply;

  swapAmount += BigInt(1);

  return swapAmount;
}

export const SwapV2 = {
  getQuote,
  getFixedInputSwapQuote,
  getFixedOutputSwapQuote,
  generateTxns,
  signTxns,
  execute,
  calculateFixedInputSwap
};<|MERGE_RESOLUTION|>--- conflicted
+++ resolved
@@ -154,16 +154,11 @@
   signedTxns: Uint8Array[];
   assetIn: AssetWithIdAndAmount;
 }): Promise<V2SwapExecution> {
-<<<<<<< HEAD
-  let [{confirmedRound, txnID}] = await sendAndWaitRawTransaction(client, [signedTxns]);
-  const innerTxnAssetData = await getAppCallInnerAssetData(client, txGroup);
+  const [{confirmedRound, txnID}] = await sendAndWaitRawTransaction(client, [signedTxns]);
   const assetOutId =
     quote.type === SwapQuoteType.Direct
       ? quote.quoteWithPool.quote.assetOutID
       : Number(quote.route[quote.route.length - 1].quote.amount_out.asset.id);
-=======
-  const [{confirmedRound, txnID}] = await sendAndWaitRawTransaction(client, [signedTxns]);
-  const assetOutId = [pool.asset1ID, pool.asset2ID].filter((id) => id !== assetIn.id)[0];
   let innerTxnAssetData: AssetWithIdAndAmount[] | undefined;
 
   try {
@@ -172,7 +167,6 @@
     // We can ignore this error since the main execution was successful
   }
 
->>>>>>> 9bbfbe72
   /**
    * If the swap type if Fixed Output, usually there will be a difference between
    * input amount and the actual used input amount. The change will be returned to the user
