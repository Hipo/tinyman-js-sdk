--- conflicted
+++ resolved
@@ -26,7 +26,6 @@
   V2SwapTxnGroupIndices
 } from "./constants";
 import {isAlgo} from "../../util/asset/assetUtils";
-import {getAppCallInnerAssetData} from "../../util/transaction/transactionUtils";
 import {
   calculatePriceImpact,
   getAssetInFromSwapQuote,
@@ -34,21 +33,14 @@
   getBestQuote,
   isSwapQuoteErrorCausedByAmount
 } from "../common/utils";
-<<<<<<< HEAD
-=======
 import {getAppCallInnerAssetData} from "../../util/transaction/transactionUtils";
 import {AssetWithIdAndAmount, AssetWithIdAndDecimals} from "../../util/asset/assetModels";
->>>>>>> 02ee21bc
 import {tinymanJSSDKConfig} from "../../config";
 import {CONTRACT_VERSION} from "../../contract/constants";
 import {generateSwapRouterTxns, getSwapRoute} from "./router/swap-router";
 import {poolUtils} from "../../util/pool";
 import SwapQuoteError, {SwapQuoteErrorType} from "../../util/error/SwapQuoteError";
 import {getSwapAppCallFeeAmount, isSwapAssetInAmountLow} from "./util";
-<<<<<<< HEAD
-import {AssetWithIdAndDecimals, AssetWithIdAndAmount} from "../../util/asset/assetModels";
-=======
->>>>>>> 02ee21bc
 
 async function generateTxns(
   params: GenerateSwapTxnsParams
@@ -168,10 +160,7 @@
 }): Promise<V2SwapExecution> {
   const [{confirmedRound, txnID}] = await sendAndWaitRawTransaction(client, [signedTxns]);
   const assetOutId = getAssetOutFromSwapQuote(quote).id;
-<<<<<<< HEAD
-=======
   const assetIn = getAssetInFromSwapQuote(quote);
->>>>>>> 02ee21bc
   let innerTxnAssetData: AssetWithIdAndAmount[] | undefined;
 
   try {
@@ -180,11 +169,6 @@
     // We can ignore this error since the main execution was successful
   }
 
-<<<<<<< HEAD
-  const assetIn = getAssetInFromSwapQuote(quote);
-
-=======
->>>>>>> 02ee21bc
   /**
    * If the swap type if Fixed Output, usually there will be a difference between
    * input amount and the actual used input amount. The change will be returned to the user
