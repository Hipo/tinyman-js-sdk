--- conflicted
+++ resolved
@@ -27,19 +27,13 @@
   V2_SWAP_APP_CALL_INNER_TXN_COUNT
 } from "./constants";
 import {isAlgo} from "../../util/asset/assetUtils";
-<<<<<<< HEAD
-import {calculatePriceImpact} from "../common/utils";
 import {getAppCallInnerAssetData} from "../../util/transaction/transactionUtils";
-import OutputAmountExceedsAvailableLiquidityError from "../../util/error/OutputAmountExceedsAvailableLiquidityError";
 import {AssetWithIdAndAmount} from "../../util/asset/assetModels";
-=======
 import {
   calculatePriceImpact,
   getAssetInFromSwapQuote,
   getAssetOutFromSwapQuote
 } from "../common/utils";
-import {getAppCallInnerTxns} from "../../util/transaction/transactionUtils";
->>>>>>> 9929318a
 import {tinymanJSSDKConfig} from "../../config";
 import {CONTRACT_VERSION} from "../../contract/constants";
 import {generateSwapRouterTxns, getSwapRoute} from "./router/swap-router";
@@ -171,12 +165,8 @@
   txGroup: SignerTransaction[];
   signedTxns: Uint8Array[];
 }): Promise<V2SwapExecution> {
-<<<<<<< HEAD
   const [{confirmedRound, txnID}] = await sendAndWaitRawTransaction(client, [signedTxns]);
-  const assetOutId =
-    quote.type === SwapQuoteType.Direct
-      ? quote.quoteWithPool.quote.assetOutID
-      : Number(quote.route[quote.route.length - 1].quote.amount_out.asset.id);
+  const assetOutId = getAssetOutFromSwapQuote(quote).id;
   let innerTxnAssetData: AssetWithIdAndAmount[] | undefined;
 
   try {
@@ -185,23 +175,8 @@
     // We can ignore this error since the main execution was successful
   }
 
-  const assetIn: AssetWithIdAndAmount =
-    quote.type === SwapQuoteType.Direct
-      ? {
-          id: quote.quoteWithPool.quote.assetInID,
-          amount: quote.quoteWithPool.quote.assetInAmount
-        }
-      : {
-          id: Number(quote.asset_in_id),
-          amount: Number(quote.route[0].quote.amount_in.amount)
-        };
-
-=======
-  let [{confirmedRound, txnID}] = await sendAndWaitRawTransaction(client, [signedTxns]);
-  const innerTxns = await getAppCallInnerTxns(client, txGroup);
   const assetIn = getAssetInFromSwapQuote(quote);
-  const assetOutId = getAssetOutFromSwapQuote(quote).id;
->>>>>>> 9929318a
+
   /**
    * If the swap type if Fixed Output, usually there will be a difference between
    * input amount and the actual used input amount. The change will be returned to the user
