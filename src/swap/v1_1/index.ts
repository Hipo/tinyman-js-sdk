import algosdk, {Algodv2} from "algosdk";

import {
  applySlippageToAmount,
  convertFromBaseUnits,
  getTxnGroupID,
  sendAndWaitRawTransaction,
  sumUpTxnFees,
  roundNumber,
  encodeString
} from "../../util/util";
import {InitiatorSigner, SignerTransaction} from "../../util/commonTypes";
import TinymanError from "../../util/error/TinymanError";
import {DEFAULT_FEE_TXN_NOTE} from "../../util/constant";
import {ALGO_ASSET_ID} from "../../util/asset/assetConstants";
import {PoolReserves, PoolStatus, V1PoolInfo} from "../../util/pool/poolTypes";
import {getAccountExcessWithinPool} from "../../util/account/accountUtils";
import {
  DirectSwapQuote,
  GenerateSwapTxnsWithoutRouterParams,
  V1SwapExecution
} from "../types";
import {SwapType} from "../constants";
import {calculatePriceImpact, calculateSwapRate} from "../common/utils";
import OutputAmountExceedsAvailableLiquidityError from "../../util/error/OutputAmountExceedsAvailableLiquidityError";
import {AssetWithIdAndAmount} from "../../util/asset/assetModels";
import {tinymanJSSDKConfig} from "../../config";
import {CONTRACT_VERSION} from "../../contract/constants";

// FEE = %0.3 or 3/1000
const FEE_NUMERATOR = 3n;
const FEE_DENOMINATOR = 1000n;

enum SwapTxnGroupIndices {
  FEE_TXN_INDEX = 0,
  VALIDATOR_APP_CALL_TXN_INDEX,
  ASSET_IN_TXN_INDEX,
  ASSET_OUT_TXN_INDEX
}

async function signTxns({
  pool,
  txGroup,
  initiatorSigner
}: {
  pool: V1PoolInfo;
  txGroup: SignerTransaction[];
  initiatorSigner: InitiatorSigner;
}): Promise<Uint8Array[]> {
  const [signedFeeTxn, signedAssetInTxn] = await initiatorSigner([txGroup]);

  const signedTxns = txGroup.map((txDetail, index) => {
    if (index === SwapTxnGroupIndices.FEE_TXN_INDEX) {
      return signedFeeTxn;
    }
    if (index === SwapTxnGroupIndices.ASSET_IN_TXN_INDEX) {
      return signedAssetInTxn;
    }
    const {blob} = algosdk.signLogicSigTransactionObject(txDetail.txn, pool.account.lsig);

    return blob;
  });

  return signedTxns;
}

async function generateTxns({
  client,
  pool,
  swapType,
  assetIn,
  assetOut,
  slippage,
  initiatorAddr
<<<<<<< HEAD
}: GenerateSwapTxnsWithoutRouterParams): Promise<SignerTransaction[]> {
  const suggestedParams = await client.getTransactionParams().do();
=======
}: {
  client: Algodv2;
  pool: V1PoolInfo;
  swapType: SwapType;
  assetIn: AssetWithIdAndAmount;
  assetOut: AssetWithIdAndAmount;
  slippage: number;
  initiatorAddr: string;
}): Promise<SignerTransaction[]> {
>>>>>>> 3ae2e7de
  const poolAddress = pool.account.address();
  const poolAssets = [pool.asset1ID, pool.asset2ID];

  if (
    !poolAssets.includes(assetIn.id) ||
    !poolAssets.includes(assetOut.id) ||
    assetIn.id === assetOut.id
  ) {
    throw new TinymanError(
      {pool, assetIn, assetOut},
      `Input asset (#${assetIn.id}) and output asset (#${assetOut.id}) provided to generate transactions do not belong to the pool ${poolAddress}.`
    );
  }

  const suggestedParams = await client.getTransactionParams().do();
  const validatorAppCallArgs = [
    encodeString("swap"),
    swapType === SwapType.FixedInput ? encodeString("fi") : encodeString("fo")
  ];

  const validatorAppCallTxn = algosdk.makeApplicationNoOpTxnFromObject({
    from: poolAddress,
    appIndex: pool.validatorAppID!,
    appArgs: validatorAppCallArgs,
    accounts: [initiatorAddr],
    note: tinymanJSSDKConfig.getAppCallTxnNoteWithClientName(CONTRACT_VERSION.V1_1),
    foreignAssets:
      pool.asset2ID == ALGO_ASSET_ID
        ? [pool.asset1ID, pool.poolTokenID as number]
        : [pool.asset1ID, pool.asset2ID, pool.poolTokenID as number],
    suggestedParams
  });

  const assetInAmount =
    swapType === SwapType.FixedOutput
      ? applySlippageToAmount("positive", slippage, assetIn.amount)
      : assetIn.amount;
  let assetInTxn: algosdk.Transaction;

  if (assetIn.id === ALGO_ASSET_ID) {
    assetInTxn = algosdk.makePaymentTxnWithSuggestedParamsFromObject({
      from: initiatorAddr,
      to: poolAddress,
      amount: assetInAmount,
      suggestedParams
    });
  } else {
    assetInTxn = algosdk.makeAssetTransferTxnWithSuggestedParamsFromObject({
      from: initiatorAddr,
      to: poolAddress,
      assetIndex: assetIn.id,
      amount: assetInAmount,
      suggestedParams
    });
  }

  const assetOutAmount =
    swapType === SwapType.FixedInput
      ? applySlippageToAmount("negative", slippage, assetOut.amount)
      : assetOut.amount;
  let assetOutTxn: algosdk.Transaction;

  if (assetOut.id === ALGO_ASSET_ID) {
    assetOutTxn = algosdk.makePaymentTxnWithSuggestedParamsFromObject({
      from: poolAddress,
      to: initiatorAddr,
      amount: assetOutAmount,
      suggestedParams
    });
  } else {
    assetOutTxn = algosdk.makeAssetTransferTxnWithSuggestedParamsFromObject({
      from: poolAddress,
      to: initiatorAddr,
      assetIndex: assetOut.id,
      amount: assetOutAmount,
      suggestedParams
    });
  }

  const feeTxn = algosdk.makePaymentTxnWithSuggestedParamsFromObject({
    from: initiatorAddr,
    to: poolAddress,
    amount: validatorAppCallTxn.fee + assetOutTxn.fee,
    note: DEFAULT_FEE_TXN_NOTE,
    suggestedParams
  });

  const txGroup: algosdk.Transaction[] = algosdk.assignGroupID([
    feeTxn,
    validatorAppCallTxn,
    assetInTxn,
    assetOutTxn
  ]);

  return [
    {txn: txGroup[0], signers: [initiatorAddr]},
    {txn: txGroup[1], signers: [poolAddress]},
    {txn: txGroup[2], signers: [initiatorAddr]},
    {txn: txGroup[3], signers: [poolAddress]}
  ];
}

/**
 *
 * @param type - Type of the swap
 * @param pool - Information for the pool.
 * @param reserves - Pool reserves.
 * @param asset.assetID - ID of the asset to be swapped
 * @param asset.amount - Amount of the asset to be swapped
 * @param decimals.assetIn - Decimals quantity for the input asset
 * @param decimals.assetOut - Decimals quantity for the output asset
 * @returns A promise for the Swap quote
 */
function getQuote(
  type: SwapType,
  pool: V1PoolInfo,
  reserves: PoolReserves,
  asset: AssetWithIdAndAmount,
  decimals: {assetIn: number; assetOut: number}
): DirectSwapQuote {
  let quote: DirectSwapQuote;

  if (type === SwapType.FixedInput) {
    quote = getFixedInputSwapQuote({pool, reserves, assetIn: asset, decimals});
  } else {
    quote = getFixedOutputSwapQuote({pool, reserves, assetOut: asset, decimals});
  }

  return quote;
}

/**
 * Get a quote for a fixed input swap This does not execute any transactions.
 *
 * @param params.pool Information for the pool.
 * @param params.reserves Pool Reserves.
 * @param params.assetIn.assetID The ID of the input asset. Must be one of the pool's asset1ID
 *   or asset2ID.
 * @param params.assetIn.amount The quantity of the input asset.
 */
function getFixedInputSwapQuote({
  pool,
  reserves,
  assetIn,
  decimals
}: {
  pool: V1PoolInfo;
  reserves: PoolReserves;
  assetIn: AssetWithIdAndAmount;
  decimals: {assetIn: number; assetOut: number};
<<<<<<< HEAD
}): DirectSwapQuote {
=======
}): SwapQuote {
  if (pool.status !== PoolStatus.READY) {
    throw new TinymanError({pool, assetIn}, "Trying to swap on a non-existent pool");
  }

>>>>>>> 3ae2e7de
  const assetInAmount = BigInt(assetIn.amount);

  let assetOutID: number;
  let inputSupply: bigint;
  let outputSupply: bigint;

  if (assetIn.id === pool.asset1ID) {
    assetOutID = pool.asset2ID;
    inputSupply = reserves.asset1;
    outputSupply = reserves.asset2;
  } else if (assetIn.id === pool.asset2ID) {
    assetOutID = pool.asset1ID;
    inputSupply = reserves.asset2;
    outputSupply = reserves.asset1;
  } else {
    throw new TinymanError(
      {pool, assetIn},
      `Input asset (#${assetIn.id}) doesn't belong to the pool ${pool.account.address()}.`
    );
  }

  const swapFee = (assetInAmount * FEE_NUMERATOR) / FEE_DENOMINATOR;
  const assetInAmountMinusFee = assetInAmount - swapFee;
  const k = inputSupply * outputSupply;
  // k = (inputSupply + assetInAmountMinusFee) * (outputSupply - assetOutAmount)
  const assetOutAmount = outputSupply - k / (inputSupply + assetInAmountMinusFee);

  if (assetOutAmount > outputSupply) {
    throw new OutputAmountExceedsAvailableLiquidityError();
  }

  const assetDataForSwapUtils = {
    assetIn: {amount: assetInAmount, decimals: decimals.assetIn},
    assetOut: {amount: assetOutAmount, decimals: decimals.assetOut}
  };

  return {
    round: reserves.round,
    assetInID: assetIn.id,
    assetInAmount,
    assetOutID,
    assetOutAmount,
    swapFee: Number(swapFee),
    rate: calculateSwapRate(assetDataForSwapUtils),
    priceImpact: calculatePriceImpact({
      inputSupply,
      outputSupply,
      ...assetDataForSwapUtils
    })
  };
}

/**
 * Execute a fixed input swap with the desired quantities.
 *
 * @param params.client An Algodv2 client.
 * @param params.pool Information for the pool.
 * @param params.assetIn.assetID The ID of the input asset. Must be one of the pool's asset1ID
 *   or asset1ID.
 * @param params.assetIn.amount The quantity of the input asset.
 * @param params.assetOut.assetID The ID of the output asset. Must be one of the pool's asset1ID
 *   or asset2ID, and must be different than params.asset1In.assetID.
 * @param params.assetOut.amount The desired quantity of the output asset.
 * @param params.assetOut.slippage The maximum acceptable slippage rate. Should be a number between
 *   0 and 100 and acts as a percentage of params.assetOut.amount.
 * @param params.initiatorAddr The address of the account performing the swap operation.
 */
async function executeFixedInputSwap({
  client,
  pool,
  signedTxns,
  assetIn,
  assetOut,
  initiatorAddr
}: {
  client: Algodv2;
  pool: V1PoolInfo;
  signedTxns: Uint8Array[];
  assetIn: AssetWithIdAndAmount;
  assetOut: AssetWithIdAndAmount;
  initiatorAddr: string;
}): Promise<Omit<V1SwapExecution, "fees" | "groupID">> {
  const prevExcessAssets = await getAccountExcessWithinPool({
    client,
    pool,
    accountAddr: initiatorAddr
  });

  let [{confirmedRound, txnID}] = await sendAndWaitRawTransaction(client, [signedTxns]);

  const excessAssets = await getAccountExcessWithinPool({
    client,
    pool,
    accountAddr: initiatorAddr
  });

  let prevExcessAmount: bigint;
  let excessAmount: bigint;

  if (assetOut.id === pool.asset1ID) {
    prevExcessAmount = prevExcessAssets.excessAsset1;
    excessAmount = excessAssets.excessAsset1;
  } else {
    prevExcessAmount = prevExcessAssets.excessAsset2;
    excessAmount = excessAssets.excessAsset2;
  }

  let excessAmountDelta = excessAmount - prevExcessAmount;

  if (excessAmountDelta < 0n) {
    excessAmountDelta = 0n;
  }

  return {
    round: confirmedRound,
    assetInID: assetIn.id,
    assetInAmount: BigInt(assetIn.amount),
    assetOutID: assetOut.id,
    assetOutAmount: BigInt(assetOut.amount) + excessAmountDelta,
    excessAmount: {
      assetID: assetOut.id,
      excessAmountForSwap: excessAmountDelta,
      totalExcessAmount: excessAmount
    },
    txnID
  };
}
/**
 * Get a quote for a fixed output swap This does not execute any transactions.
 *
 * @param params.pool Information for the pool.
 * @param params.reserves Pool Reserves
 * @param params.assetOut.assetID The ID of the output asset. Must be one of the pool's asset1ID
 *   or asset2ID.
 * @param params.assetOut.amount The quantity of the output asset.
 */
function getFixedOutputSwapQuote({
  pool,
  reserves,
  assetOut,
  decimals
}: {
  pool: V1PoolInfo;
  reserves: PoolReserves;
  assetOut: AssetWithIdAndAmount;
  decimals: {assetIn: number; assetOut: number};
<<<<<<< HEAD
}): DirectSwapQuote {
=======
}): SwapQuote {
  if (pool.status !== PoolStatus.READY) {
    throw new TinymanError({pool, assetOut}, "Trying to swap on a non-existent pool");
  }

>>>>>>> 3ae2e7de
  const assetOutAmount = BigInt(assetOut.amount);

  let assetInID: number;
  let inputSupply: bigint;
  let outputSupply: bigint;

  if (assetOut.id === pool.asset1ID) {
    assetInID = pool.asset2ID;
    inputSupply = reserves.asset2;
    outputSupply = reserves.asset1;
  } else if (assetOut.id === pool.asset2ID) {
    assetInID = pool.asset1ID;
    inputSupply = reserves.asset1;
    outputSupply = reserves.asset2;
  } else {
    throw new TinymanError(
      {pool, assetOut},
      `Output asset (#${
        assetOut.id
      }) doesn't belong to the pool ${pool.account.address()}.`
    );
  }

  if (assetOutAmount > outputSupply) {
    throw new OutputAmountExceedsAvailableLiquidityError();
  }

  const k = inputSupply * outputSupply;
  // k = (inputSupply + assetInAmountMinusFee) * (outputSupply - assetOutAmount)
  const assetInAmountMinusFee = k / (outputSupply - assetOutAmount) - inputSupply;
  const assetInAmount =
    (assetInAmountMinusFee * FEE_DENOMINATOR) / (FEE_DENOMINATOR - FEE_NUMERATOR);
  const swapFee = assetInAmount - assetInAmountMinusFee;

  const rate =
    convertFromBaseUnits(decimals.assetOut, Number(assetOutAmount)) /
    convertFromBaseUnits(decimals.assetIn, Number(assetInAmount));

  const poolPrice =
    convertFromBaseUnits(decimals.assetOut, Number(outputSupply)) /
    convertFromBaseUnits(decimals.assetIn, Number(inputSupply));

  const priceImpact = roundNumber({decimalPlaces: 5}, Math.abs(rate / poolPrice - 1));

  return {
    round: reserves.round,
    assetInID,
    assetInAmount,
    assetOutID: assetOut.id,
    assetOutAmount,
    swapFee: Number(swapFee),
    rate,
    priceImpact
  };
}

/**
 * Execute a fixed output swap with the desired quantities.
 *
 * @param params.client An Algodv2 client.
 * @param params.pool Information for the pool.
 * @param params.assetIn.assetID The ID of the input asset. Must be one of the pool's asset1ID
 *   or asset1ID.
 * @param params.assetIn.amount The desired quantity of the input asset.
 * @param params.assetIn.slippage The maximum acceptable slippage rate. Should be a number greater
 *   or equal to 0 and acts as a percentage of params.assetIn.amount. NOTE: the initiating account
 *   must posses at least params.assetIn.amount * (100 + params.assetIn.slippage) / 100 units of the
 *   input asset in order for this transaction to be valid.
 * @param params.assetOut.assetID The ID of the output asset. Must be one of the pool's asset1ID
 *   or asset2ID, and must be different than params.asset1In.assetID.
 * @param params.assetOut.amount The quantity of the output asset.
 * @param params.initiatorAddr The address of the account performing the swap operation.
 */
async function executeFixedOutputSwap({
  client,
  pool,
  signedTxns,
  assetIn,
  assetOut,
  initiatorAddr
}: {
  client: Algodv2;
  pool: V1PoolInfo;
  signedTxns: Uint8Array[];
  assetIn: AssetWithIdAndAmount;
  assetOut: AssetWithIdAndAmount;
  initiatorAddr: string;
}): Promise<Omit<V1SwapExecution, "fees" | "groupID">> {
  const prevExcessAssets = await getAccountExcessWithinPool({
    client,
    pool,
    accountAddr: initiatorAddr
  });

  let [{confirmedRound, txnID}] = await sendAndWaitRawTransaction(client, [signedTxns]);

  const excessAssets = await getAccountExcessWithinPool({
    client,
    pool,
    accountAddr: initiatorAddr
  });

  let prevExcessAmount: bigint;
  let excessAmount: bigint;

  if (assetIn.id === pool.asset1ID) {
    prevExcessAmount = prevExcessAssets.excessAsset1;
    excessAmount = excessAssets.excessAsset1;
  } else {
    prevExcessAmount = prevExcessAssets.excessAsset2;
    excessAmount = excessAssets.excessAsset2;
  }

  let excessAmountDelta = excessAmount - prevExcessAmount;

  if (excessAmountDelta < 0n) {
    excessAmountDelta = 0n;
  }

  return {
    round: confirmedRound,
    assetInID: assetIn.id,
    assetInAmount: BigInt(assetIn.amount) - excessAmountDelta,
    assetOutID: assetOut.id,
    assetOutAmount: BigInt(assetOut.amount),
    excessAmount: {
      assetID: assetIn.id,
      excessAmountForSwap: excessAmountDelta,
      totalExcessAmount: excessAmount
    },
    txnID
  };
}

/**
 * Execute a swap with the desired quantities.
 *
 * @param params.client An Algodv2 client.
 * @param params.pool Information for the pool.
 * @param params.swapType Type of the swap.
 * @param params.assetIn.assetID The ID of the input asset. Must be one of the pool's asset1ID
 *   or asset1ID.
 * @param params.assetIn.amount The desired quantity of the input asset.
 * @param params.assetOut.assetID The ID of the output asset. Must be one of the pool's asset1ID
 *   or asset2ID, and must be different than params.asset1In.assetID.
 * @param params.assetOut.amount The quantity of the output asset.
 * @param params.slippage The maximum acceptable slippage rate.
 * @param params.initiatorAddr The address of the account performing the swap operation.
 */
async function execute({
  client,
  pool,
  swapType,
  txGroup,
  signedTxns,
  initiatorAddr
}: {
  client: Algodv2;
  pool: V1PoolInfo;
  swapType: SwapType;
  txGroup: SignerTransaction[];
  signedTxns: Uint8Array[];
  initiatorAddr: string;
}): Promise<V1SwapExecution> {
  if (pool.status !== PoolStatus.READY) {
    throw new TinymanError(
      {pool, swapType, txGroup},
      "Trying to swap on a non-existent pool"
    );
  }

  try {
    const assetIn: AssetWithIdAndAmount = {
      id: txGroup[SwapTxnGroupIndices.ASSET_IN_TXN_INDEX].txn.assetIndex || ALGO_ASSET_ID,
      amount: txGroup[SwapTxnGroupIndices.ASSET_IN_TXN_INDEX].txn.amount
    };
    const assetOut: AssetWithIdAndAmount = {
      id:
        txGroup[SwapTxnGroupIndices.ASSET_OUT_TXN_INDEX].txn.assetIndex || ALGO_ASSET_ID,
      amount: txGroup[SwapTxnGroupIndices.ASSET_OUT_TXN_INDEX].txn.amount
    };
    let swapData: Omit<V1SwapExecution, "fees" | "groupID">;

    if (swapType === SwapType.FixedInput) {
      swapData = await executeFixedInputSwap({
        client,
        pool,
        signedTxns,
        assetIn,
        assetOut,
        initiatorAddr
      });
    } else {
      swapData = await executeFixedOutputSwap({
        client,
        pool,
        signedTxns,
        assetIn,
        assetOut,
        initiatorAddr
      });
    }

    return {...swapData, groupID: getTxnGroupID(txGroup), fees: sumUpTxnFees(txGroup)};
  } catch (error: any) {
    const parsedError = new TinymanError(
      error,
      "We encountered something unexpected while swapping. Try again later."
    );

    if (parsedError.type === "SlippageTolerance") {
      parsedError.setMessage(
        "The swap failed due to too much slippage in the price. Please adjust the slippage tolerance and try again."
      );
    }

    throw parsedError;
  }
}

export const SwapV1_1 = {
  getQuote,
  getFixedInputSwapQuote,
  getFixedOutputSwapQuote,
  generateTxns,
  signTxns,
  execute,
  executeFixedOutputSwap
};<|MERGE_RESOLUTION|>--- conflicted
+++ resolved
@@ -72,20 +72,7 @@
   assetOut,
   slippage,
   initiatorAddr
-<<<<<<< HEAD
 }: GenerateSwapTxnsWithoutRouterParams): Promise<SignerTransaction[]> {
-  const suggestedParams = await client.getTransactionParams().do();
-=======
-}: {
-  client: Algodv2;
-  pool: V1PoolInfo;
-  swapType: SwapType;
-  assetIn: AssetWithIdAndAmount;
-  assetOut: AssetWithIdAndAmount;
-  slippage: number;
-  initiatorAddr: string;
-}): Promise<SignerTransaction[]> {
->>>>>>> 3ae2e7de
   const poolAddress = pool.account.address();
   const poolAssets = [pool.asset1ID, pool.asset2ID];
 
@@ -236,15 +223,11 @@
   reserves: PoolReserves;
   assetIn: AssetWithIdAndAmount;
   decimals: {assetIn: number; assetOut: number};
-<<<<<<< HEAD
 }): DirectSwapQuote {
-=======
-}): SwapQuote {
   if (pool.status !== PoolStatus.READY) {
     throw new TinymanError({pool, assetIn}, "Trying to swap on a non-existent pool");
   }
 
->>>>>>> 3ae2e7de
   const assetInAmount = BigInt(assetIn.amount);
 
   let assetOutID: number;
@@ -391,15 +374,11 @@
   reserves: PoolReserves;
   assetOut: AssetWithIdAndAmount;
   decimals: {assetIn: number; assetOut: number};
-<<<<<<< HEAD
 }): DirectSwapQuote {
-=======
-}): SwapQuote {
   if (pool.status !== PoolStatus.READY) {
     throw new TinymanError({pool, assetOut}, "Trying to swap on a non-existent pool");
   }
 
->>>>>>> 3ae2e7de
   const assetOutAmount = BigInt(assetOut.amount);
 
   let assetInID: number;
