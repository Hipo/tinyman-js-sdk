import algosdk, {Algodv2} from "algosdk";

import {
  applySlippageToAmount,
  convertFromBaseUnits,
  getTxnGroupID,
  sendAndWaitRawTransaction,
  sumUpTxnFees,
  roundNumber,
  encodeString
} from "../../util/util";
import {InitiatorSigner, SignerTransaction} from "../../util/commonTypes";
import TinymanError from "../../util/error/TinymanError";
import {DEFAULT_FEE_TXN_NOTE} from "../../util/constant";
import {ALGO_ASSET_ID} from "../../util/asset/assetConstants";
import {PoolReserves, PoolStatus, V1PoolInfo} from "../../util/pool/poolTypes";
import {getAccountExcessWithinPool} from "../../util/account/accountUtils";
import {SwapQuote, V1SwapExecution} from "../types";
import {SwapType} from "../constants";
import {calculatePriceImpact, calculateSwapRate} from "../common/utils";
import OutputAmountExceedsAvailableLiquidityError from "../../util/error/OutputAmountExceedsAvailableLiquidityError";
import {AssetWithIdAndAmount} from "../../util/asset/assetModels";
import {tinymanJSSDKConfig} from "../../config";
import {CONTRACT_VERSION} from "../../contract/constants";

// FEE = %0.3 or 3/1000
const FEE_NUMERATOR = 3n;
const FEE_DENOMINATOR = 1000n;

enum SwapTxnGroupIndices {
  FEE_TXN_INDEX = 0,
  VALIDATOR_APP_CALL_TXN_INDEX,
  ASSET_IN_TXN_INDEX,
  ASSET_OUT_TXN_INDEX
}

async function signTxns({
  pool,
  txGroup,
  initiatorSigner
}: {
  pool: V1PoolInfo;
  txGroup: SignerTransaction[];
  initiatorSigner: InitiatorSigner;
}): Promise<Uint8Array[]> {
  const [signedFeeTxn, signedAssetInTxn] = await initiatorSigner([txGroup]);

  const signedTxns = txGroup.map((txDetail, index) => {
    if (index === SwapTxnGroupIndices.FEE_TXN_INDEX) {
      return signedFeeTxn;
    }
    if (index === SwapTxnGroupIndices.ASSET_IN_TXN_INDEX) {
      return signedAssetInTxn;
    }
    const {blob} = algosdk.signLogicSigTransactionObject(txDetail.txn, pool.account.lsig);

    return blob;
  });

  return signedTxns;
}

async function generateTxns({
  client,
  pool,
  swapType,
  assetIn,
  assetOut,
  slippage,
  initiatorAddr
}: {
  client: Algodv2;
  pool: V1PoolInfo;
  swapType: SwapType;
  assetIn: AssetWithIdAndAmount;
  assetOut: AssetWithIdAndAmount;
  slippage: number;
  initiatorAddr: string;
}): Promise<SignerTransaction[]> {
  const poolAddress = pool.account.address();
  const poolAssets = [pool.asset1ID, pool.asset2ID];

  if (
    !poolAssets.includes(assetIn.id) ||
    !poolAssets.includes(assetOut.id) ||
    assetIn.id === assetOut.id
  ) {
    throw new TinymanError(
      {pool, assetIn, assetOut},
      `Input asset (#${assetIn.id}) and output asset (#${assetOut.id}) provided to generate transactions do not belong to the pool ${poolAddress}.`
    );
  }

  const suggestedParams = await client.getTransactionParams().do();
  const validatorAppCallArgs = [
    encodeString("swap"),
    swapType === SwapType.FixedInput ? encodeString("fi") : encodeString("fo")
  ];

  const validatorAppCallTxn = algosdk.makeApplicationNoOpTxnFromObject({
    from: poolAddress,
    appIndex: pool.validatorAppID!,
    appArgs: validatorAppCallArgs,
    accounts: [initiatorAddr],
    note: tinymanJSSDKConfig.getAppCallTxnNoteWithClientName(CONTRACT_VERSION.V1_1),
    foreignAssets:
      pool.asset2ID == ALGO_ASSET_ID
        ? [pool.asset1ID, pool.poolTokenID as number]
        : [pool.asset1ID, pool.asset2ID, pool.poolTokenID as number],
    suggestedParams
  });

  const assetInAmount =
    swapType === SwapType.FixedOutput
      ? applySlippageToAmount("positive", slippage, assetIn.amount)
      : assetIn.amount;
  let assetInTxn: algosdk.Transaction;

  if (assetIn.id === ALGO_ASSET_ID) {
    assetInTxn = algosdk.makePaymentTxnWithSuggestedParamsFromObject({
      from: initiatorAddr,
      to: poolAddress,
      amount: assetInAmount,
      suggestedParams
    });
  } else {
    assetInTxn = algosdk.makeAssetTransferTxnWithSuggestedParamsFromObject({
      from: initiatorAddr,
      to: poolAddress,
      assetIndex: assetIn.id,
      amount: assetInAmount,
      suggestedParams
    });
  }

  const assetOutAmount =
    swapType === SwapType.FixedInput
      ? applySlippageToAmount("negative", slippage, assetOut.amount)
      : assetOut.amount;
  let assetOutTxn: algosdk.Transaction;

  if (assetOut.id === ALGO_ASSET_ID) {
    assetOutTxn = algosdk.makePaymentTxnWithSuggestedParamsFromObject({
      from: poolAddress,
      to: initiatorAddr,
      amount: assetOutAmount,
      suggestedParams
    });
  } else {
    assetOutTxn = algosdk.makeAssetTransferTxnWithSuggestedParamsFromObject({
      from: poolAddress,
      to: initiatorAddr,
      assetIndex: assetOut.id,
      amount: assetOutAmount,
      suggestedParams
    });
  }

  const feeTxn = algosdk.makePaymentTxnWithSuggestedParamsFromObject({
    from: initiatorAddr,
    to: poolAddress,
    amount: validatorAppCallTxn.fee + assetOutTxn.fee,
    note: DEFAULT_FEE_TXN_NOTE,
    suggestedParams
  });

  const txGroup: algosdk.Transaction[] = algosdk.assignGroupID([
    feeTxn,
    validatorAppCallTxn,
    assetInTxn,
    assetOutTxn
  ]);

  return [
    {txn: txGroup[0], signers: [initiatorAddr]},
    {txn: txGroup[1], signers: [poolAddress]},
    {txn: txGroup[2], signers: [initiatorAddr]},
    {txn: txGroup[3], signers: [poolAddress]}
  ];
}

/**
 *
 * @param type - Type of the swap
 * @param pool - Information for the pool.
 * @param reserves - Pool reserves.
 * @param asset.assetID - ID of the asset to be swapped
 * @param asset.amount - Amount of the asset to be swapped
 * @param decimals.assetIn - Decimals quantity for the input asset
 * @param decimals.assetOut - Decimals quantity for the output asset
 * @returns A promise for the Swap quote
 */
function getQuote(
  type: SwapType,
  pool: V1PoolInfo,
  reserves: PoolReserves,
  asset: AssetWithIdAndAmount,
  decimals: {assetIn: number; assetOut: number}
): SwapQuote {
  let quote;

  if (type === SwapType.FixedInput) {
    quote = getFixedInputSwapQuote({pool, reserves, assetIn: asset, decimals});
  } else {
    quote = getFixedOutputSwapQuote({pool, reserves, assetOut: asset, decimals});
  }

  return quote;
}

/**
 * Get a quote for a fixed input swap This does not execute any transactions.
 *
 * @param params.pool Information for the pool.
 * @param params.reserves Pool Reserves.
 * @param params.assetIn.assetID The ID of the input asset. Must be one of the pool's asset1ID
 *   or asset2ID.
 * @param params.assetIn.amount The quantity of the input asset.
 */
function getFixedInputSwapQuote({
  pool,
  reserves,
  assetIn,
  decimals
}: {
  pool: V1PoolInfo;
  reserves: PoolReserves;
  assetIn: AssetWithIdAndAmount;
  decimals: {assetIn: number; assetOut: number};
}): SwapQuote {
  if (pool.status !== PoolStatus.READY) {
    throw new TinymanError({pool, assetIn}, "Trying to swap on a non-existent pool");
  }

  const assetInAmount = BigInt(assetIn.amount);

  let assetOutID: number;
  let inputSupply: bigint;
  let outputSupply: bigint;

  if (assetIn.id === pool.asset1ID) {
    assetOutID = pool.asset2ID;
    inputSupply = reserves.asset1;
    outputSupply = reserves.asset2;
  } else if (assetIn.id === pool.asset2ID) {
    assetOutID = pool.asset1ID;
    inputSupply = reserves.asset2;
    outputSupply = reserves.asset1;
  } else {
    throw new TinymanError(
      {pool, assetIn},
      `Input asset (#${assetIn.id}) doesn't belong to the pool ${pool.account.address()}.`
    );
  }

  const swapFee = (assetInAmount * FEE_NUMERATOR) / FEE_DENOMINATOR;
  const assetInAmountMinusFee = assetInAmount - swapFee;
  const k = inputSupply * outputSupply;
  // k = (inputSupply + assetInAmountMinusFee) * (outputSupply - assetOutAmount)
  const assetOutAmount = outputSupply - k / (inputSupply + assetInAmountMinusFee);

  if (assetOutAmount > outputSupply) {
<<<<<<< HEAD
    throw new TinymanError(
      {assetOutAmount, outputSupply, pool, reserves},
      "Output amount exceeds available liquidity."
    );
=======
    throw new OutputAmountExceedsAvailableLiquidityError();
>>>>>>> bb45626c
  }

  const assetDataForSwapUtils = {
    assetIn: {amount: assetInAmount, decimals: decimals.assetIn},
    assetOut: {amount: assetOutAmount, decimals: decimals.assetOut}
  };

  return {
    round: reserves.round,
    assetInID: assetIn.id,
    assetInAmount,
    assetOutID,
    assetOutAmount,
    swapFee: Number(swapFee),
    rate: calculateSwapRate(assetDataForSwapUtils),
    priceImpact: calculatePriceImpact({
      inputSupply,
      outputSupply,
      ...assetDataForSwapUtils
    })
  };
}

/**
 * Execute a fixed input swap with the desired quantities.
 *
 * @param params.client An Algodv2 client.
 * @param params.pool Information for the pool.
 * @param params.assetIn.assetID The ID of the input asset. Must be one of the pool's asset1ID
 *   or asset1ID.
 * @param params.assetIn.amount The quantity of the input asset.
 * @param params.assetOut.assetID The ID of the output asset. Must be one of the pool's asset1ID
 *   or asset2ID, and must be different than params.asset1In.assetID.
 * @param params.assetOut.amount The desired quantity of the output asset.
 * @param params.assetOut.slippage The maximum acceptable slippage rate. Should be a number between
 *   0 and 100 and acts as a percentage of params.assetOut.amount.
 * @param params.initiatorAddr The address of the account performing the swap operation.
 */
async function executeFixedInputSwap({
  client,
  pool,
  signedTxns,
  assetIn,
  assetOut,
  initiatorAddr
}: {
  client: Algodv2;
  pool: V1PoolInfo;
  signedTxns: Uint8Array[];
  assetIn: AssetWithIdAndAmount;
  assetOut: AssetWithIdAndAmount;
  initiatorAddr: string;
}): Promise<Omit<V1SwapExecution, "fees" | "groupID">> {
  const prevExcessAssets = await getAccountExcessWithinPool({
    client,
    pool,
    accountAddr: initiatorAddr
  });

  let [{confirmedRound, txnID}] = await sendAndWaitRawTransaction(client, [signedTxns]);

  const excessAssets = await getAccountExcessWithinPool({
    client,
    pool,
    accountAddr: initiatorAddr
  });

  let prevExcessAmount: bigint;
  let excessAmount: bigint;

  if (assetOut.id === pool.asset1ID) {
    prevExcessAmount = prevExcessAssets.excessAsset1;
    excessAmount = excessAssets.excessAsset1;
  } else {
    prevExcessAmount = prevExcessAssets.excessAsset2;
    excessAmount = excessAssets.excessAsset2;
  }

  let excessAmountDelta = excessAmount - prevExcessAmount;

  if (excessAmountDelta < 0n) {
    excessAmountDelta = 0n;
  }

  return {
    round: confirmedRound,
    assetInID: assetIn.id,
    assetInAmount: BigInt(assetIn.amount),
    assetOutID: assetOut.id,
    assetOutAmount: BigInt(assetOut.amount) + excessAmountDelta,
    excessAmount: {
      assetID: assetOut.id,
      excessAmountForSwap: excessAmountDelta,
      totalExcessAmount: excessAmount
    },
    txnID
  };
}
/**
 * Get a quote for a fixed output swap This does not execute any transactions.
 *
 * @param params.pool Information for the pool.
 * @param params.reserves Pool Reserves
 * @param params.assetOut.assetID The ID of the output asset. Must be one of the pool's asset1ID
 *   or asset2ID.
 * @param params.assetOut.amount The quantity of the output asset.
 */
function getFixedOutputSwapQuote({
  pool,
  reserves,
  assetOut,
  decimals
}: {
  pool: V1PoolInfo;
  reserves: PoolReserves;
  assetOut: AssetWithIdAndAmount;
  decimals: {assetIn: number; assetOut: number};
}): SwapQuote {
  if (pool.status !== PoolStatus.READY) {
    throw new TinymanError({pool, assetOut}, "Trying to swap on a non-existent pool");
  }

  const assetOutAmount = BigInt(assetOut.amount);

  let assetInID: number;
  let inputSupply: bigint;
  let outputSupply: bigint;

  if (assetOut.id === pool.asset1ID) {
    assetInID = pool.asset2ID;
    inputSupply = reserves.asset2;
    outputSupply = reserves.asset1;
  } else if (assetOut.id === pool.asset2ID) {
    assetInID = pool.asset1ID;
    inputSupply = reserves.asset1;
    outputSupply = reserves.asset2;
  } else {
    throw new TinymanError(
      {pool, assetOut},
      `Output asset (#${
        assetOut.id
      }) doesn't belong to the pool ${pool.account.address()}.`
    );
  }

  if (assetOutAmount > outputSupply) {
<<<<<<< HEAD
    throw new TinymanError(
      {assetOutAmount, outputSupply, pool, reserves},
      "Output amount exceeds available liquidity."
    );
=======
    throw new OutputAmountExceedsAvailableLiquidityError();
>>>>>>> bb45626c
  }

  const k = inputSupply * outputSupply;
  // k = (inputSupply + assetInAmountMinusFee) * (outputSupply - assetOutAmount)
  const assetInAmountMinusFee = k / (outputSupply - assetOutAmount) - inputSupply;
  const assetInAmount =
    (assetInAmountMinusFee * FEE_DENOMINATOR) / (FEE_DENOMINATOR - FEE_NUMERATOR);
  const swapFee = assetInAmount - assetInAmountMinusFee;

  const rate =
    convertFromBaseUnits(decimals.assetOut, Number(assetOutAmount)) /
    convertFromBaseUnits(decimals.assetIn, Number(assetInAmount));

  const poolPrice =
    convertFromBaseUnits(decimals.assetOut, Number(outputSupply)) /
    convertFromBaseUnits(decimals.assetIn, Number(inputSupply));

  const priceImpact = roundNumber({decimalPlaces: 5}, Math.abs(rate / poolPrice - 1));

  return {
    round: reserves.round,
    assetInID,
    assetInAmount,
    assetOutID: assetOut.id,
    assetOutAmount,
    swapFee: Number(swapFee),
    rate,
    priceImpact
  };
}

/**
 * Execute a fixed output swap with the desired quantities.
 *
 * @param params.client An Algodv2 client.
 * @param params.pool Information for the pool.
 * @param params.assetIn.assetID The ID of the input asset. Must be one of the pool's asset1ID
 *   or asset1ID.
 * @param params.assetIn.amount The desired quantity of the input asset.
 * @param params.assetIn.slippage The maximum acceptable slippage rate. Should be a number greater
 *   or equal to 0 and acts as a percentage of params.assetIn.amount. NOTE: the initiating account
 *   must posses at least params.assetIn.amount * (100 + params.assetIn.slippage) / 100 units of the
 *   input asset in order for this transaction to be valid.
 * @param params.assetOut.assetID The ID of the output asset. Must be one of the pool's asset1ID
 *   or asset2ID, and must be different than params.asset1In.assetID.
 * @param params.assetOut.amount The quantity of the output asset.
 * @param params.initiatorAddr The address of the account performing the swap operation.
 */
async function executeFixedOutputSwap({
  client,
  pool,
  signedTxns,
  assetIn,
  assetOut,
  initiatorAddr
}: {
  client: Algodv2;
  pool: V1PoolInfo;
  signedTxns: Uint8Array[];
  assetIn: AssetWithIdAndAmount;
  assetOut: AssetWithIdAndAmount;
  initiatorAddr: string;
}): Promise<Omit<V1SwapExecution, "fees" | "groupID">> {
  const prevExcessAssets = await getAccountExcessWithinPool({
    client,
    pool,
    accountAddr: initiatorAddr
  });

  let [{confirmedRound, txnID}] = await sendAndWaitRawTransaction(client, [signedTxns]);

  const excessAssets = await getAccountExcessWithinPool({
    client,
    pool,
    accountAddr: initiatorAddr
  });

  let prevExcessAmount: bigint;
  let excessAmount: bigint;

  if (assetIn.id === pool.asset1ID) {
    prevExcessAmount = prevExcessAssets.excessAsset1;
    excessAmount = excessAssets.excessAsset1;
  } else {
    prevExcessAmount = prevExcessAssets.excessAsset2;
    excessAmount = excessAssets.excessAsset2;
  }

  let excessAmountDelta = excessAmount - prevExcessAmount;

  if (excessAmountDelta < 0n) {
    excessAmountDelta = 0n;
  }

  return {
    round: confirmedRound,
    assetInID: assetIn.id,
    assetInAmount: BigInt(assetIn.amount) - excessAmountDelta,
    assetOutID: assetOut.id,
    assetOutAmount: BigInt(assetOut.amount),
    excessAmount: {
      assetID: assetIn.id,
      excessAmountForSwap: excessAmountDelta,
      totalExcessAmount: excessAmount
    },
    txnID
  };
}

/**
 * Execute a swap with the desired quantities.
 *
 * @param params.client An Algodv2 client.
 * @param params.pool Information for the pool.
 * @param params.swapType Type of the swap.
 * @param params.assetIn.assetID The ID of the input asset. Must be one of the pool's asset1ID
 *   or asset1ID.
 * @param params.assetIn.amount The desired quantity of the input asset.
 * @param params.assetOut.assetID The ID of the output asset. Must be one of the pool's asset1ID
 *   or asset2ID, and must be different than params.asset1In.assetID.
 * @param params.assetOut.amount The quantity of the output asset.
 * @param params.slippage The maximum acceptable slippage rate.
 * @param params.initiatorAddr The address of the account performing the swap operation.
 */
async function execute({
  client,
  pool,
  swapType,
  txGroup,
  signedTxns,
  initiatorAddr
}: {
  client: Algodv2;
  pool: V1PoolInfo;
  swapType: SwapType;
  txGroup: SignerTransaction[];
  signedTxns: Uint8Array[];
  initiatorAddr: string;
}): Promise<V1SwapExecution> {
  if (pool.status !== PoolStatus.READY) {
    throw new TinymanError(
      {pool, swapType, txGroup},
      "Trying to swap on a non-existent pool"
    );
  }

  try {
    const assetIn: AssetWithIdAndAmount = {
      id: txGroup[SwapTxnGroupIndices.ASSET_IN_TXN_INDEX].txn.assetIndex || ALGO_ASSET_ID,
      amount: txGroup[SwapTxnGroupIndices.ASSET_IN_TXN_INDEX].txn.amount
    };
    const assetOut: AssetWithIdAndAmount = {
      id:
        txGroup[SwapTxnGroupIndices.ASSET_OUT_TXN_INDEX].txn.assetIndex || ALGO_ASSET_ID,
      amount: txGroup[SwapTxnGroupIndices.ASSET_OUT_TXN_INDEX].txn.amount
    };
    let swapData: Omit<V1SwapExecution, "fees" | "groupID">;

    if (swapType === SwapType.FixedInput) {
      swapData = await executeFixedInputSwap({
        client,
        pool,
        signedTxns,
        assetIn,
        assetOut,
        initiatorAddr
      });
    } else {
      swapData = await executeFixedOutputSwap({
        client,
        pool,
        signedTxns,
        assetIn,
        assetOut,
        initiatorAddr
      });
    }

    return {...swapData, groupID: getTxnGroupID(txGroup), fees: sumUpTxnFees(txGroup)};
  } catch (error: any) {
    const parsedError = new TinymanError(
      error,
      "We encountered something unexpected while swapping. Try again later."
    );

    if (parsedError.type === "SlippageTolerance") {
      parsedError.setMessage(
        "The swap failed due to too much slippage in the price. Please adjust the slippage tolerance and try again."
      );
    }

    throw parsedError;
  }
}

export const SwapV1_1 = {
  getQuote,
  getFixedInputSwapQuote,
  getFixedOutputSwapQuote,
  generateTxns,
  signTxns,
  execute,
  executeFixedOutputSwap
};<|MERGE_RESOLUTION|>--- conflicted
+++ resolved
@@ -260,14 +260,7 @@
   const assetOutAmount = outputSupply - k / (inputSupply + assetInAmountMinusFee);
 
   if (assetOutAmount > outputSupply) {
-<<<<<<< HEAD
-    throw new TinymanError(
-      {assetOutAmount, outputSupply, pool, reserves},
-      "Output amount exceeds available liquidity."
-    );
-=======
     throw new OutputAmountExceedsAvailableLiquidityError();
->>>>>>> bb45626c
   }
 
   const assetDataForSwapUtils = {
@@ -414,14 +407,7 @@
   }
 
   if (assetOutAmount > outputSupply) {
-<<<<<<< HEAD
-    throw new TinymanError(
-      {assetOutAmount, outputSupply, pool, reserves},
-      "Output amount exceeds available liquidity."
-    );
-=======
     throw new OutputAmountExceedsAvailableLiquidityError();
->>>>>>> bb45626c
   }
 
   const k = inputSupply * outputSupply;
