--- conflicted
+++ resolved
@@ -137,61 +137,7 @@
   accountAppsLocalState
 }: {
   validatorAppID: number;
-<<<<<<< HEAD
-  initiatorAddr: string;
-}): Promise<boolean> {
-  const info = (await client
-    .accountInformation(initiatorAddr)
-    .setIntDecoding("mixed")
-    .do()) as AccountInformationData;
-  const appsLocalState = info["apps-local-state"] || [];
-
-  for (const app of appsLocalState) {
-    if (app.id === validatorAppID) {
-      return true;
-    }
-  }
-
-  return false;
-=======
   accountAppsLocalState: AccountInformationData["apps-local-state"];
 }): boolean {
   return accountAppsLocalState.some((appState) => appState.id === validatorAppID);
-}
-
-export async function getValidatorAppCreationTransaction(
-  client: any,
-  addr: string
-): Promise<algosdk.Transaction> {
-  const suggestedParams = await client.getTransactionParams().do();
-
-  const appCreateTxn = algosdk.makeApplicationCreateTxnFromObject({
-    from: addr,
-    onComplete: algosdk.OnApplicationComplete.NoOpOC,
-    approvalProgram: validatorApprovalContract,
-    clearProgram: validatorClearStateContract,
-    numLocalInts: VALIDATOR_APP_SCHEMA.numLocalInts,
-    numLocalByteSlices: VALIDATOR_APP_SCHEMA.numLocalByteSlices,
-    numGlobalInts: VALIDATOR_APP_SCHEMA.numGlobalInts,
-    numGlobalByteSlices: VALIDATOR_APP_SCHEMA.numGlobalByteSlices,
-    appArgs: [CREATE_ENCODED],
-    suggestedParams
-  });
-
-  return appCreateTxn;
-}
-
-export async function sendValidatorAppCreationTransaction(
-  client: any,
-  stx: any
-): Promise<number> {
-  const tx = await client.sendRawTransaction(stx).do();
-
-  console.log("Signed transaction with txID: %s", tx.txId);
-  const result = await waitForTransaction(client, tx.txId);
-  const appID = result["application-index"];
-
-  assert.ok(typeof appID === "number" && appID > 0);
-  return appID;
->>>>>>> b911b9e1
 }