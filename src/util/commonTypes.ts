import {Transaction, TransactionType} from "algosdk";

export interface SignerTransaction {
  txn: Transaction;
  /**
   * Optional list of addresses that must sign the transactions.
   * Wallet skips to sign this txn if signers is empty array.
   * If undefined, wallet tries to sign it.
   */
  signers?: string[];
}

export type InitiatorSigner = (
  txGroupList: SignerTransaction[][]
) => Promise<Uint8Array[]>;

export type SupportedNetwork = "testnet" | "mainnet";

<<<<<<< HEAD
/**
 * Type of the waitForConfirmation()["inner-txns"]
 * NOT a complete type, only the fields we need.
 */
export type TxnResponseInnerTxns = {
  txn: {
    txn:
      | {
          type: TransactionType.axfer;
          xaid: number;
          aamt: number;
        }
      | {
          type: TransactionType.pay;
          amt: number;
        }
      | {
          /**
           * This is not a real txn type, only added to
           * demonstrate that there can be other types
           */
          type: "other";
        };
  };
}[];
=======
export interface TinymanApiErrorDetailShape {
  [x: string]: undefined | any;
}

export interface TinymanApiErrorShape<Type extends string = string> {
  type: Type;
  detail: TinymanApiErrorDetailShape;
  fallback_message: string;
}
>>>>>>> 9929318a
<|MERGE_RESOLUTION|>--- conflicted
+++ resolved
@@ -16,7 +16,6 @@
 
 export type SupportedNetwork = "testnet" | "mainnet";
 
-<<<<<<< HEAD
 /**
  * Type of the waitForConfirmation()["inner-txns"]
  * NOT a complete type, only the fields we need.
@@ -42,7 +41,6 @@
         };
   };
 }[];
-=======
 export interface TinymanApiErrorDetailShape {
   [x: string]: undefined | any;
 }
@@ -51,5 +49,4 @@
   type: Type;
   detail: TinymanApiErrorDetailShape;
   fallback_message: string;
-}
->>>>>>> 9929318a
+}