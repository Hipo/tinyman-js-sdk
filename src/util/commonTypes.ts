import {Transaction, TransactionType} from "algosdk";

export interface SignerTransaction {
  txn: Transaction;
  /**
   * Optional list of addresses that must sign the transactions.
   * Wallet skips to sign this txn if signers is empty array.
   * If undefined, wallet tries to sign it.
   */
  signers?: string[];
}

export type InitiatorSigner = (
  txGroupList: SignerTransaction[][]
) => Promise<Uint8Array[]>;

export type SupportedNetwork = "testnet" | "mainnet";

<<<<<<< HEAD
export interface TinymanApiErrorDetailShape {
  [x: string]: undefined | any;
}

export interface TinymanApiErrorShape<Type extends string = string> {
  type: Type;
  detail: TinymanApiErrorDetailShape;
  fallback_message: string;
}
=======
/**
 * Type of the waitForConfirmation()["inner-txns"]
 * NOT a complete type, only the fields we need.
 */
export type TxnResponseInnerTxns = {
  txn: {
    txn:
      | {
          type: TransactionType.axfer;
          xaid: number;
          aamt: number;
        }
      | {
          type: TransactionType.pay;
          amt: number;
        }
      | {
          /**
           * This is not a real txn type, only added to
           * demonstrate that there can be other types
           */
          type: "other";
        };
  };
}[];
>>>>>>> ebe8a6bd
<|MERGE_RESOLUTION|>--- conflicted
+++ resolved
@@ -16,7 +16,6 @@
 
 export type SupportedNetwork = "testnet" | "mainnet";
 
-<<<<<<< HEAD
 export interface TinymanApiErrorDetailShape {
   [x: string]: undefined | any;
 }
@@ -26,7 +25,6 @@
   detail: TinymanApiErrorDetailShape;
   fallback_message: string;
 }
-=======
 /**
  * Type of the waitForConfirmation()["inner-txns"]
  * NOT a complete type, only the fields we need.
@@ -51,5 +49,4 @@
           type: "other";
         };
   };
-}[];
->>>>>>> ebe8a6bd
+}[];