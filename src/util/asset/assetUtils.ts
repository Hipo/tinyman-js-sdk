import algosdk from "algosdk";

import {SignerTransaction} from "../commonTypes";
import TinymanError from "../error/TinymanError";
import {TinymanAnalyticsApiAsset} from "./assetModels";

export async function generateOptIntoAssetTxns({
  client,
  assetID,
  initiatorAddr
}): Promise<SignerTransaction[]> {
  try {
    const suggestedParams = await client.getTransactionParams().do();

    const optInTxn = algosdk.makeAssetTransferTxnWithSuggestedParamsFromObject({
      from: initiatorAddr,
      to: initiatorAddr,
      assetIndex: assetID,
      amount: 0,
      suggestedParams
    });

    return [{txn: optInTxn, signers: [initiatorAddr]}];
  } catch (error: any) {
    throw new TinymanError(
      error,
      "We encountered something unexpected while opting into this asset. Try again later."
    );
  }
}

/**
<<<<<<< HEAD
 * @param asset_1 - Asset 1 of the pool
 * @param asset_2 - Asset 2 of the pool
 * @returns Ordered (asset with bigger id becomes asset1) asset data of the pool in frontend friendly format
 */
export function prepareAssetPairData(
  asset_1: Pick<TinymanAnalyticsApiAsset, "id" | "unit_name">,
  asset_2: Pick<TinymanAnalyticsApiAsset, "id" | "unit_name">
): {
  asset1: {id: number; unitName: string};
  asset2: {id: number; unitName: string};
} {
  const {unit_name: asset1UnitName} = asset_1;
  const asset1ID = Number(asset_1.id);
  const {unit_name: asset2UnitName} = asset_2;
  const asset2ID = Number(asset_2.id);

  // Make sure asset1 has greater ID
  const assets =
    asset1ID > asset2ID
      ? {
          asset1: {id: asset1ID, unitName: asset1UnitName},
          asset2: {id: asset2ID, unitName: asset2UnitName}
        }
      : {
          asset1: {id: asset2ID, unitName: asset2UnitName},
          asset2: {id: asset1ID, unitName: asset1UnitName}
        };

  return assets;
=======
 * @returns Array of given asset ids, bigger first
 */
export function sortAssetIds(asset1ID: number, asset2ID: number): number[] {
  const assets = [asset1ID, asset2ID];

  return [Math.max(...assets), Math.min(...assets)];
>>>>>>> 831d698b
}<|MERGE_RESOLUTION|>--- conflicted
+++ resolved
@@ -30,7 +30,6 @@
 }
 
 /**
-<<<<<<< HEAD
  * @param asset_1 - Asset 1 of the pool
  * @param asset_2 - Asset 2 of the pool
  * @returns Ordered (asset with bigger id becomes asset1) asset data of the pool in frontend friendly format
@@ -60,12 +59,13 @@
         };
 
   return assets;
-=======
+}
+
+/**
  * @returns Array of given asset ids, bigger first
  */
 export function sortAssetIds(asset1ID: number, asset2ID: number): number[] {
   const assets = [asset1ID, asset2ID];
 
   return [Math.max(...assets), Math.min(...assets)];
->>>>>>> 831d698b
 }