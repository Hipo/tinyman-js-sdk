import algosdk from "algosdk";

import {SignerTransaction} from "../commonTypes";
import TinymanError from "../error/TinymanError";
import {ALGO_ASSET_ID} from "./assetConstants";

export async function generateOptIntoAssetTxns({
  client,
  assetID,
  initiatorAddr
}): Promise<SignerTransaction[]> {
  try {
    const suggestedParams = await client.getTransactionParams().do();

    const optInTxn = algosdk.makeAssetTransferTxnWithSuggestedParamsFromObject({
      from: initiatorAddr,
      to: initiatorAddr,
      assetIndex: assetID,
      amount: 0,
      suggestedParams
    });

    return [{txn: optInTxn, signers: [initiatorAddr]}];
  } catch (error: any) {
    throw new TinymanError(
      error,
      "We encountered something unexpected while opting into this asset. Try again later."
    );
  }
}

/**
 * @param asset_1 - Asset 1 of the pool
 * @param asset_2 - Asset 2 of the pool
 * @returns Array of assets, ordered by descending asset id
 */

export function prepareAssetPairData<Asset extends {id: string | number}>(
  asset_1: Asset,
  asset_2: Asset
): [Omit<Asset, "id"> & {id: number}, Omit<Asset, "id"> & {id: number}] {
  const asset1ID = Number(asset_1.id);
  const asset2ID = Number(asset_2.id);

  // Make sure first asset has greater ID
  return asset1ID > asset2ID
    ? [
        {...asset_1, id: asset1ID},
        {...asset_2, id: asset2ID}
      ]
    : [
        {...asset_2, id: asset2ID},
        {...asset_1, id: asset1ID}
      ];
}

/**
 * @returns Array of given asset ids, bigger first
 */
export function sortAssetIds(asset1ID: number, asset2ID: number): number[] {
  const assets = [asset1ID, asset2ID];

  return [Math.max(...assets), Math.min(...assets)];
}

/**
<<<<<<< HEAD
 * @returns `true` if the given id is the asset id of ALGO
 */
export function isAlgo(id: number | string | bigint) {
=======
 * @returns `true` if the given asset id is the ALGO asset id
 */
export function isAlgo(id: number | string) {
>>>>>>> 777693c1
  return Number(id) === ALGO_ASSET_ID;
}<|MERGE_RESOLUTION|>--- conflicted
+++ resolved
@@ -64,14 +64,8 @@
 }
 
 /**
-<<<<<<< HEAD
- * @returns `true` if the given id is the asset id of ALGO
- */
-export function isAlgo(id: number | string | bigint) {
-=======
  * @returns `true` if the given asset id is the ALGO asset id
  */
 export function isAlgo(id: number | string) {
->>>>>>> 777693c1
   return Number(id) === ALGO_ASSET_ID;
 }