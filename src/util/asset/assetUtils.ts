import algosdk from "algosdk";

import {SignerTransaction} from "../commonTypes";
import TinymanError from "../error/TinymanError";
import {ALGO_ASSET_ID} from "./assetConstants";

export async function generateOptIntoAssetTxns({
  client,
  assetID,
  initiatorAddr
}): Promise<SignerTransaction[]> {
  try {
    const suggestedParams = await client.getTransactionParams().do();

    const optInTxn = algosdk.makeAssetTransferTxnWithSuggestedParamsFromObject({
      from: initiatorAddr,
      to: initiatorAddr,
      assetIndex: assetID,
      amount: 0,
      suggestedParams
    });

    return [{txn: optInTxn, signers: [initiatorAddr]}];
  } catch (error: any) {
    throw new TinymanError(
      error,
      "We encountered something unexpected while opting into this asset. Try again later."
    );
  }
}

/**
 * @returns Array of given asset ids, bigger first
 */
export function sortAssetIds(asset1ID: number, asset2ID: number): number[] {
  const assets = [asset1ID, asset2ID];

  return [Math.max(...assets), Math.min(...assets)];
}

<<<<<<< HEAD
export function isAlgo(id: number | bigint) {
  return id === ALGO_ASSET_ID;
=======
/**
 * @returns `true` if the given asset id is the ALGO asset id
 */
export function isAlgo(id: number | string) {
  return Number(id) === ALGO_ASSET_ID;
>>>>>>> 777693c1
}<|MERGE_RESOLUTION|>--- conflicted
+++ resolved
@@ -38,14 +38,9 @@
   return [Math.max(...assets), Math.min(...assets)];
 }
 
-<<<<<<< HEAD
-export function isAlgo(id: number | bigint) {
-  return id === ALGO_ASSET_ID;
-=======
 /**
  * @returns `true` if the given asset id is the ALGO asset id
  */
 export function isAlgo(id: number | string) {
   return Number(id) === ALGO_ASSET_ID;
->>>>>>> 777693c1
 }