--- conflicted
+++ resolved
@@ -6,12 +6,6 @@
     asset2: "a2"
   },
   [CONTRACT_VERSION.V2]: {
-<<<<<<< HEAD
-    asset1: btoa("asset_1_id"),
-    asset2: btoa("asset_2_id"),
-    liquidityTokenID: btoa("pool_token_asset_id"),
-    totalFeeShare: btoa("total_fee_share")
-=======
     asset1: "asset_1_id",
     asset2: "asset_2_id",
     liquidityTokenID: "pool_token_asset_id",
@@ -23,6 +17,5 @@
     totalFeeShare: "total_fee_share",
     protocolFeeRatio: "protocol_fee_ratio",
     cumulativePriceUpdateTimeStamp: "cumulative_price_update_timestamp"
->>>>>>> 4685f6a0
   }
 };