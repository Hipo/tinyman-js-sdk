--- conflicted
+++ resolved
@@ -82,22 +82,13 @@
   createPool
 } from "./bootstrap";
 
-export {Burn} from "./burn/";
 export type {MintQuote, MintExecution} from "./mint";
 
-<<<<<<< HEAD
-=======
-export type {BurnQuote, BurnExecution} from "./burn";
+// TODO: export these
+// export type {BurnQuote, BurnExecution} from "./burn/";
 // eslint-disable-next-line no-duplicate-imports
-export {
-  getBurnLiquidityQuote,
-  burnLiquidity,
-  generateBurnTxns,
-  signBurnTxns,
-  BURN_PROCESS_TXN_COUNT
-} from "./burn";
+export {Burn} from "./burn";
 
->>>>>>> 84fd4a25
 export type {SwapQuote, SwapExecution} from "./swap";
 
 // eslint-disable-next-line no-duplicate-imports
