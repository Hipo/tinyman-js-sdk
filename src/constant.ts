--- conflicted
+++ resolved
@@ -1,12 +1,10 @@
-<<<<<<< HEAD
+import {TinymanAnalyticsApiAsset} from "./common-types";
+
 export const MAX_SLIPPAGE_FRACTION_DIGITS = 6;
+
 export const TESTNET_VALIDATOR_APP_ID = 21580889;
 export const BETANET_VALIDATOR_APP_ID = 0;
 export const MAINNET_VALIDATOR_APP_ID = 0;
-=======
-import {TinymanAnalyticsApiAsset} from "./common-types";
-
-export const MAX_SLIPPAGE_FRACTION_DIGITS = 6;
 
 export const ALGO_ASSET_ID = 0;
 
@@ -17,5 +15,4 @@
   decimals: 6,
   url: "https://algorand.org",
   is_liquidity_token: false
-};
->>>>>>> b911b9e1
+};